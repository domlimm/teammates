--- conflicted
+++ resolved
@@ -1257,25 +1257,9 @@
                 "TEAMMATES Admin <Admin@null.appspotmail.com>|subject=TEAMMATES:" + 
                 " Invitation to join course [Typical Course 1 with 2 Evals][Course ID: idOfTypicalCourse1]";
         assertEquals(expectedEmailInfoForEmail2, emailInfo2);
-<<<<<<< HEAD
-=======
-    
-        ______TS("some students not registered");
-    
-        // modify two students to make them 'unregistered' and send again
-        StudentAttributes student1InCourse1 = dataBundle.students.get("student1InCourse1");
-        student1InCourse1.googleId = "";
+        
         studentsLogic.updateStudentCascadeWithoutDocument(student1InCourse1.email, student1InCourse1);
-        StudentAttributes student2InCourse1 = dataBundle.students
-                .get("student2InCourse1");
-        student2InCourse1.googleId = "";
         studentsLogic.updateStudentCascadeWithoutDocument(student2InCourse1.email, student2InCourse1);
-        emailsSent = studentsLogic.sendRegistrationInviteForCourse(course1.id);
-        assertEquals(5, emailsSent.size());
-        TestHelper.verifyJoinInviteToStudent(student2InCourse1, emailsSent.get(0));
-        TestHelper.verifyJoinInviteToStudent(student1InCourse1, emailsSent.get(1));
->>>>>>> 6e3deeb3
-        
         studentsLogic.deleteStudentCascadeWithoutDocument(newsStudent0Info.course, newsStudent0Info.email);
         studentsLogic.deleteStudentCascadeWithoutDocument(newsStudent1Info.course, newsStudent1Info.email);
         studentsLogic.deleteStudentCascadeWithoutDocument(newsStudent2Info.course, newsStudent2Info.email);
