package teammates.test.cases.ui.browsertests;

import teammates.common.datatransfer.DataBundle;
import teammates.common.util.Assumption;
import teammates.common.util.Const;
import teammates.common.util.Url;
import teammates.test.cases.BaseTestCase;
import teammates.test.driver.BackDoor;
import teammates.test.driver.TestProperties;
import teammates.test.pageobjects.AdminHomePage;
import teammates.test.pageobjects.AppPage;
import teammates.test.pageobjects.Browser;
import teammates.test.pageobjects.DevServerLoginPage;
import teammates.test.pageobjects.GoogleLoginPage;

public class BaseUiTestCase extends BaseTestCase {

    protected static final String appUrl = TestProperties.inst().TEAMMATES_URL;
    
    /** 
     * Creates a {@link Url} for the supplied {@code url} parameter.
     * If url given is a relative one (e.g., "/page/adminHomePage"), 
     * adds test.app.url (from test.properties) to it.
     */
    protected static Url createUrl(String url){
        if(url.startsWith("/")){
            url = TestProperties.inst().TEAMMATES_URL + url;
        }
        return new Url(url);
    }

    /**
     * Logs in a page using admin credentials (i.e. in masquerade mode).
     */
    protected static <T extends AppPage> T loginAdminToPage(Browser browser, Url url, Class<T> typeOfPage) {
        
        String adminUsername = TestProperties.inst().TEST_ADMIN_ACCOUNT; 
        String adminPassword = TestProperties.inst().TEST_ADMIN_PASSWORD;
        
        String instructorId = url.get(Const.ParamsNames.USER_ID);
        
        if(instructorId==null){ //admin using system as admin
            instructorId = "defaultAdmin";
        }
        
        if(browser.isAdminLoggedIn){
            browser.driver.get(url.toString());
        } else {
            //logout and attempt to load the requested URL. This will be 
            //  redirected to a dev-server/google login page
            AppPage.logout(browser);
            browser.driver.get(url.toString());
            String pageSource = browser.driver.getPageSource();
            
            //login based on the login page type
            if(DevServerLoginPage.containsExpectedPageContents(pageSource)){
                DevServerLoginPage loginPage = AppPage.getNewPageInstance(browser, DevServerLoginPage.class);
                loginPage.loginAdminAsInstructor(adminUsername, adminPassword, instructorId);
    
            } else if(GoogleLoginPage.containsExpectedPageContents(pageSource)){
                GoogleLoginPage loginPage = AppPage.getNewPageInstance(browser, GoogleLoginPage.class);
                loginPage.loginAdminAsInstructor(adminUsername, adminPassword, instructorId);
            
            } else {
                throw new IllegalStateException("Not a valid login page :" + pageSource);
            }
        }
        
        //After login, the browser should be redirected to the page requested originally.
        //  No need to reload. In fact, reloading might results in duplicate request to the server.
        return AppPage.getNewPageInstance(browser, typeOfPage);
    }
    
    /**
     * Updates/creates the given data on the datastore.
     */
    protected static void restoreTestDataOnServer(DataBundle testData) {

        int counter = 0;
        String backDoorOperationStatus = "";
<<<<<<< HEAD
        while(counter != 5){
=======
        while(counter < 5){
            counter++;
>>>>>>> 7a17ad72
            backDoorOperationStatus = BackDoor.restoreDataBundle(testData);
            if(backDoorOperationStatus.equals(Const.StatusCodes.BACKDOOR_STATUS_SUCCESS)){
                break;
            }
<<<<<<< HEAD
=======
            System.out.println("Re-trying restoreDataBundle - " + backDoorOperationStatus);
        }
        if(counter >= 5){
            Assumption.assertEquals(Const.StatusCodes.BACKDOOR_STATUS_SUCCESS, backDoorOperationStatus);
        }
    }
    
    /**
     * Removes and then creates given data on the datastore.
     */
    protected static void removeAndRestoreTestDataOnServer(DataBundle testData) {
        int counter = 0;
        String backDoorOperationStatus = "";
        while(counter < 5){
>>>>>>> 7a17ad72
            counter++;
            backDoorOperationStatus = BackDoor.removeAndRestoreDataBundleFromDb(testData);
            if(backDoorOperationStatus.equals(Const.StatusCodes.BACKDOOR_STATUS_SUCCESS)){
                break;
            }
            System.out.println("Re-trying restoreDataBundle - " + backDoorOperationStatus);
        }
<<<<<<< HEAD
        if(counter == 5){
=======
        if(counter >= 5){
>>>>>>> 7a17ad72
            Assumption.assertEquals(Const.StatusCodes.BACKDOOR_STATUS_SUCCESS, backDoorOperationStatus);
        }
    }

    protected static AdminHomePage loginAdmin(Browser currentBrowser) {
        return loginAdminToPage(currentBrowser, createUrl(Const.ActionURIs.ADMIN_HOME_PAGE), AdminHomePage.class);
    }

}<|MERGE_RESOLUTION|>--- conflicted
+++ resolved
@@ -78,18 +78,12 @@
 
         int counter = 0;
         String backDoorOperationStatus = "";
-<<<<<<< HEAD
-        while(counter != 5){
-=======
         while(counter < 5){
             counter++;
->>>>>>> 7a17ad72
             backDoorOperationStatus = BackDoor.restoreDataBundle(testData);
             if(backDoorOperationStatus.equals(Const.StatusCodes.BACKDOOR_STATUS_SUCCESS)){
                 break;
             }
-<<<<<<< HEAD
-=======
             System.out.println("Re-trying restoreDataBundle - " + backDoorOperationStatus);
         }
         if(counter >= 5){
@@ -104,7 +98,6 @@
         int counter = 0;
         String backDoorOperationStatus = "";
         while(counter < 5){
->>>>>>> 7a17ad72
             counter++;
             backDoorOperationStatus = BackDoor.removeAndRestoreDataBundleFromDb(testData);
             if(backDoorOperationStatus.equals(Const.StatusCodes.BACKDOOR_STATUS_SUCCESS)){
@@ -112,11 +105,7 @@
             }
             System.out.println("Re-trying restoreDataBundle - " + backDoorOperationStatus);
         }
-<<<<<<< HEAD
-        if(counter == 5){
-=======
         if(counter >= 5){
->>>>>>> 7a17ad72
             Assumption.assertEquals(Const.StatusCodes.BACKDOOR_STATUS_SUCCESS, backDoorOperationStatus);
         }
     }
