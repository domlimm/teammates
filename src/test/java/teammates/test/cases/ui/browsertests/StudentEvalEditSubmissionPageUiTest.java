--- conflicted
+++ resolved
@@ -1,10 +1,6 @@
 package teammates.test.cases.ui.browsertests;
 
 import static org.testng.AssertJUnit.assertEquals;
-
-import java.util.Calendar;
-import java.util.GregorianCalendar;
-import java.util.TimeZone;
 
 import org.testng.annotations.AfterClass;
 import org.testng.annotations.BeforeClass;
@@ -31,22 +27,14 @@
 public class StudentEvalEditSubmissionPageUiTest extends BaseUiTestCase {
 
     private static DataBundle testData;
-    private static DataBundle testDataExtra;
     private static Browser browser;
     private StudentEvalEditPage editPage;
     
     
     @BeforeClass
     public static void classSetup() throws Exception {
-        
         printTestClassHeader();
         testData = loadDataBundle("/StudentEvalEditSubmissionPageUiTest.json");
-<<<<<<< HEAD
-        testDataExtra = loadDataBundle("/StudentEvalEditSubmissionPageUiTestExtra.json");
-        restoreTestDataOnServer(testData);     
-        browser = BrowserPool.getBrowser();    
-    }
-=======
         restoreTestDataOnServer(testData);
         
         
@@ -79,19 +67,12 @@
         //move new guy out and bring him back again
         moveToTeam(newGuy, "Team x");
         moveToTeam(newGuy, "Team 2");
->>>>>>> c9dbb766
-
-    
-    @Test 
-    public void testAll() throws Exception{
-        
-        testPendingEvaluation();
-        testEditingSubmission();
-        testP2PDisabledEvaluation();
-        testNotOpenEvaluation();        
-    }
-    
- 
+
+        browser = BrowserPool.getBrowser();
+        
+    }
+
+    @Test
     public void testPendingEvaluation() throws Exception{
         
         ______TS("content");
@@ -107,78 +88,61 @@
         
         //No input validation to check.
         
-        ______TS("action: submit");  
+        ______TS("action: submit");
+        
+        //TODO: implement this
+
+    }
+
+    @Test
+    public void testEditingSubmission() throws Exception{
         
         EvaluationAttributes eval = testData.evaluations.get("First Eval");
-        SubmissionAttributes[] subs = new SubmissionAttributes[4];
-        subs[0] = testDataExtra.submissions.get("CharlieCharlie");
-        subs[1] = testDataExtra.submissions.get("CharlieDanny");
-        subs[2] = testDataExtra.submissions.get("CharlieEmily");
-        subs[3] = testDataExtra.submissions.get("CharlieNewGuy");
-
-        editPage.fillSubmissionValues(0, subs[0]);
-        editPage.fillSubmissionValues(1, subs[1]);
+        editPage = loginToEvalEditPage("Danny", eval.name);
+        
+        ______TS("content");
+        
+        editPage.verifyHtml("/StudentEvalEditSubmittedHTML.html");
+    
+        ______TS("action: submit");
+        
+        SubmissionAttributes[] subs = new SubmissionAttributes[3];
+        subs[0] = testData.submissions.get("DannyCharlie");
+        subs[1] = testData.submissions.get("DannyDanny");
+        subs[2] = testData.submissions.get("DannyEmily");
+        
+        //create new values of all submissions
+        for(int i=0; i<3; i++){
+            subs[i].points-=10;
+            subs[i].justification = new Text(subs[i].justification.getValue()+"\r\n"+"(edited)");
+            subs[i].p2pFeedback= new Text(subs[i].p2pFeedback.getValue()+"\r\n"+"multilinetest"+"\r\n"+"\r\n"+"(edited)");
+        }
+        SubmissionAttributes subForNewGuy = new SubmissionAttributes();
+        //Fill review for "New Guy" with same values as given for Emily above.
+        //  This is for convenience. Cannot submit with empty values.
+        subForNewGuy.p2pFeedback = subs[2].p2pFeedback;
+        subForNewGuy.justification = subs[2].justification;
+        
+        //submit new values
+        
+        // for Charlie
+        editPage.fillSubmissionValues(1, subs[0]);
+        // for self
+        editPage.fillSubmissionValues(0, subs[1]);
+        // for Emily
         editPage.fillSubmissionValues(2, subs[2]);
-        editPage.fillSubmissionValues(3, subs[3]);
-        
+        // for New Guy
+        editPage.fillSubmissionValues(3, subs[2]);
         StudentHomePage homePage = editPage.submit();
-        homePage.verifyStatus(String.format(Const.StatusMessages.STUDENT_EVALUATION_SUBMISSION_RECEIVED, 
-                                            eval.name, eval.courseId).replace("<br />", "\n"));
-        
-        //confirm values were saved
+        homePage.verifyStatus(String.format(Const.StatusMessages.STUDENT_EVALUATION_SUBMISSION_RECEIVED,eval.name,eval.courseId).replace("<br />", "\n"));
+        
+        //confirm new values were saved
         String charlieEmail = testData.students.get("Charlie").email;
         String dannyEmail = testData.students.get("Danny").email;
         String emilyEmail = testData.students.get("Emily").email;
-        String newGuyEmail = testData.students.get("NewGuy").email;
-        
-        verifyEditSaved(subs[0], BackDoor.getSubmission(eval.courseId, eval.name, charlieEmail, charlieEmail));
-        verifyEditSaved(subs[1], BackDoor.getSubmission(eval.courseId, eval.name, charlieEmail, dannyEmail));
-        verifyEditSaved(subs[2], BackDoor.getSubmission(eval.courseId, eval.name, charlieEmail, emilyEmail));
-        verifyEditSaved(subs[3], BackDoor.getSubmission(eval.courseId, eval.name, charlieEmail, newGuyEmail));
-        
-        
-        editPage = loginToEvalEditPage("Charlie", eval.name);
-        editPage.verifyHtml("/StudentEvalEditPendingSubimittedHTML.html");
-
-    }
-
-
-    public void testEditingSubmission() throws Exception{
-        
-        EvaluationAttributes eval = testData.evaluations.get("First Eval");
-        editPage = loginToEvalEditPage("Danny", eval.name);
-        
-        ______TS("content");
-        
-        editPage.verifyHtml("/StudentEvalEditSubmittedHTML.html");
-    
-        ______TS("action: submit after editing");
-        
-        SubmissionAttributes[] subs = new SubmissionAttributes[4];
-        subs[0] = testDataExtra.submissions.get("DannyDannyNew");
-        subs[1] = testDataExtra.submissions.get("DannyCharlieNew");
-        subs[2] = testDataExtra.submissions.get("DannyEmilyNew");
-        subs[3] = testDataExtra.submissions.get("DannyNewGuy");
-
-        
-        editPage.fillSubmissionValues(0, subs[0]);
-        editPage.fillSubmissionValues(1, subs[1]);
-        editPage.fillSubmissionValues(2, subs[2]);
-        editPage.fillSubmissionValues(3, subs[3]);
-        StudentHomePage homePage = editPage.submit();
-        homePage.verifyStatus(String.format(Const.StatusMessages.STUDENT_EVALUATION_SUBMISSION_RECEIVED, 
-                                            eval.name, eval.courseId).replace("<br />", "\n"));
-        
-        //confirm new values were saved        
-        String dannyEmail = testData.students.get("Danny").email;
-        String charlieEmail = testData.students.get("Charlie").email;
-        String emilyEmail = testData.students.get("Emily").email;
-        String newguyEmail = testData.students.get("NewGuy").email;
-        
-        verifyEditSaved(subs[0], BackDoor.getSubmission(eval.courseId, eval.name, dannyEmail, dannyEmail));
-        verifyEditSaved(subs[1], BackDoor.getSubmission(eval.courseId, eval.name, dannyEmail, charlieEmail));
+        verifyEditSaved(subs[0], BackDoor.getSubmission(eval.courseId, eval.name, dannyEmail, charlieEmail));
+        verifyEditSaved(subs[1], BackDoor.getSubmission(eval.courseId, eval.name, dannyEmail, dannyEmail));
         verifyEditSaved(subs[2], BackDoor.getSubmission(eval.courseId, eval.name, dannyEmail, emilyEmail));
-        verifyEditSaved(subs[3], BackDoor.getSubmission(eval.courseId, eval.name, dannyEmail, newguyEmail));
         
         editPage = loginToEvalEditPage("Danny", eval.name);
         editPage.verifyHtml("/StudentEvalEditResubmittedHTML.html");
@@ -186,55 +150,10 @@
         //TODO: more tests are needed to cover the disabling of editing when the evaluation is CLOSED.
         // In particular, timezone differences should be considered in such testing. Currently, these
         // tests are done in AllAccessControlUiTest class.
-        
-        ______TS("action: clear all submitted data then submit");  
-        
-        editPage.clearSubmittedData(0);
-        editPage.clearSubmittedData(1);
-        editPage.clearSubmittedData(2);
-        editPage.clearSubmittedData(3);
-        
-        homePage = editPage.submit();
-        homePage.verifyStatus(String.format(Const.StatusMessages.STUDENT_EVALUATION_SUBMISSION_RECEIVED, 
-                                            eval.name, eval.courseId).replace("<br />", "\n"));
-        
-        verifySubmissionEmpty(BackDoor.getSubmission(eval.courseId, eval.name, dannyEmail, dannyEmail));
-        verifySubmissionEmpty(BackDoor.getSubmission(eval.courseId, eval.name, dannyEmail, charlieEmail));
-        verifySubmissionEmpty(BackDoor.getSubmission(eval.courseId, eval.name, dannyEmail, emilyEmail));
-        verifySubmissionEmpty(BackDoor.getSubmission(eval.courseId, eval.name, dannyEmail, newguyEmail));
-        
-        editPage = loginToEvalEditPage("Danny", eval.name);
-        editPage.verifyHtml("/StudentEvalEditDataClearedHTML.html");
-        
-        
-        
-        ______TS("action: submission in grace period");
-        
-        editPage.logout();
-        Calendar endDate = GregorianCalendar.getInstance(TimeZone.getTimeZone("UTC"));
-        eval.timeZone = 0;
-        endDate.add(Calendar.MINUTE, -1);
-        eval.endTime = endDate.getTime();
-        eval.gracePeriod = 10;
-        BackDoor.editEvaluation(eval);
-        editPage = loginToEvalEditPage("Danny", eval.name);
-        
-        editPage.fillSubmissionValues(0, subs[0]);
-        editPage.fillSubmissionValues(1, subs[1]);
-        editPage.fillSubmissionValues(2, subs[2]);
-        editPage.fillSubmissionValues(3, subs[3]);
-        homePage = editPage.submit();
-        homePage.verifyStatus(String.format(Const.StatusMessages.STUDENT_EVALUATION_SUBMISSION_RECEIVED, 
-                                            eval.name, eval.courseId).replace("<br />", "\n"));
-        
-        verifyEditSaved(subs[0], BackDoor.getSubmission(eval.courseId, eval.name, dannyEmail, dannyEmail));
-        verifyEditSaved(subs[1], BackDoor.getSubmission(eval.courseId, eval.name, dannyEmail, charlieEmail));
-        verifyEditSaved(subs[2], BackDoor.getSubmission(eval.courseId, eval.name, dannyEmail, emilyEmail));
-        verifyEditSaved(subs[3], BackDoor.getSubmission(eval.courseId, eval.name, dannyEmail, newguyEmail));
-        
-    }
-
-  
+
+    }
+
+    @Test
     public void testP2PDisabledEvaluation() throws Exception{
         
         EvaluationAttributes eval = testData.evaluations.get("Second Eval");
@@ -247,12 +166,16 @@
         ______TS("action: submit");
         
         StudentHomePage homePage = editPage.submit();
-        homePage.verifyStatus(String.format(Const.StatusMessages.STUDENT_EVALUATION_SUBMISSION_RECEIVED,
-                                            eval.name, eval.courseId).replace("<br />", "\n"));
-        
-    }
-    
-   
+        homePage.verifyStatus(
+                String.format(
+                        Const.StatusMessages.STUDENT_EVALUATION_SUBMISSION_RECEIVED,
+                        eval.name,
+                        eval.courseId)
+                        .replace("<br />", "\n"));
+        
+    }
+    
+    @Test
     public void testNotOpenEvaluation() throws Exception{
         EvaluationAttributes eval = testData.evaluations.get("Closed Unpublished Eval");
         editPage = loginToEvalEditPage("Danny", eval.name);
@@ -263,35 +186,32 @@
         
         ______TS("action: submit");
         
-        editPage.submitUnsuccessfully().verifyStatus(String.format(Const.StatusMessages.EVALUATION_NOT_OPEN, 
-                                                                   eval.name, eval.courseId).replace("<br />", "\n"));
+        editPage.submitUnsuccessfully()
+            .verifyStatus(String.format(Const.StatusMessages.EVALUATION_NOT_OPEN,eval.name,eval.courseId).replace("<br />", "\n"));
     
         //TODO: test for evaluation that closed while the student was editing submission.
     }
     
-    private void verifyEditSaved(SubmissionAttributes expected, SubmissionAttributes actual) {
-        assertEquals((expected.points + "").trim(), actual.points + "");
-        assertEquals(expected.justification.getValue().trim(), actual.justification.getValue());
-        assertEquals(expected.p2pFeedback.getValue().trim(), actual.p2pFeedback.getValue());
-    }
-    
-    private void verifySubmissionEmpty(SubmissionAttributes actual) {
-        assertEquals((-101 + "").trim(), actual.points + "");
-        assertEquals("", actual.justification.getValue());
-        assertEquals("", actual.p2pFeedback.getValue());
+    private void verifyEditSaved(SubmissionAttributes expected,    SubmissionAttributes actual) {
+        assertEquals((expected.points+"").trim(),actual.points+"");
+        assertEquals(expected.justification.getValue().trim(),actual.justification.getValue());
+        assertEquals(expected.p2pFeedback.getValue().trim(),actual.p2pFeedback.getValue());
     }
 
     private StudentEvalEditPage loginToEvalEditPage(String studentName,    String evalName) {
-        
         Url editUrl = createUrl(Const.ActionURIs.STUDENT_EVAL_SUBMISSION_EDIT_PAGE)
-                      .withUserId(testData.students.get(studentName).googleId)
-                      .withCourseId(testData.evaluations.get(evalName).courseId)
-                      .withEvalName(testData.evaluations.get(evalName).name);
-        
+            .withUserId(testData.students.get(studentName).googleId)
+            .withCourseId(testData.evaluations.get(evalName).courseId)
+            .withEvalName(testData.evaluations.get(evalName).name);
         return loginAdminToPage(browser, editUrl, StudentEvalEditPage.class);
     }
 
-  
+    private static void moveToTeam(StudentAttributes student, String newTeam) {
+        String backDoorOperationStatus;
+        student.team = newTeam;
+        backDoorOperationStatus = BackDoor.editStudent(student.email, student);
+        assertEquals(Const.StatusCodes.BACKDOOR_STATUS_SUCCESS, backDoorOperationStatus);
+    }
 
     @AfterClass
     public static void classTearDown() throws Exception {
