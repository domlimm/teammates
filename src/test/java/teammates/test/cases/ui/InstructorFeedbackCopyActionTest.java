package teammates.test.cases.ui;

import static org.testng.AssertJUnit.assertEquals;

import org.testng.annotations.BeforeClass;
import org.testng.annotations.BeforeMethod;
import org.testng.annotations.Test;

import teammates.common.datatransfer.DataBundle;
import teammates.common.datatransfer.InstructorAttributes;
import teammates.common.util.Const;
import teammates.ui.controller.InstructorFeedbackCopyAction;
import teammates.ui.controller.RedirectResult;
import teammates.ui.controller.ShowPageResult;

public class InstructorFeedbackCopyActionTest extends BaseActionTest {
    DataBundle dataBundle;    
    
    @BeforeClass
    public static void classSetUp() throws Exception {
        printTestClassHeader();
        uri = Const.ActionURIs.INSTRUCTOR_FEEDBACK_COPY;
    }

    @BeforeMethod
    public void caseSetUp() throws Exception {
        dataBundle = getTypicalDataBundle();
        removeAndRestoreTypicalDataInDatastore();
    }
    
    @Test
    public void testAccessControl() throws Exception{
        
        String[] params = new String[]{
                Const.ParamsNames.COPIED_FEEDBACK_SESSION_NAME, "Copied Session",
                Const.ParamsNames.COPIED_COURSE_ID, "idOfTypicalCourse1",
                Const.ParamsNames.FEEDBACK_SESSION_NAME, "First feedback session",
                Const.ParamsNames.COURSE_ID, "idOfTypicalCourse1"
        };
        
        verifyOnlyInstructorsOfTheSameCourseCanAccess(params);
        verifyUnaccessibleWithoutModifyCoursePrivilege(params);
    }
    
    @Test
    public void testExecuteAndPostProcess() throws Exception{
        //TODO: find a way to test status message from session
        InstructorAttributes instructor1ofCourse1 =
                dataBundle.instructors.get("instructor1OfCourse1");
        
        ______TS("Not enough parameters");
        
        gaeSimulation.loginAsInstructor(instructor1ofCourse1.googleId);
        verifyAssumptionFailure();
        //TODO make sure IFAA does assertNotNull for required parameters then uncomment
        //verifyAssumptionFailure(Const.ParamsNames.COURSE_ID, instructor1ofCourse1.courseId);
        
        ______TS("Typical case");
        
        String[] params = new String[]{
                Const.ParamsNames.COPIED_FEEDBACK_SESSION_NAME, "Copied Session",
                Const.ParamsNames.COPIED_COURSE_ID, "idOfTypicalCourse1",
                Const.ParamsNames.FEEDBACK_SESSION_NAME, "First feedback session",
                Const.ParamsNames.COURSE_ID, "idOfTypicalCourse1"
        };
        
        InstructorFeedbackCopyAction a = getAction(params);
        RedirectResult rr = (RedirectResult) a.executeAndPostProcess();
        
        assertEquals(
                Const.ActionURIs.INSTRUCTOR_FEEDBACK_EDIT_PAGE
                        + "?courseid="
                        + instructor1ofCourse1.courseId
                        + "&fsname=Copied+Session"
                        + "&user="
                        + instructor1ofCourse1.googleId
                        + "&error=false",
                rr.getDestinationWithParams());
        
        String expectedLogMessage =
                "TEAMMATESLOG|||instructorFeedbackCopy|||instructorFeedbackCopy|||true|||"
               + "Instructor|||Instructor 1 of Course 1|||idOfInstructor1OfCourse1|||instr1@course1.tmt|||"
               + "New Feedback Session <span class=\"bold\">(Copied Session)</span> for Course <span class=\"bold\">"
               + "[idOfTypicalCourse1]</span> created.<br><span class=\"bold\">From:</span> Sun Apr 01 23:59:00 UTC 2012"
               + "<span class=\"bold\"> to</span> Sun Apr 30 23:59:00 UTC 2017<br><span class=\"bold\">Session visible "
               + "from:</span> Wed Mar 28 23:59:00 UTC 2012<br><span class=\"bold\">Results visible from:</span> Mon May 01 "
               + "23:59:00 UTC 2017<br><br><span class=\"bold\">Instructions:</span> <Text: Please please fill in the following "
               + "questions.>|||/page/instructorFeedbackCopy";
        assertEquals(expectedLogMessage, a.getLogMessage());
        
        ______TS("Error: Trying to copy with existing feedback session name");
        
        params = new String[]{
                Const.ParamsNames.COPIED_FEEDBACK_SESSION_NAME, "Second feedback session",
                Const.ParamsNames.COPIED_COURSE_ID, "idOfTypicalCourse1",
                Const.ParamsNames.FEEDBACK_SESSION_NAME, "First feedback session",
                Const.ParamsNames.COURSE_ID, "idOfTypicalCourse1"
        };
        
        a = getAction(params);
        ShowPageResult pageResult = (ShowPageResult) a.executeAndPostProcess();
        
        assertEquals(
                "/jsp/instructorFeedbacks.jsp?error=true&user=idOfInstructor1OfCourse1",
                pageResult.getDestinationWithParams());
        
        expectedLogMessage =
                "TEAMMATESLOG|||instructorFeedbackCopy|||instructorFeedbackCopy|||true|||"
                + "Instructor|||Instructor 1 of Course 1|||idOfInstructor1OfCourse1|||instr1@course1.tmt|||"
                + "Trying to create a Feedback Session that exists: Second feedback session/idOfTypicalCourse1|||"
                + "/page/instructorFeedbackCopy";
        assertEquals(expectedLogMessage, a.getLogMessage());
        
        ______TS("Error: Trying to copy with invalid feedback session name");
        
        params = new String[]{
                Const.ParamsNames.COPIED_FEEDBACK_SESSION_NAME, "",
                Const.ParamsNames.COPIED_COURSE_ID, "idOfTypicalCourse1",
                Const.ParamsNames.FEEDBACK_SESSION_NAME, "First feedback session",
                Const.ParamsNames.COURSE_ID, "idOfTypicalCourse1"
        };
        
        a = getAction(params);
        pageResult = (ShowPageResult) a.executeAndPostProcess();
        
        assertEquals(
                "/jsp/instructorFeedbacks.jsp?error=true&user=idOfInstructor1OfCourse1",
                pageResult.getDestinationWithParams());
        
        expectedLogMessage =
                "TEAMMATESLOG|||instructorFeedbackCopy|||instructorFeedbackCopy|||true|||Instructor|||"
<<<<<<< HEAD
                + "Instructor 1 of Course 1|||idOfInstructor1OfCourse1|||instr1@course1.com|||"
                + "Servlet Action Failure : \"\" is not acceptable to TEAMMATES as feedback session name because it is empty."
                + " The value of feedback session name should be no longer than 38 characters. It should not be empty.|||"
=======
                + "Instructor 1 of Course 1|||idOfInstructor1OfCourse1|||instr1@course1.tmt|||"
                + "Servlet Action Failure : \"\" is not acceptable to TEAMMATES as a feedback session name because it is empty."
                + " The value of a feedback session name should be no longer than 38 characters. It should not be empty.|||"
>>>>>>> f557eefd
                + "/page/instructorFeedbackCopy";
        assertEquals(expectedLogMessage, a.getLogMessage());
        
        ______TS("Masquerade mode");
        gaeSimulation.loginAsAdmin("admin.user");

        params = new String[]{
                Const.ParamsNames.COPIED_FEEDBACK_SESSION_NAME, "Second copied feedback session",
                Const.ParamsNames.COPIED_COURSE_ID, "idOfTypicalCourse1",
                Const.ParamsNames.FEEDBACK_SESSION_NAME, "Second feedback session",
                Const.ParamsNames.COURSE_ID, "idOfTypicalCourse1"
        };
        params = addUserIdToParams(instructor1ofCourse1.googleId, params);
        
        a = getAction(params);
        rr = (RedirectResult) a.executeAndPostProcess();
        
        assertEquals(
                Const.ActionURIs.INSTRUCTOR_FEEDBACK_EDIT_PAGE
                        + "?courseid="
                        + instructor1ofCourse1.courseId
                        + "&fsname=Second+copied+feedback+session"
                        + "&user="
                        + instructor1ofCourse1.googleId
                        + "&error=false",
                rr.getDestinationWithParams());
        
        expectedLogMessage =
                "TEAMMATESLOG|||instructorFeedbackCopy|||instructorFeedbackCopy|||true|||"
                + "Instructor(M)|||Instructor 1 of Course 1|||idOfInstructor1OfCourse1|||"
                + "instr1@course1.tmt|||New Feedback Session <span class=\"bold\">(Second copied feedback session)"
                + "</span> for Course <span class=\"bold\">[idOfTypicalCourse1]</span> created.<br><span class=\"bold\">"
                + "From:</span> Sat Jun 01 23:59:00 UTC 2013<span class=\"bold\"> to</span> Thu Apr 28 23:59:00 UTC 2016<br>"
                + "<span class=\"bold\">Session visible from:</span> Wed Mar 20 23:59:00 UTC 2013<br><span class=\"bold\">"
                + "Results visible from:</span> Fri Apr 29 23:59:00 UTC 2016<br><br><span class=\"bold\">Instructions:</span>"
                + " <Text: Please please fill in the following questions.>|||/page/instructorFeedbackCopy";
        assertEquals(expectedLogMessage, a.getLogMessage());
    }
    
    private InstructorFeedbackCopyAction getAction (String... params) throws Exception {
        return (InstructorFeedbackCopyAction) gaeSimulation.getActionObject(uri, params);
    }
}<|MERGE_RESOLUTION|>--- conflicted
+++ resolved
@@ -129,15 +129,9 @@
         
         expectedLogMessage =
                 "TEAMMATESLOG|||instructorFeedbackCopy|||instructorFeedbackCopy|||true|||Instructor|||"
-<<<<<<< HEAD
-                + "Instructor 1 of Course 1|||idOfInstructor1OfCourse1|||instr1@course1.com|||"
-                + "Servlet Action Failure : \"\" is not acceptable to TEAMMATES as feedback session name because it is empty."
-                + " The value of feedback session name should be no longer than 38 characters. It should not be empty.|||"
-=======
                 + "Instructor 1 of Course 1|||idOfInstructor1OfCourse1|||instr1@course1.tmt|||"
                 + "Servlet Action Failure : \"\" is not acceptable to TEAMMATES as a feedback session name because it is empty."
                 + " The value of a feedback session name should be no longer than 38 characters. It should not be empty.|||"
->>>>>>> f557eefd
                 + "/page/instructorFeedbackCopy";
         assertEquals(expectedLogMessage, a.getLogMessage());
         
