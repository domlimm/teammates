package teammates.test.cases.ui.pagedata;

import java.util.ArrayList;
import java.util.HashMap;
import java.util.HashSet;
import java.util.Iterator;
import java.util.List;
import java.util.Map;
import java.util.Set;

import org.testng.annotations.BeforeClass;
import org.testng.annotations.Test;

import teammates.common.datatransfer.AccountAttributes;
import teammates.common.datatransfer.CourseAttributes;
import teammates.common.datatransfer.DataBundle;
import teammates.common.datatransfer.FeedbackSessionAttributes;
import teammates.common.datatransfer.InstructorAttributes;
import teammates.common.util.Const;
import teammates.common.util.TimeHelper;
import teammates.test.cases.BaseTestCase;
import teammates.ui.controller.InstructorFeedbacksPageData;
import teammates.ui.template.FeedbackSessionsCopyFromModal;
import teammates.ui.template.FeedbackSessionsForm;
import teammates.ui.template.FeedbackSessionsTable;
import teammates.ui.template.FeedbackSessionsTableRow;

public class InstructorFeedbacksPageDataTest extends BaseTestCase {
    
    private static DataBundle dataBundle = getTypicalDataBundle();
<<<<<<< HEAD

    private final int NUMBER_OF_HOURS_IN_DAY = 24;
=======
    
    private static final int NUMBER_OF_HOURS_IN_DAY = 24;
>>>>>>> 20035859
    
    @BeforeClass
    public static void classSetUp() throws Exception {
        printTestClassHeader();
    }
    
    @Test
    public void testInitWithoutDefaultFormValues() throws Exception {

        AccountAttributes instructorAccount = dataBundle.accounts.get("instructor1OfCourse1");
        
        ______TS("typical success case");
        
        InstructorFeedbacksPageData data = new InstructorFeedbacksPageData(instructorAccount);
        
        HashMap<String, InstructorAttributes> courseInstructorMap = new HashMap<String, InstructorAttributes>();
        List<InstructorAttributes> instructors = getInstructorsForGoogleId(instructorAccount.googleId, true);
        for (InstructorAttributes instructor : instructors) {
            courseInstructorMap.put(instructor.courseId, instructor);
        }
        
        List<InstructorAttributes> instructorsForUser = new ArrayList<InstructorAttributes>(courseInstructorMap.values());
        List<CourseAttributes> courses = getCoursesForInstructor(instructorsForUser);
        
        List<FeedbackSessionAttributes> fsList = getFeedbackSessionsListForInstructor(instructorsForUser);
        
        data.initWithoutDefaultFormValues(courses, null, fsList, courseInstructorMap, null);
        
        ______TS("typical success case: test new fs form");
        // Test new fs form model
        FeedbackSessionsForm formModel = data.getNewFsForm();
        
        assertNull(formModel.getCourseId());
        assertEquals(1, formModel.getCoursesSelectField().size());
        assertEquals(2, formModel.getFeedbackSessionTypeOptions().size());
        assertEquals("Team peer evaluation session", formModel.getFeedbackSessionTypeOptions().get(1).getContent());
        assertNull(formModel.getFeedbackSessionTypeOptions().get(1).getAttributes().get("selected"));
        assertTrue(formModel.getFeedbackSessionTypeOptions().get(1).getAttributes().containsKey("selected"));
        assertEquals("", formModel.getFsEndDate());
        assertEquals(NUMBER_OF_HOURS_IN_DAY, formModel.getFsEndTimeOptions().size());
        assertEquals("", formModel.getFsName());
        
        String dateAsString = TimeHelper.formatDate(TimeHelper.getNextHour());
        
        assertEquals(dateAsString, formModel.getFsStartDate());
        assertEquals(NUMBER_OF_HOURS_IN_DAY, formModel.getFsStartTimeOptions().size());
        
        assertEquals(7, formModel.getGracePeriodOptions().size());
        
        int expectedDefaultGracePeriodOptionsIndex = 3;
        assertNull(formModel.getGracePeriodOptions().get(expectedDefaultGracePeriodOptionsIndex).getAttributes().get("selected"));
        assertTrue(formModel.getGracePeriodOptions().get(expectedDefaultGracePeriodOptionsIndex).getAttributes().containsKey("selected"));
        
        assertEquals("Please answer all the given questions.", formModel.getInstructions());
        assertEquals("", formModel.getAdditionalSettings().getResponseVisibleDateValue());
        assertEquals(NUMBER_OF_HOURS_IN_DAY, formModel.getAdditionalSettings().getResponseVisibleTimeOptions().size());
        assertEquals("", formModel.getAdditionalSettings().getSessionVisibleDateValue());
        assertEquals(NUMBER_OF_HOURS_IN_DAY, formModel.getAdditionalSettings().getSessionVisibleTimeOptions().size());
        assertEquals(40, formModel.getTimezoneSelectField().size());
        
        assertTrue(formModel.getAdditionalSettings().isResponseVisiblePublishManuallyChecked());
        assertFalse(formModel.getAdditionalSettings().isResponseVisibleDateChecked());
        assertFalse(formModel.getAdditionalSettings().isResponseVisibleImmediatelyChecked());
        assertFalse(formModel.getAdditionalSettings().isResponseVisibleNeverChecked());
        assertTrue(formModel.getAdditionalSettings().isResponseVisibleDateDisabled());
       
        assertTrue(formModel.getAdditionalSettings().isSessionVisibleAtOpenChecked());
        assertTrue(formModel.getAdditionalSettings().isSessionVisibleDateDisabled());
        assertFalse(formModel.getAdditionalSettings().isSessionVisibleDateButtonChecked());
        assertFalse(formModel.getAdditionalSettings().isSessionVisiblePrivateChecked());
        
        ______TS("typical success case: session rows");
        FeedbackSessionsTable fsTableModel = data.getFsList();
        
        List<FeedbackSessionsTableRow> fsRows = fsTableModel.getExistingFeedbackSessions();
        assertEquals(6, fsRows.size());

        String firstFsName = "Grace Period Session";
        assertEquals(firstFsName, fsRows.get(0).getName());
        String lastFsName = "First feedback session";
        assertEquals(lastFsName, fsRows.get(fsRows.size() - 1).getName());

        ______TS("typical success case: copy modal");
        FeedbackSessionsCopyFromModal copyModalModel = data.getCopyFromModal();
        
        assertEquals(1, copyModalModel.getCoursesSelectField().size());
        assertEquals("", copyModalModel.getFsName());
        assertEquals(6, copyModalModel.getExistingFeedbackSessions().size());

        ______TS("case with instructor with only archived course");
        AccountAttributes instructorOfArchivedCourseAccount = dataBundle.accounts.get("instructorOfArchivedCourse");
        InstructorFeedbacksPageData instructorArchivedCourseData = new InstructorFeedbacksPageData(instructorOfArchivedCourseAccount);
        Map<String, InstructorAttributes> archivedCourseInstructorMap = new HashMap<String, InstructorAttributes>();
        
        instructors = getInstructorsForGoogleId(instructorOfArchivedCourseAccount.googleId, true);
        
        for (InstructorAttributes instructor : instructors) {
            archivedCourseInstructorMap.put(instructor.courseId, instructor);
        }
        
        List<InstructorAttributes> instructorsForArchivedCourse = new ArrayList<InstructorAttributes>(archivedCourseInstructorMap.values());
        List<CourseAttributes> archivedCourses = getCoursesForInstructor(instructorsForArchivedCourse);
        List<FeedbackSessionAttributes> archivedFsList = getFeedbackSessionsListForInstructor(instructorsForArchivedCourse);
        instructorArchivedCourseData.initWithoutDefaultFormValues(archivedCourses, null, archivedFsList, archivedCourseInstructorMap, null);

        ______TS("case with instructor with only archived course: test new fs form");
        // Test new fs form model
        formModel = instructorArchivedCourseData.getNewFsForm();
        
        assertNull(formModel.getCourseId());
        assertEquals(1, formModel.getCoursesSelectField().size());
        assertEquals(Const.StatusMessages.INSTRUCTOR_NO_ACTIVE_COURSES, 
                     formModel.getCoursesSelectField().get(0).getContent());
        
        assertTrue(formModel.isSubmitButtonDisabled());

        ______TS("case with instructor with restricted permissions");
        AccountAttributes helperAccount = dataBundle.accounts.get("helperOfCourse1");
        
        InstructorFeedbacksPageData helperData = new InstructorFeedbacksPageData(helperAccount);
        
        Map<String, InstructorAttributes> helperCourseInstructorMap = new HashMap<String, InstructorAttributes>();
        instructors = getInstructorsForGoogleId(helperAccount.googleId, true);
        for (InstructorAttributes instructor : instructors) {
            helperCourseInstructorMap.put(instructor.courseId, instructor);
        }
        
        List<InstructorAttributes> instructorsForHelper = new ArrayList<InstructorAttributes>(helperCourseInstructorMap.values());
        List<CourseAttributes> helperCourses = getCoursesForInstructor(instructorsForHelper);
        
        List<FeedbackSessionAttributes> helperFsList = getFeedbackSessionsListForInstructor(instructorsForHelper);
        
        helperData.initWithoutDefaultFormValues(helperCourses, null, helperFsList, helperCourseInstructorMap, null);
        
        ______TS("case with instructor with restricted permissions: test new fs form");
        // Test new fs form model
        formModel = helperData.getNewFsForm();
        
        assertNull(formModel.getCourseId());
        assertEquals(1, formModel.getCoursesSelectField().size());
        assertEquals(Const.StatusMessages.INSTRUCTOR_NO_MODIFY_PERMISSION_FOR_ACTIVE_COURSES_SESSIONS, 
                     formModel.getCoursesSelectField().get(0).getContent());
        
        assertTrue(formModel.isSubmitButtonDisabled());
        
        ______TS("case with instructor with restricted permissions: session rows");
        fsTableModel = helperData.getFsList();
        
        fsRows = fsTableModel.getExistingFeedbackSessions();
        assertEquals(6, fsRows.size());
        
        ______TS("case with instructor with restricted permissions: copy modal");
        copyModalModel = helperData.getCopyFromModal();
        
        assertEquals(1, copyModalModel.getCoursesSelectField().size());
        assertEquals("", copyModalModel.getFsName());
        assertEquals(0, copyModalModel.getExistingFeedbackSessions().size());

        ______TS("case with highlighted session in session table");
        
        instructorAccount = dataBundle.accounts.get("instructor1OfCourse1");
        
        data = new InstructorFeedbacksPageData(instructorAccount);
        
        courseInstructorMap = new HashMap<String, InstructorAttributes>();
        instructors = getInstructorsForGoogleId(instructorAccount.googleId, true);
        for (InstructorAttributes instructor : instructors) {
            courseInstructorMap.put(instructor.courseId, instructor);
        }
        
        instructorsForUser = new ArrayList<InstructorAttributes>(courseInstructorMap.values());
        courses = getCoursesForInstructor(instructorsForUser);
        
        fsList = getFeedbackSessionsListForInstructor(instructorsForUser);
        
        data.initWithoutDefaultFormValues(courses, "idOfTypicalCourse1", fsList, courseInstructorMap, "First feedback session");
        
        List<FeedbackSessionsTableRow> sessionRows = data.getFsList().getExistingFeedbackSessions();
        boolean isFirstFeedbackSessionHighlighted = false;
        boolean isOtherFeedbackSessionHighlighted = false;
        for (FeedbackSessionsTableRow row : sessionRows) {
            if ("First feedback session".equals(row.getName())) {
                isFirstFeedbackSessionHighlighted = row.getRowAttributes().getAttributes().get("class").matches(".*\\bwarning\\b.*");
            } else {
                if (row.getRowAttributes().getAttributes().get("class").matches(".*\\bwarning\\b.*")) {
                    isOtherFeedbackSessionHighlighted = true;
                }
            }
        }
        assertTrue(isFirstFeedbackSessionHighlighted);
        assertFalse(isOtherFeedbackSessionHighlighted);
        
    }

    @Test
    public void testInit() throws Exception {

        AccountAttributes instructorAccount = dataBundle.accounts.get("instructor1OfCourse1");
        
        ______TS("typical success case with existing fs passed in");
        
        InstructorFeedbacksPageData data = new InstructorFeedbacksPageData(instructorAccount);
        
        Map<String, InstructorAttributes> courseInstructorMap = new HashMap<String, InstructorAttributes>();
        List<InstructorAttributes> instructors = getInstructorsForGoogleId(instructorAccount.googleId, true);
        for (InstructorAttributes instructor : instructors) {
            courseInstructorMap.put(instructor.courseId, instructor);
        }
        
        List<InstructorAttributes> instructorsForUser = new ArrayList<InstructorAttributes>(courseInstructorMap.values());
        List<CourseAttributes> courses = getCoursesForInstructor(instructorsForUser);
        
        List<FeedbackSessionAttributes> fsList = getFeedbackSessionsListForInstructor(instructorsForUser);
        
        FeedbackSessionAttributes fsa = dataBundle.feedbackSessions.get("session1InCourse1");
        
        data.init(courses, null, fsList, courseInstructorMap, fsa, null, null);
        
        ______TS("typical success case with existing fs passed in: test new fs form");
        // Test new fs form model
        FeedbackSessionsForm formModel = data.getNewFsForm();
        
        assertNull(formModel.getCourseId());
        assertEquals(1, formModel.getCoursesSelectField().size());
        assertEquals(2, formModel.getFeedbackSessionTypeOptions().size());
        assertEquals("Team peer evaluation session", formModel.getFeedbackSessionTypeOptions().get(1).getContent());
        assertNull(formModel.getFeedbackSessionTypeOptions().get(1).getAttributes().get("selected"));
        assertTrue(formModel.getFeedbackSessionTypeOptions().get(1).getAttributes().containsKey("selected"));
        
        assertEquals("30/04/2027", formModel.getFsEndDate());
        assertEquals(NUMBER_OF_HOURS_IN_DAY, formModel.getFsEndTimeOptions().size());
        assertEquals("First feedback session", formModel.getFsName());
        
        assertEquals("01/04/2012", formModel.getFsStartDate());
        assertEquals(NUMBER_OF_HOURS_IN_DAY, formModel.getFsStartTimeOptions().size());
        
        assertEquals(7, formModel.getGracePeriodOptions().size());
        
        int expectedDefaultGracePeriodOptionsIndex = 2;
        assertNull(formModel.getGracePeriodOptions().get(expectedDefaultGracePeriodOptionsIndex).getAttributes().get("selected"));
        assertTrue(formModel.getGracePeriodOptions().get(expectedDefaultGracePeriodOptionsIndex).getAttributes().containsKey("selected"));
        
        assertEquals("Please please fill in the following questions.", formModel.getInstructions());
        assertEquals("01/05/2027", formModel.getAdditionalSettings().getResponseVisibleDateValue());
        assertEquals(NUMBER_OF_HOURS_IN_DAY, formModel.getAdditionalSettings().getResponseVisibleTimeOptions().size());
        assertEquals("28/03/2012", formModel.getAdditionalSettings().getSessionVisibleDateValue());
        assertEquals(NUMBER_OF_HOURS_IN_DAY, formModel.getAdditionalSettings().getSessionVisibleTimeOptions().size());
        
        assertFalse(formModel.getAdditionalSettings().isResponseVisiblePublishManuallyChecked());
        assertTrue(formModel.getAdditionalSettings().isResponseVisibleDateChecked());
        assertFalse(formModel.getAdditionalSettings().isResponseVisibleImmediatelyChecked());
        assertFalse(formModel.getAdditionalSettings().isResponseVisibleNeverChecked());
        assertFalse(formModel.getAdditionalSettings().isResponseVisibleDateDisabled());
       
        assertFalse(formModel.getAdditionalSettings().isSessionVisibleAtOpenChecked());
        assertFalse(formModel.getAdditionalSettings().isSessionVisibleDateDisabled());
        assertTrue(formModel.getAdditionalSettings().isSessionVisibleDateButtonChecked());
        assertFalse(formModel.getAdditionalSettings().isSessionVisiblePrivateChecked());
        
        ______TS("typical success case with existing fs passed in: session rows");
        FeedbackSessionsTable fsTableModel = data.getFsList();
        
        List<FeedbackSessionsTableRow> fsRows = fsTableModel.getExistingFeedbackSessions();
        assertEquals(6, fsRows.size());

        String firstFsName = "Grace Period Session";
        assertEquals(firstFsName, fsRows.get(0).getName());
        String lastFsName = "First feedback session";
        assertEquals(lastFsName, fsRows.get(fsRows.size() - 1).getName());

        ______TS("typical success case with existing fs passed in: copy modal");
        FeedbackSessionsCopyFromModal copyModalModel = data.getCopyFromModal();
        
        assertEquals(1, copyModalModel.getCoursesSelectField().size());
        assertEquals("First feedback session", copyModalModel.getFsName());
        assertEquals(6, copyModalModel.getExistingFeedbackSessions().size());
    }
    
    @Test
    public void testInitWithoutHighlighting() throws Exception {

        AccountAttributes instructorAccount = dataBundle.accounts.get("instructor2OfCourse1");
        
        ______TS("typical success case with existing fs passed in");
        
        InstructorFeedbacksPageData data = new InstructorFeedbacksPageData(instructorAccount);
        
        Map<String, InstructorAttributes> courseInstructorMap = new HashMap<String, InstructorAttributes>();
        List<InstructorAttributes> instructors = getInstructorsForGoogleId(instructorAccount.googleId, true);
        for (InstructorAttributes instructor : instructors) {
            courseInstructorMap.put(instructor.courseId, instructor);
        }
        
        List<InstructorAttributes> instructorsForUser = new ArrayList<InstructorAttributes>(courseInstructorMap.values());
        List<CourseAttributes> courses = getCoursesForInstructor(instructorsForUser);
        
        List<FeedbackSessionAttributes> fsList = getFeedbackSessionsListForInstructor(instructorsForUser);
        
        FeedbackSessionAttributes fsa = dataBundle.feedbackSessions.get("session1InCourse1");
        
        data.initWithoutHighlightedRow(courses, "idOfTypicalCourse1", fsList, courseInstructorMap, fsa, "STANDARD");
        
        FeedbackSessionsForm formModel = data.getNewFsForm();
        
        assertEquals("idOfTypicalCourse1", formModel.getCourseId());
        assertEquals(1, formModel.getCoursesSelectField().size());
        assertEquals(2, formModel.getFeedbackSessionTypeOptions().size());
        assertEquals("Session with your own questions", formModel.getFeedbackSessionTypeOptions().get(0).getContent());
        assertNull(formModel.getFeedbackSessionTypeOptions().get(0).getAttributes().get("selected"));
        assertTrue(formModel.getFeedbackSessionTypeOptions().get(0).getAttributes().containsKey("selected"));

        FeedbackSessionsCopyFromModal modal = data.getCopyFromModal();
        assertEquals("First feedback session", modal.getFsName());
        
    }

    public List<InstructorAttributes> getInstructorsForGoogleId(String googleId, boolean isOmitArchived) {
        List<InstructorAttributes> instructors = new ArrayList<InstructorAttributes>(dataBundle.instructors.values());
        
        Iterator<InstructorAttributes> iter = instructors.iterator();
        while (iter.hasNext()) {
            InstructorAttributes instructor = iter.next();

            boolean isGoogleIdSame = instructor.googleId != null 
                                     && instructor.googleId.equals(googleId);
            boolean isOmittedDueToArchiveStatus = isOmitArchived 
                                                  && instructor.isArchived != null 
                                                  && instructor.isArchived;
            if (!isGoogleIdSame || isOmittedDueToArchiveStatus) {
                iter.remove();
            }
        }
        
        return instructors;
    }
    
    public List<CourseAttributes> getCoursesForInstructor(List<InstructorAttributes> instructorsForUser) {
        Set<String> courseIdsOfUser = getSetOfCourseIdsFromInstructorAttributes(instructorsForUser);
        
        List<CourseAttributes> courses = new ArrayList<CourseAttributes>(dataBundle.courses.values());
        
        Iterator<CourseAttributes> iter = courses.iterator();
        while (iter.hasNext()) {
            CourseAttributes course = iter.next();
            if (!courseIdsOfUser.contains(course.getId())) {
                iter.remove();
            }
        }
        
        return courses;
    }
    
    public List<FeedbackSessionAttributes> getFeedbackSessionsListForInstructor(List<InstructorAttributes> instructorsForUser) {
        Set<String> courseIdsOfUser = getSetOfCourseIdsFromInstructorAttributes(instructorsForUser);
        
        List<FeedbackSessionAttributes> feedbackSessions = new ArrayList<FeedbackSessionAttributes>(dataBundle.feedbackSessions.values());
        
        Iterator<FeedbackSessionAttributes> iter = feedbackSessions.iterator();
        while (iter.hasNext()) {
            FeedbackSessionAttributes fs = iter.next();
            if (!courseIdsOfUser.contains(fs.courseId)) {
                iter.remove();
            }
        }
        
        return feedbackSessions;
    }
    
    private Set<String> getSetOfCourseIdsFromInstructorAttributes(
                                    List<InstructorAttributes> instructorsForUser) {
        Set<String> courseIdsOfUser = new HashSet<String>();
        for (InstructorAttributes instructor : instructorsForUser) {
            courseIdsOfUser.add(instructor.courseId);
        }
        return courseIdsOfUser;
    }
        
}<|MERGE_RESOLUTION|>--- conflicted
+++ resolved
@@ -28,13 +28,7 @@
 public class InstructorFeedbacksPageDataTest extends BaseTestCase {
     
     private static DataBundle dataBundle = getTypicalDataBundle();
-<<<<<<< HEAD
-
-    private final int NUMBER_OF_HOURS_IN_DAY = 24;
-=======
-    
     private static final int NUMBER_OF_HOURS_IN_DAY = 24;
->>>>>>> 20035859
     
     @BeforeClass
     public static void classSetUp() throws Exception {
