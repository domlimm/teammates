--- conflicted
+++ resolved
@@ -74,12 +74,8 @@
         assertNotNull(pageData.getFeedbackResultsQuestionsWithResponses());
         assertEquals(2, pageData.getFeedbackResultsQuestionsWithResponses().size());
         assertEquals("You are viewing feedback results as <span class='text-danger text-bold text-large'>"
-<<<<<<< HEAD
-                      + "student1 In Course1</td></div>'\"</span>. You may submit feedback and view results without logging in. "
-=======
-                      + "student1 In Course1</span>. You may submit feedback for sessions that are "
+                      + "student1 In Course1</td></div>'\"</span>. You may submit feedback for sessions that are "
                       + "currently open and view results without logging in. "
->>>>>>> f6db7b37
                       + "To access other features you need <a href='/page/studentCourseJoinAuthentication?studentemail="
                       + "student1InCourse1%40gmail.tmt&courseid=idOfTypicalCourse1' class='link'>to login using "
                       + "a Google account</a> (recommended).", 
