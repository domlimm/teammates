package teammates.test.pageobjects;

import static org.testng.AssertJUnit.assertEquals;

import org.openqa.selenium.By;
import org.openqa.selenium.WebElement;
import org.openqa.selenium.support.FindBy;


public class InstructorCourseEditPage extends AppPage {
    
    @FindBy(id = "courseid")
    private WebElement courseIdTextBox;
    
    @FindBy(id = "courseName")
    private WebElement courseNameTextBox;
    
    @FindBy(id = "courseDeleteLink")
    private WebElement deleteCourseLink;
    
    @FindBy(id = "instrEditLink1")
    private WebElement editInstructorLink;
    
    @FindBy(id = "instrDeleteLink1")
    private WebElement deleteInstructorLink;
    
    @FindBy(id = "instrRemindLink3")
    private WebElement inviteInstructorLink;

    @FindBy(id = "instructorid1")
    private WebElement editInstructorIdTextBox;
    
    @FindBy(id = "instructorname1")
    private WebElement editInstructorNameTextBox;
    
    @FindBy(id = "instructoremail1")
    private WebElement editInstructorEmailTextBox;
    
    @FindBy(id = "btnSaveInstructor1")
    private WebElement saveInstructorButton;
    
    @FindBy(id = "btnShowNewInstructorForm")
    private WebElement showNewInstructorFormButton;
    
    @FindBy(id = "instructorname")
    private WebElement instructorNameTextBox;
    
    @FindBy(id = "instructoremail")
    private WebElement instructorEmailTextBox;
    
    @FindBy(id = "btnAddInstructor")
    private WebElement addInstructorButton;
    
    public InstructorCourseEditPage(Browser browser) {
        super(browser);
    }

    @Override
    protected boolean containsExpectedPageContents() {
        return getPageSource().contains("<h1>Edit Course Details</h1>");
    }

    public String getCourseId() {
        return browser.driver.findElement(By.id("courseid")).getAttribute("value");
    }

    public InstructorCourseEditPage verifyIsCorrectPage(String courseId) {
        assertEquals(courseId, this.getCourseId());
        return this;
    }
    
    public void addNewInstructor(String name, String email) {
        clickShowNewInstructorFormButton();
        
        fillInstructorName(name);
        fillInstructorEmail(email);
        
        addInstructorButton.click();
        waitForPageToLoad();
    }

    public void editInstructor(String id, String name, String email) {
        clickEditInstructorLink();
        
        editInstructorName(name);
        editInstructorEmail(email);
        selectRoleForInstructor(1, "Co-owner");
        
        saveInstructorButton.click();
        waitForPageToLoad();
    }
    
    public void clickSaveInstructorButton(int instrNum) {
        WebElement button = browser.driver.findElement(By.id("btnSaveInstructor" + instrNum));
        button.click();
        waitForPageToLoad();
    }
    
    public String editInstructorName(String value) {
        fillTextBox(editInstructorNameTextBox, value);
        return getTextBoxValue(editInstructorNameTextBox);
    }
    
    public String editInstructorEmail(String value) {
        fillTextBox(editInstructorEmailTextBox, value);
        return getTextBoxValue(editInstructorEmailTextBox);
    }
    
    public String fillInstructorName(String value) {
        fillTextBox(instructorNameTextBox, value);
        return getTextBoxValue(instructorNameTextBox);
    }
    
    public String fillInstructorEmail(String value) {
        fillTextBox(instructorEmailTextBox, value);
        return getTextBoxValue(instructorEmailTextBox);
    }
    
    public boolean clickEditInstructorLink() {
        editInstructorLink.click();
        
        boolean isEditable = editInstructorNameTextBox.isEnabled()
                            && editInstructorEmailTextBox.isEnabled()
                            && saveInstructorButton.isDisplayed();
        
        return isEditable;
    }
    
    public WebElement displayedToStudentCheckBox(int instrNum) {
        return browser.driver.findElement(By.id(
                "accessControlEditDivForInstr"+ instrNum)).findElement(By.name("instructorisdisplayed"));
    }
    
    public void clickDisplayedToStudentCheckBox(int instrNum) {
        this.displayedToStudentCheckBox(instrNum).click();
    }
    
    public void selectRoleForInstructor(int instrNum, String role) {
        WebElement roleRadioButton = browser.driver.findElement(By.cssSelector(
                "input[id='instructorroleforinstructor" + instrNum + "'][value='" + role + "']"));
        roleRadioButton.click();
    }
    
    public void clickViewDetailsLinkForInstructor(int instrNum, int viewLinkNum) {
        // there is one link before view details link group
        int cssLinkNum = viewLinkNum + 1;
        WebElement viewLink = browser.driver.findElement(By.cssSelector("#accessControlEditDivForInstr" + instrNum +
                " > div:nth-child(2) > div.col-sm-9 > a:nth-child(" + cssLinkNum + ")"));
        
        viewLink.click();
        browser.selenium.waitForPageToLoad("500");
    }
    
    public void closeModal() {
        WebElement closeButton = browser.driver.findElement(By.className("close"));
        
        closeButton.click();
<<<<<<< HEAD
        browser.selenium.waitForPageToLoad("500");
=======
        try {
            Thread.sleep(1000);
        } catch (InterruptedException e) {
        }
>>>>>>> 62d54b99
    }
    
    public WebElement addSessionLevelPrivilegesLink(int instrNum) {
        String idStr = "addSectionLevelForInstructor" + instrNum;
        
        return browser.driver.findElement(By.id(idStr));
    }
    
    public void clickAddSessionLevelPrivilegesLink(int instrNum) {
        this.addSessionLevelPrivilegesLink(instrNum).click();
    }
    
    public boolean clickShowNewInstructorFormButton() {
        showNewInstructorFormButton.click();
        
        boolean isFormShownCorrectly = instructorNameTextBox.isEnabled()
                && instructorEmailTextBox.isEnabled()
                && addInstructorButton.isDisplayed();

        return isFormShownCorrectly;
    }
    
    public void clickAddInstructorButton() {
        addInstructorButton.click();
        waitForPageToLoad();
    }

    public void clickInviteInstructorLink() {
        inviteInstructorLink.click();
        waitForPageToLoad();
    }
    
    public InstructorCoursesPage clickDeleteCourseLinkAndConfirm() {
        clickAndConfirm(deleteCourseLink);
        waitForPageToLoad();
        return changePageType(InstructorCoursesPage.class);
    }

    public void clickDeleteCourseLinkAndCancel() {
        clickAndCancel(deleteCourseLink);
    }
    
    public void clickDeleteInstructorLinkAndConfirm() {
        clickAndConfirm(deleteInstructorLink);
        waitForPageToLoad();
    }
    
    public void clickDeleteInstructorLinkAndCancel() {
        clickAndCancel(deleteInstructorLink);
    }

}<|MERGE_RESOLUTION|>--- conflicted
+++ resolved
@@ -155,14 +155,10 @@
         WebElement closeButton = browser.driver.findElement(By.className("close"));
         
         closeButton.click();
-<<<<<<< HEAD
-        browser.selenium.waitForPageToLoad("500");
-=======
         try {
             Thread.sleep(1000);
         } catch (InterruptedException e) {
         }
->>>>>>> 62d54b99
     }
     
     public WebElement addSessionLevelPrivilegesLink(int instrNum) {
