package teammates.test.pageobjects;

import static org.testng.AssertJUnit.assertEquals;
import static org.testng.AssertJUnit.assertTrue;

import org.openqa.selenium.By;
import org.openqa.selenium.WebElement;
import org.openqa.selenium.support.FindBy;

import teammates.common.util.Const;

public class InstructorStudentListPage extends AppPage {
    
    @FindBy(id = "searchbox")
    private WebElement searchBox;
    
    @FindBy(id = "button_search")
    private WebElement searchButton;
    
    @FindBy(id = "show_email")
    private WebElement showEmailLink;
    
    @FindBy(id = "displayArchivedCourses_check")
    private WebElement displayArchiveOptions;
    
    @FindBy(id = "course_all")
    private WebElement selectAll;
    
    @FindBy(id = "course_check-0")
    private WebElement checkBoxOne;
    
    public InstructorStudentListPage(Browser browser) {
        super(browser);
    }

    @Override
    protected boolean containsExpectedPageContents() {
        return getPageSource().contains("<h1>Find Students</h1>");
    }
    
    public InstructorCourseEnrollPage clickEnrollStudents(String courseId) {
        int courseNumber = getCourseNumber(courseId);
        getEnrollLink(courseNumber).click();
        waitForPageToLoad();
        return changePageType(InstructorCourseEnrollPage.class);
    }
    
    public InstructorCourseStudentDetailsViewPage clickViewStudent(String courseId, String studentName) {
        String rowId = getStudentRowId(courseId, studentName);
        getViewLink(rowId).click();
        waitForPageToLoad();
        return changePageType(InstructorCourseStudentDetailsViewPage.class);
    }
    
    public InstructorCourseStudentDetailsEditPage clickEditStudent(String courseId, String studentName) {
        String rowId = getStudentRowId(courseId, studentName);
        getEditLink(rowId).click();
        waitForPageToLoad();
        return changePageType(InstructorCourseStudentDetailsEditPage.class);
    }
    
    public InstructorStudentRecordsPage clickViewRecordsStudent(String courseId, String studentName) {
        String rowId = getStudentRowId(courseId, studentName);
        getViewRecordsLink(rowId).click();
        waitForPageToLoad();
        return changePageType(InstructorStudentRecordsPage.class);
    }
    
    public InstructorStudentListPage clickDeleteAndCancel(String courseId, String studentName) {
        String rowId = getStudentRowId(courseId, studentName);
        clickAndCancel(getDeleteLink(rowId));
        return this;
    }
    
    public InstructorStudentListPage clickDeleteAndConfirm(String courseId, String studentName) {
        String rowId = getStudentRowId(courseId, studentName);
        clickAndConfirm(getDeleteLink(rowId));
        return this;
    }
    
    public InstructorStudentListPage clickShowPhoto(String courseId, String studentName) {
        String rowId = getStudentRowId(courseId, studentName);
        browser.driver.findElement(By.id("studentphoto-c"+rowId))
                      .findElement(By.tagName("a")).click();
        return this;
    }
    
    public void setSearchKey(String searchKey){
        searchBox.clear();
        searchBox.sendKeys(searchKey);
        searchButton.click();
    }
    
    public void setLiveSearchKey(String searchKey){
        searchBox.clear();
        searchBox.sendKeys(searchKey);
    }
    
    public void checkCourse(int courseIdx){
        browser.driver.findElement(By.id("course_check-" + courseIdx)).click();
<<<<<<< HEAD
=======
        waitForElementToDisappear(By.cssSelector("img[src='/images/ajax-preload.gif']"));
>>>>>>> 7a17ad72
    }
    
    public void clickSelectAll() {
        selectAll.click();
    }
    
    public void clickCheckBoxOne() {
        checkBoxOne.click();
    }
    
    public void clickShowEmail() {
        showEmailLink.click();
    }
    
    public void clickDisplayArchiveOptions() {
        displayArchiveOptions.click();
    }
    
    public void verifySearchKey(String searchKey){
        assertEquals(searchKey, searchBox.getAttribute("value"));
    }
    
    public boolean verifyIsHidden(String elementId) {
        return !browser.driver.findElement(By.id(elementId)).isDisplayed();
    }

    public void verifyProfilePhotoIsDefault(String courseId, String studentName) {
        String rowId = getStudentRowId(courseId, studentName);
        assertTrue(
                browser.driver.findElement(By.id("studentphoto-c"+rowId))
                      .findElement(By.tagName("img"))
                      .getAttribute("src")
                      .contains(Const.SystemParams.DEFAULT_PROFILE_PICTURE_PATH)
                  );
    }
    
    private int getCourseNumber(String courseId) {
        int id = 0;
        while (isElementPresent(By.id("panelHeading-" + id))) {
            if (getElementText(
                    By.xpath("//div[@id='panelHeading-" + id + "']//strong"))
                    .startsWith("[" + courseId + "]")) {
                return id;
            }
            id++;
        }
        return -1;
    }

    public String getStudentRowId(String courseId, String studentName) {
        int courseNumber = getCourseNumber(courseId);
        int studentCount = browser.driver.findElements(By.cssSelector("tr[id^='student-c"+courseNumber+"']"))
                .size();
        for (int i = 0; i < studentCount; i++) {
            String studentNameInRow = getStudentNameInRow(courseNumber, i);
            if (studentNameInRow.equals(studentName)) {
                
                return (courseNumber+"."+i);
            }
        }
        return "";
    }
    
    private String getStudentNameInRow(int courseNumber, int rowId) {
        String xpath = "//tr[@id='student-c" + courseNumber + "."
                + rowId    + "']//td[@id='" + Const.ParamsNames.STUDENT_NAME + "-c" + courseNumber + "." + rowId + "']";
        return browser.driver.findElement(By.xpath(xpath)).getText();
    }
    
    private WebElement getEnrollLink(int courseNumber) {
        return browser.driver.findElement(By.id("panelHeading-" + courseNumber))
                .findElement(By.className("course-enroll-for-test"));
    }
    
    private WebElement getViewLink(String rowId) {
        return getStudentLink("student-view-for-test", rowId);
    }

    private WebElement getEditLink(String rowId) {
        return getStudentLink("student-edit-for-test", rowId);
    }
    
    private WebElement getViewRecordsLink(String rowId) {
        return getStudentLink("student-records-for-test", rowId);
    }
    
    private WebElement getDeleteLink(String rowId) {
        return getStudentLink("student-delete-for-test", rowId);
    }
    
    private WebElement getStudentLink(String className, String rowId) {
        return browser.driver.findElement(By.id("student-c" + rowId))
                .findElement(By.className(className));
    }
    
    private String getElementText(By locator) {
        if (!isElementPresent(locator)){
            return "";
        }
        return browser.driver.findElement(locator).getText();
    }
}<|MERGE_RESOLUTION|>--- conflicted
+++ resolved
@@ -98,10 +98,7 @@
     
     public void checkCourse(int courseIdx){
         browser.driver.findElement(By.id("course_check-" + courseIdx)).click();
-<<<<<<< HEAD
-=======
         waitForElementToDisappear(By.cssSelector("img[src='/images/ajax-preload.gif']"));
->>>>>>> 7a17ad72
     }
     
     public void clickSelectAll() {
