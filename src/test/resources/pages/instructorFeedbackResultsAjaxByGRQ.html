   <div class="container" id="mainContent">
      <div id="topOfPage">
      </div>
      <h1>
         Session Results
      </h1>
      <br/>
            <div class="well well-plain padding-0">
         <div class="form-horizontal">
            <div class="panel-heading">
               <div class="row">
                  <div class="col-sm-4">
                     <div class="form-group">
                        <label class="col-sm-2 control-label">
                           Course ID:
                        </label>
                        <div class="col-sm-10">
                           <p class="form-control-static">
                              CFResultsUiT.CS2104
                           </p>
                        </div>
                     </div>
                     <div class="form-group">
                        <label class="col-sm-2 control-label">
                           Session:
                        </label>
                        <div class="col-sm-10">
                           <p class="form-control-static">
                              First Session
                              <a href="/page/instructorFeedbackEditPage?courseid=CFResultsUiT.CS2104&fsname=First+Session&user=CFResultsUiT.instr">
                                 [Edit]
                              </a>
                           </p>
                        </div>
                     </div>
                  </div>
                  <div class="col-sm-6">
                     <div class="form-group">
                        <label class="col-sm-4 control-label">
                           Session duration:
                        </label>
                        <div class="col-sm-8">
                           <p class="form-control-static">
                              Sun, 01 Apr 2012, 23:59   
                              <b>
                                 to
                              </b>
                                 Sat, 30 Apr 2016, 23:59
                           </p>
                        </div>
                     </div>
                     <div class="form-group">
                        <label class="col-sm-4 control-label">
                           Results visible from:
                        </label>
                        <div class="col-sm-8">
                           <p class="form-control-static">
                              Tue, 01 May 2012, 23:59
                           </p>
                        </div>
                     </div>
                  </div>
                  <div class="col-sm-2">
                     <div class="form-group">
                        <div class="col-sm-12">
                           <form action="/page/instructorFeedbackResultsDownload" method="post">
                              <div id="feedbackDataButtons">
                                 <input class="btn btn-primary btn-block" id="button_download" name="fruploaddownloadbtn" type="submit" value="Download Results"/>
                                                               </div>
                              <input name="user" type="hidden" value="CFResultsUiT.instr"/>
                                                            <input name="fsname" type="hidden" value="First Session"/>
                                                            <input name="courseid" type="hidden" value="CFResultsUiT.CS2104"/>
                                                            <input name="sectionname" type="hidden" value="All"/>
                                                         </form>
                           <br/>
                                                      <div>
                              <a class="btn btn-primary btn-block btn-tm-actions session-unpublish-for-test" data-original-title="Make responses no longer visible" data-placement="top" data-toggle="tooltip" href="/page/instructorFeedbackUnpublish?courseid=CFResultsUiT.CS2104&fsname=First+Session&next=%2Fpage%2FinstructorFeedbacksPage%3Fuser%3DCFResultsUiT.instr&user=CFResultsUiT.instr" onclick="return toggleUnpublishEvaluation('First Session');" title="">
                                 Unpublish Results
                              </a>
                           </div>
                        </div>
                     </div>
                  </div>
               </div>
               <div class="row">
                  <span class="help-block align-center">
                     Non-English characters not displayed properly in the downloaded file?
                     <span class="btn-link" data-target="#fsResultsTableWindow" data-toggle="modal" onclick="submitFormAjax()">
                        click here
                     </span>
                  </span>
               </div>
            </div>
         </div>
      </div>
      <form id="csvToHtmlForm">
         <input name="courseid" type="hidden" value="CFResultsUiT.CS2104"/>
                  <input name="fsname" type="hidden" value="First Session"/>
                  <input name="user" type="hidden" value="CFResultsUiT.instr"/>
                  <input name="frgroupbysection" type="hidden" value="All"/>
                  <input name="csvtohtmltable" type="hidden" value="true"/>
               </form>
      <div class="modal fade align-center" id="fsResultsTableWindow">
         <div class="modal-dialog modal-lg">
            <div class="modal-content">
               <div class="modal-header">
                  <span class="help-block" style="display:inline;">
                     Tips: After selecting the table,
                     <kbd>
                        Ctrl + C
                     </kbd>
                     to COPY and
                     <kbd>
                        Ctrl + V
                     </kbd>
                     to PASTE to your Excel Workbook.
                  </span>
                       
                  <button class="btn btn-default" data-dismiss="modal" type="button">
                     Close
                  </button>
                  <button class="btn btn-primary" onclick="selectElementContents(document.getElementById('fsModalTable'));" type="button">
                     Select Table
                  </button>
               </div>
               <div class="modal-body">
                  <div class="table-responsive">
                     <div id="fsModalTable">
                     </div>
                     <br/>
                                          <div id="ajaxStatus">
                     </div>
                  </div>
               </div>
               <div class="modal-footer">
               </div>
            </div>
         </div>
      </div>
      <form action="/page/instructorFeedbackResultsPage?courseid=CFResultsUiT.CS2104&fsname=First+Session&user=CFResultsUiT.instr" class="form-horizontal" method="post" role="form">
         <div class="panel panel-info margin-0">
            <div class="panel-body">
               <div class="row">
                  <div class="col-sm-5" data-original-title="View results in different formats" data-toggle="tooltip" title="">
                     <div class="form-group">
                        <label class="col-sm-2 control-label" for="viewSelect">
                           View:
                        </label>
                        <div class="col-sm-10">
                           <select class="form-control" id="viewSelect" name="frsorttype" onchange="this.form.submit()">
                              <option value="question">
                                 Group by - Question
                              </option>
                              <option selected="selected" value="giver-recipient-question">
                                 Group by - Giver > Recipient > Question
                              </option>
                              <option value="recipient-giver-question">
                                 Group by - Recipient > Giver > Question
                              </option>
                              <option value="giver-question-recipient">
                                 Group by - Giver > Question > Recipient
                              </option>
                              <option value="recipient-question-giver">
                                 Group by - Recipient > Question > Giver
                              </option>
                           </select>
                        </div>
                     </div>
                  </div>
                  <div class="col-sm-5" data-original-title="Filter the results in the current view" data-toggle="tooltip" title="">
                     <div class="form-group">
                        <label class="col-sm-2 control-label" for="viewSelect">
                           Filter:
                        </label>
                        <div class="col-sm-10">
                           <div class="input-group">
                              <input class="form-control" id="results-search-box" onchange="updateResultsFilter()" placeholder="Type student/team name/section name to filter" type="text"/>
                                                            <a class="input-group-addon btn btn-default">
                                 <span class="glyphicon glyphicon-search">
                                 </span>
                              </a>
                           </div>
                        </div>
                     </div>
                  </div>
                  <div class="col-sm-2 pull-right">
                     <div class="col-sm-12" data-original-title="Group results in the current view by team" data-toggle="tooltip" title="">
                        <div class="checkbox padding-top-0 min-height-0">
                           <label>
                              <input id="frgroupbyteam" name="frgroupbyteam" onchange="this.form.submit()" type="checkbox"/>
                                                            Group by Teams
                           </label>
                        </div>
                     </div>
                     <div class="col-sm-12" data-original-title="Show statistics" data-toggle="tooltip" title="">
                        <div class="checkbox padding-top-0 min-height-0">
                           <label class="text-strike">
                              <input id="show-stats-checkbox" name="frshowstats" type="checkbox"/>
                                                            Show Statistics
                           </label>
                        </div>
                     </div>
                  </div>
               </div>
               <div class="row">
                  <div class="col-sm-5" data-original-title="View results by sections" data-toggle="tooltip" title="">
                     <div class="form-group">
                        <label class="col-sm-2 control-label" for="sectionSelect">
                           Section:
                        </label>
                        <div class="col-sm-10">
                           <select class="form-control" id="sectionSelect" name="frgroupbysection" onchange="this.form.submit()">
                              <option selected="selected" value="All">
                                 All
                              </option>
                              <option value="Section A">
                                 Section A
                              </option>
                              <option value="Section B">
                                 Section B
                              </option>
                              <option value="None">
                                 Not in a section
                              </option>
                           </select>
                        </div>
                     </div>
                  </div>
                  <div class="col-sm-7 pull-right" style="padding-top:8px;">
                     <div class="pull-right" data-original-title="This button is disabled because this session contains more data than we can retrieve at one go. You can still expand one panel at a time by clicking on the panels below." data-toggle="tooltip" style="display:inline-block;" title="">
                        <a class="btn btn-default btn-xs pull-right" disabled="disabled" id="collapse-panels-button" onclick="toggleCollapse(this)">
                           Expand Sections
                        </a>
                     </div>
                  </div>
               </div>
            </div>
         </div>
         <input name="fsname" type="hidden" value="First Session"/>
                  <input name="courseid" type="hidden" value="CFResultsUiT.CS2104"/>
                  <input name="user" type="hidden" value="CFResultsUiT.instr"/>
               </form>
      <br/>
            <div class="alert alert-danger" id="statusMessage">
         This session seems to have a large number of responses. It is recommended to view the results one question/section at a time. To view responses for a particular question, click on the question below. To view response for a particular section, choose the section from the drop-down box above.
      </div>
      <script src="/js/statusMessage.js" type="text/javascript">
      </script>
      <br/>
            <br/>
            <div class="panel panel-success">
         <div class="panel-heading" data-target="#panelBodyCollapse-1" id="panelHeading-1" style="cursor: pointer;">
            <div class="row">
               <div class="col-sm-9 panel-heading-text">
                  <strong>
                     Section A
                  </strong>
               </div>
               <div class="col-sm-3">
                  <div class="pull-right">
                     <a class="btn btn-success btn-xs" data-original-title="Collapse or expand all student panels. You can also click on the panel heading to toggle each one individually." data-toggle="tooltip" id="collapse-panels-button-section-0" style="" title="">
                        Expand Students
                     </a>
                      
                     <div class="display-icon" style="display:inline;">
                        <span class="glyphicon glyphicon-chevron-up">
                        </span>
                     </div>
                  </div>
               </div>
            </div>
            <form action="/page/instructorFeedbackResultsPage" class="seeMoreForm-0" id="seeMore-0" style="display:none;">
               <input name="courseid" type="hidden" value="CFResultsUiT.CS2104"/>
                              <input name="fsname" type="hidden" value="First Session"/>
                              <input name="frgroupbysection" type="hidden" value="Section A"/>
                              <input name="user" type="hidden" value="CFResultsUiT.instr"/>
                              <input name="frgroupbyteam" type="hidden" value="null"/>
                              <input name="frsorttype" type="hidden" value="giver-recipient-question"/>
                              <input id="showStats-0" name="frshowstats" type="hidden" value="off"/>
                              <input id="mainIndex-0" name="frmainindex" type="hidden" value="-1"/>
                           </form>
         </div>
         <div class="panel-collapse collapse in" id="panelBodyCollapse-1" style="height: auto;">
            <div class="panel-body" id="sectionBody-0">
               <div class="panel panel-primary">
                  <div class="panel-heading" data-target="#panelBodyCollapse-5" id="panelHeading-5" style="cursor: pointer;">
                     From:
                     <div class="middlealign profile-pic-icon-hover inline panel-heading-text" data-link="/page/studentProfilePic?studentemail={*}&courseid={*}&user=CFResultsUiT.instr" data-original-title="" title="">
                        <strong>
                           Alice Betsy (Team 1)
                        </strong>
                        <img alt="No Image Given" class="hidden profile-pic-icon-hidden" src=""/>
                                                <a class="link-in-dark-bg" href="mailto:CFResultsUiT.alice.b@gmail.tmt">
                           [CFResultsUiT.alice.b@gmail.tmt]
                        </a>
                     </div>
                     <div class="pull-right">
                        <form action="/page/instructorEditStudentFeedbackPage?user=CFResultsUiT.instr" class="inline" method="post" target="_blank">
                           <input class="btn btn-primary btn-xs" data-original-title="Edit the responses given by this student" data-toggle="tooltip" title="" type="submit" value="Moderate Responses"/>
                                                      <input name="courseid" type="hidden" value="CFResultsUiT.CS2104"/>
                                                      <input name="fsname" type="hidden" value="First Session"/>
                                                      <input name="moderatedstudent" type="hidden" value="CFResultsUiT.alice.b@gmail.tmt"/>
                                                   </form>
                         
                        <div class="display-icon" style="display:inline;">
                           <span class="glyphicon glyphicon-chevron-up pull-right">
                           </span>
                        </div>
                     </div>
                  </div>
                  <div class="panel-collapse collapse in" id="panelBodyCollapse-5">
                     <div class="panel-body">
                        <div class="row ">
                           <div class="col-md-2">
                              <div class="col-md-12">
                                 To:
                                 <div class="middlealign profile-pic-icon-hover inline-block" data-link="/page/studentProfilePic?studentemail={*}&courseid={*}&user=CFResultsUiT.instr" data-original-title="" title="">
                                    <strong>
                                       Alice Betsy (Team 1)
                                    </strong>
                                    <img alt="No Image Given" class="hidden profile-pic-icon-hidden" src=""/>
                                                                     </div>
                              </div>
                              <div class="col-md-12 text-muted small">
                                 <br/>
                                                                  From:
                                 <div class="middlealign profile-pic-icon-hover inline-block" data-link="/page/studentProfilePic?studentemail={*}&courseid={*}&user=CFResultsUiT.instr" data-original-title="" title="">
                                    Alice Betsy (Team 1)
                                    <img alt="No Image Given" class="hidden profile-pic-icon-hidden" src=""/>
                                                                     </div>
                              </div>
                           </div>
                           <div class="col-md-10">
                              <div class="panel panel-info">
                                 <div class="panel-heading">
                                    Question 2:
                                    <span class="text-preserve-space">
                                       What is the best selling point of your product?
                                    </span>
                                 </div>
                                 <div class="panel-body">
                                    <div style="clear:both; overflow: hidden">
                                       <div class="pull-left text-preserve-space">
                                          Alice self feedback.
                                       </div>
                                       <button class="btn btn-default btn-xs icon-button pull-right" data-original-title="Add comment" data-placement="top" data-toggle="tooltip" id="button_add_comment" onclick="showResponseCommentAddForm(1,0,1)" title="" type="button">
                                          <span class="glyphicon glyphicon-comment glyphicon-primary">
                                          </span>
                                       </button>
                                    </div>
                                    <ul class="list-group" id="responseCommentTable-1-0-1" style="display:none">
                                       <li class="list-group-item list-group-item-warning" id="showResponseCommentAddForm-1-0-1" style="display: none;">
                                          <form class="responseCommentAddForm">
                                             <div class="form-group form-inline">
                                                <div class="form-group text-muted">
                                                   <p>
                                                      Giver: Alice Betsy (Team 1)
                                                      <br/>
                                                                                                            Recipient: Alice Betsy (Team 1)
                                                   </p>
                                                   You may change comment's visibility using the visibility options on the right hand side.
                                                </div>
                                                <a class="btn btn-sm btn-info pull-right" id="frComment-visibility-options-trigger-1-0-1" onclick="toggleVisibilityEditForm(1,0,1)">
                                                   <span class="glyphicon glyphicon-eye-close">
                                                   </span>
                                                   Show Visibility Options
                                                </a>
                                             </div>
                                             <div class="panel panel-default" id="visibility-options-1-0-1" style="display: none;">
                                                <div class="panel-heading">
                                                   Visibility Options
                                                </div>
                                                <table class="table text-center" style="color: #000;">
                                                   <tbody>
                                                      <tr>
                                                         <th class="text-center">
                                                            User/Group
                                                         </th>
                                                         <th class="text-center">
                                                            Can see your comment
                                                         </th>
                                                         <th class="text-center">
                                                            Can see your name
                                                         </th>
                                                      </tr>
                                                      <tr id="response-giver-1-0-1">
                                                         <td class="text-left">
                                                            <div data-original-title="Control what response giver can view" data-placement="top" data-toggle="tooltip" title="">
                                                               Response Giver
                                                            </div>
                                                         </td>
                                                         <td>
                                                            <input checked="checked" class="visibilityCheckbox answerCheckbox centered" name="receiverLeaderCheckbox" type="checkbox" value="GIVER"/>
                                                                                                                     </td>
                                                         <td>
                                                            <input checked="checked" class="visibilityCheckbox giverCheckbox" type="checkbox" value="GIVER"/>
                                                                                                                     </td>
                                                      </tr>
                                                      <tr id="response-giver-team-1-0-1">
                                                         <td class="text-left">
                                                            <div data-original-title="Control what team members of response giver can view" data-placement="top" data-toggle="tooltip" title="">
                                                               Response Giver's Team Members
                                                            </div>
                                                         </td>
                                                         <td>
                                                            <input checked="checked" class="visibilityCheckbox answerCheckbox" type="checkbox" value="OWN_TEAM_MEMBERS"/>
                                                                                                                     </td>
                                                         <td>
                                                            <input checked="checked" class="visibilityCheckbox giverCheckbox" type="checkbox" value="OWN_TEAM_MEMBERS"/>
                                                                                                                     </td>
                                                      </tr>
                                                      <tr id="response-students-1-0-1">
                                                         <td class="text-left">
                                                            <div data-original-title="Control what other students in this course can view" data-placement="top" data-toggle="tooltip" title="">
                                                               Other students in this course
                                                            </div>
                                                         </td>
                                                         <td>
                                                            <input checked="checked" class="visibilityCheckbox answerCheckbox" type="checkbox" value="STUDENTS"/>
                                                                                                                     </td>
                                                         <td>
                                                            <input checked="checked" class="visibilityCheckbox giverCheckbox" type="checkbox" value="STUDENTS"/>
                                                                                                                     </td>
                                                      </tr>
                                                      <tr id="response-instructors-1-0-1">
                                                         <td class="text-left">
                                                            <div data-original-title="Control what instructors can view" data-placement="top" data-toggle="tooltip" title="">
                                                               Instructors
                                                            </div>
                                                         </td>
                                                         <td>
                                                            <input checked="checked" class="visibilityCheckbox answerCheckbox" type="checkbox" value="INSTRUCTORS"/>
                                                                                                                     </td>
                                                         <td>
                                                            <input checked="checked" class="visibilityCheckbox giverCheckbox" type="checkbox" value="INSTRUCTORS"/>
                                                                                                                     </td>
                                                      </tr>
                                                   </tbody>
                                                </table>
                                             </div>
                                             <div class="form-group">
                                                <textarea class="form-control" id="responseCommentAddForm-1-0-1" name="responsecommenttext" placeholder="Your comment about this response" rows="3">
                                                </textarea>
                                             </div>
                                             <div class="col-sm-offset-5">
                                                <a class="btn btn-primary" href="/page/instructorFeedbackResponseCommentAdd" id="button_save_comment_for_add-1-0-1" type="button">
                                                   Add
                                                </a>
                                                <input class="btn btn-default" onclick="return hideResponseCommentAddForm(1,0,1);" type="button" value="Cancel"/>
                                                                                             </div>
                                             <input name="questionid" type="hidden" value="{*}"/>
                                                                                          <input name="responseid" type="hidden" value="{*}"/>
                                                                                          <input name="courseid" type="hidden" value="CFResultsUiT.CS2104"/>
                                                                                          <input name="fsname" type="hidden" value="First Session"/>
                                                                                          <input name="user" type="hidden" value="CFResultsUiT.instr"/>
                                                                                          <input name="showresponsecommentsto" type="hidden" value="GIVER,RECEIVER, OWN_TEAM_MEMBERS, STUDENTS, INSTRUCTORS"/>
                                                                                          <input name="showresponsegiverto" type="hidden" value="GIVER,RECEIVER, OWN_TEAM_MEMBERS, STUDENTS, INSTRUCTORS"/>
                                                                                       </form>
                                       </li>
                                    </ul>
                                 </div>
                              </div>
                              <div class="panel panel-info">
                                 <div class="panel-heading">
                                    Question 7:
                                    <span class="text-preserve-space">
                                       What is your extra feature? 
                                       <span style=" white-space: normal;">
                                          <a class="color_gray" data-less="[less]" data-more="[more]" href="javascript:;" id="{*}" onclick="toggleAdditionalQuestionInfo('7-giver-0-recipient-1')">
                                             [more]
                                          </a>
                                          <br/>
                                                                                    <span id="questionAdditionalInfo-7-giver-0-recipient-1" style="display:none;">
                                             Multiple-choice (single answer) question options:
                                             <ul style="list-style-type: disc;margin-left: 20px;">
                                                <li>
                                                   FlexiCommand
                                                </li>
                                                <li>
                                                   PowerSearch
                                                </li>
                                                <li>
                                                   GoodUI
                                                </li>
                                                <li>
                                                   Google Integration
                                                </li>
                                             </ul>
                                          </span>
                                       </span>
                                    </span>
                                 </div>
                                 <div class="panel-body">
                                    <div style="clear:both; overflow: hidden">
                                       <div class="pull-left text-preserve-space">
                                          PowerSearch
                                       </div>
                                       <button class="btn btn-default btn-xs icon-button pull-right" data-original-title="Add comment" data-placement="top" data-toggle="tooltip" id="button_add_comment" onclick="showResponseCommentAddForm(1,0,2)" title="" type="button">
                                          <span class="glyphicon glyphicon-comment glyphicon-primary">
                                          </span>
                                       </button>
                                    </div>
                                    <ul class="list-group" id="responseCommentTable-1-0-2" style="display:none">
                                       <li class="list-group-item list-group-item-warning" id="showResponseCommentAddForm-1-0-2" style="display: none;">
                                          <form class="responseCommentAddForm">
                                             <div class="form-group form-inline">
                                                <div class="form-group text-muted">
                                                   <p>
                                                      Giver: Alice Betsy (Team 1)
                                                      <br/>
                                                                                                            Recipient: Alice Betsy (Team 1)
                                                   </p>
                                                   You may change comment's visibility using the visibility options on the right hand side.
                                                </div>
                                                <a class="btn btn-sm btn-info pull-right" id="frComment-visibility-options-trigger-1-0-2" onclick="toggleVisibilityEditForm(1,0,2)">
                                                   <span class="glyphicon glyphicon-eye-close">
                                                   </span>
                                                   Show Visibility Options
                                                </a>
                                             </div>
                                             <div class="panel panel-default" id="visibility-options-1-0-2" style="display: none;">
                                                <div class="panel-heading">
                                                   Visibility Options
                                                </div>
                                                <table class="table text-center" style="color: #000;">
                                                   <tbody>
                                                      <tr>
                                                         <th class="text-center">
                                                            User/Group
                                                         </th>
                                                         <th class="text-center">
                                                            Can see your comment
                                                         </th>
                                                         <th class="text-center">
                                                            Can see your name
                                                         </th>
                                                      </tr>
                                                      <tr id="response-giver-1-0-2">
                                                         <td class="text-left">
                                                            <div data-original-title="Control what response giver can view" data-placement="top" data-toggle="tooltip" title="">
                                                               Response Giver
                                                            </div>
                                                         </td>
                                                         <td>
                                                            <input checked="checked" class="visibilityCheckbox answerCheckbox centered" name="receiverLeaderCheckbox" type="checkbox" value="GIVER"/>
                                                                                                                     </td>
                                                         <td>
                                                            <input checked="checked" class="visibilityCheckbox giverCheckbox" type="checkbox" value="GIVER"/>
                                                                                                                     </td>
                                                      </tr>
                                                      <tr id="response-giver-team-1-0-2">
                                                         <td class="text-left">
                                                            <div data-original-title="Control what team members of response giver can view" data-placement="top" data-toggle="tooltip" title="">
                                                               Response Giver's Team Members
                                                            </div>
                                                         </td>
                                                         <td>
                                                            <input checked="checked" class="visibilityCheckbox answerCheckbox" type="checkbox" value="OWN_TEAM_MEMBERS"/>
                                                                                                                     </td>
                                                         <td>
                                                            <input checked="checked" class="visibilityCheckbox giverCheckbox" type="checkbox" value="OWN_TEAM_MEMBERS"/>
                                                                                                                     </td>
                                                      </tr>
                                                      <tr id="response-students-1-0-2">
                                                         <td class="text-left">
                                                            <div data-original-title="Control what other students in this course can view" data-placement="top" data-toggle="tooltip" title="">
                                                               Other students in this course
                                                            </div>
                                                         </td>
                                                         <td>
                                                            <input checked="checked" class="visibilityCheckbox answerCheckbox" type="checkbox" value="STUDENTS"/>
                                                                                                                     </td>
                                                         <td>
                                                            <input checked="checked" class="visibilityCheckbox giverCheckbox" type="checkbox" value="STUDENTS"/>
                                                                                                                     </td>
                                                      </tr>
                                                      <tr id="response-instructors-1-0-2">
                                                         <td class="text-left">
                                                            <div data-original-title="Control what instructors can view" data-placement="top" data-toggle="tooltip" title="">
                                                               Instructors
                                                            </div>
                                                         </td>
                                                         <td>
                                                            <input checked="checked" class="visibilityCheckbox answerCheckbox" type="checkbox" value="INSTRUCTORS"/>
                                                                                                                     </td>
                                                         <td>
                                                            <input checked="checked" class="visibilityCheckbox giverCheckbox" type="checkbox" value="INSTRUCTORS"/>
                                                                                                                     </td>
                                                      </tr>
                                                   </tbody>
                                                </table>
                                             </div>
                                             <div class="form-group">
                                                <textarea class="form-control" id="responseCommentAddForm-1-0-2" name="responsecommenttext" placeholder="Your comment about this response" rows="3">
                                                </textarea>
                                             </div>
                                             <div class="col-sm-offset-5">
                                                <a class="btn btn-primary" href="/page/instructorFeedbackResponseCommentAdd" id="button_save_comment_for_add-1-0-2" type="button">
                                                   Add
                                                </a>
                                                <input class="btn btn-default" onclick="return hideResponseCommentAddForm(1,0,2);" type="button" value="Cancel"/>
                                                                                             </div>
                                             <input name="questionid" type="hidden" value="{*}"/>
                                                                                          <input name="responseid" type="hidden" value="{*}"/>
                                                                                          <input name="courseid" type="hidden" value="CFResultsUiT.CS2104"/>
                                                                                          <input name="fsname" type="hidden" value="First Session"/>
                                                                                          <input name="user" type="hidden" value="CFResultsUiT.instr"/>
                                                                                          <input name="showresponsecommentsto" type="hidden" value="GIVER,RECEIVER, OWN_TEAM_MEMBERS, STUDENTS, INSTRUCTORS"/>
                                                                                          <input name="showresponsegiverto" type="hidden" value="GIVER,RECEIVER, OWN_TEAM_MEMBERS, STUDENTS, INSTRUCTORS"/>
                                                                                       </form>
                                       </li>
                                    </ul>
                                 </div>
                              </div>
                              <div class="panel panel-info">
                                 <div class="panel-heading">
                                    Question 8:
                                    <span class="text-preserve-space">
                                       What is your extra feature? 
                                       <span style=" white-space: normal;">
                                          <a class="color_gray" data-less="[less]" data-more="[more]" href="javascript:;" id="{*}" onclick="toggleAdditionalQuestionInfo('8-giver-0-recipient-1')">
                                             [more]
                                          </a>
                                          <br/>
                                                                                    <span id="questionAdditionalInfo-8-giver-0-recipient-1" style="display:none;">
                                             Multiple-choice (multiple answers) question options:
                                             <ul style="list-style-type: disc;margin-left: 20px;">
                                                <li>
                                                   FlexiCommand
                                                </li>
                                                <li>
                                                   PowerSearch
                                                </li>
                                                <li>
                                                   GoodUI
                                                </li>
                                                <li>
                                                   Google Integration
                                                </li>
                                             </ul>
                                          </span>
                                       </span>
                                    </span>
                                 </div>
                                 <div class="panel-body">
                                    <div style="clear:both; overflow: hidden">
                                       <div class="pull-left text-preserve-space">
                                          <ul class="selectedOptionsList">
                                             <li>
                                                PowerSearch
                                             </li>
                                             <li>
                                                GoodUI
                                             </li>
                                          </ul>
                                       </div>
                                       <button class="btn btn-default btn-xs icon-button pull-right" data-original-title="Add comment" data-placement="top" data-toggle="tooltip" id="button_add_comment" onclick="showResponseCommentAddForm(1,0,3)" title="" type="button">
                                          <span class="glyphicon glyphicon-comment glyphicon-primary">
                                          </span>
                                       </button>
                                    </div>
                                    <ul class="list-group" id="responseCommentTable-1-0-3" style="display:none">
                                       <li class="list-group-item list-group-item-warning" id="showResponseCommentAddForm-1-0-3" style="display: none;">
                                          <form class="responseCommentAddForm">
                                             <div class="form-group form-inline">
                                                <div class="form-group text-muted">
                                                   <p>
                                                      Giver: Alice Betsy (Team 1)
                                                      <br/>
                                                                                                            Recipient: Alice Betsy (Team 1)
                                                   </p>
                                                   You may change comment's visibility using the visibility options on the right hand side.
                                                </div>
                                                <a class="btn btn-sm btn-info pull-right" id="frComment-visibility-options-trigger-1-0-3" onclick="toggleVisibilityEditForm(1,0,3)">
                                                   <span class="glyphicon glyphicon-eye-close">
                                                   </span>
                                                   Show Visibility Options
                                                </a>
                                             </div>
                                             <div class="panel panel-default" id="visibility-options-1-0-3" style="display: none;">
                                                <div class="panel-heading">
                                                   Visibility Options
                                                </div>
                                                <table class="table text-center" style="color: #000;">
                                                   <tbody>
                                                      <tr>
                                                         <th class="text-center">
                                                            User/Group
                                                         </th>
                                                         <th class="text-center">
                                                            Can see your comment
                                                         </th>
                                                         <th class="text-center">
                                                            Can see your name
                                                         </th>
                                                      </tr>
                                                      <tr id="response-giver-1-0-3">
                                                         <td class="text-left">
                                                            <div data-original-title="Control what response giver can view" data-placement="top" data-toggle="tooltip" title="">
                                                               Response Giver
                                                            </div>
                                                         </td>
                                                         <td>
                                                            <input checked="checked" class="visibilityCheckbox answerCheckbox centered" name="receiverLeaderCheckbox" type="checkbox" value="GIVER"/>
                                                                                                                     </td>
                                                         <td>
                                                            <input checked="checked" class="visibilityCheckbox giverCheckbox" type="checkbox" value="GIVER"/>
                                                                                                                     </td>
                                                      </tr>
                                                      <tr id="response-giver-team-1-0-3">
                                                         <td class="text-left">
                                                            <div data-original-title="Control what team members of response giver can view" data-placement="top" data-toggle="tooltip" title="">
                                                               Response Giver's Team Members
                                                            </div>
                                                         </td>
                                                         <td>
                                                            <input checked="checked" class="visibilityCheckbox answerCheckbox" type="checkbox" value="OWN_TEAM_MEMBERS"/>
                                                                                                                     </td>
                                                         <td>
                                                            <input checked="checked" class="visibilityCheckbox giverCheckbox" type="checkbox" value="OWN_TEAM_MEMBERS"/>
                                                                                                                     </td>
                                                      </tr>
                                                      <tr id="response-students-1-0-3">
                                                         <td class="text-left">
                                                            <div data-original-title="Control what other students in this course can view" data-placement="top" data-toggle="tooltip" title="">
                                                               Other students in this course
                                                            </div>
                                                         </td>
                                                         <td>
                                                            <input checked="checked" class="visibilityCheckbox answerCheckbox" type="checkbox" value="STUDENTS"/>
                                                                                                                     </td>
                                                         <td>
                                                            <input checked="checked" class="visibilityCheckbox giverCheckbox" type="checkbox" value="STUDENTS"/>
                                                                                                                     </td>
                                                      </tr>
                                                      <tr id="response-instructors-1-0-3">
                                                         <td class="text-left">
                                                            <div data-original-title="Control what instructors can view" data-placement="top" data-toggle="tooltip" title="">
                                                               Instructors
                                                            </div>
                                                         </td>
                                                         <td>
                                                            <input checked="checked" class="visibilityCheckbox answerCheckbox" type="checkbox" value="INSTRUCTORS"/>
                                                                                                                     </td>
                                                         <td>
                                                            <input checked="checked" class="visibilityCheckbox giverCheckbox" type="checkbox" value="INSTRUCTORS"/>
                                                                                                                     </td>
                                                      </tr>
                                                   </tbody>
                                                </table>
                                             </div>
                                             <div class="form-group">
                                                <textarea class="form-control" id="responseCommentAddForm-1-0-3" name="responsecommenttext" placeholder="Your comment about this response" rows="3">
                                                </textarea>
                                             </div>
                                             <div class="col-sm-offset-5">
                                                <a class="btn btn-primary" href="/page/instructorFeedbackResponseCommentAdd" id="button_save_comment_for_add-1-0-3" type="button">
                                                   Add
                                                </a>
                                                <input class="btn btn-default" onclick="return hideResponseCommentAddForm(1,0,3);" type="button" value="Cancel"/>
                                                                                             </div>
                                             <input name="questionid" type="hidden" value="{*}"/>
                                                                                          <input name="responseid" type="hidden" value="{*}"/>
                                                                                          <input name="courseid" type="hidden" value="CFResultsUiT.CS2104"/>
                                                                                          <input name="fsname" type="hidden" value="First Session"/>
                                                                                          <input name="user" type="hidden" value="CFResultsUiT.instr"/>
                                                                                          <input name="showresponsecommentsto" type="hidden" value="GIVER,RECEIVER, OWN_TEAM_MEMBERS, STUDENTS, INSTRUCTORS"/>
                                                                                          <input name="showresponsegiverto" type="hidden" value="GIVER,RECEIVER, OWN_TEAM_MEMBERS, STUDENTS, INSTRUCTORS"/>
                                                                                       </form>
                                       </li>
                                    </ul>
                                 </div>
                              </div>
                              <div class="panel panel-info">
                                 <div class="panel-heading">
                                    Question 9:
                                    <span class="text-preserve-space">
                                       Who do you think is the most hardworking student? 
                                       <span style=" white-space: normal;">
                                          <a class="color_gray" data-less="[less]" data-more="[more]" href="javascript:;" id="{*}" onclick="toggleAdditionalQuestionInfo('9-giver-0-recipient-1')">
                                             [more]
                                          </a>
                                          <br/>
                                                                                    <span id="questionAdditionalInfo-9-giver-0-recipient-1" style="display:none;">
                                             Multiple-choice (single answer) question options:
                                             <br/>
                                                                                          The options for this question is automatically generated from the list of all students in this course.
                                          </span>
                                       </span>
                                    </span>
                                 </div>
                                 <div class="panel-body">
                                    <div style="clear:both; overflow: hidden">
                                       <div class="pull-left text-preserve-space">
                                          Danny
                                       </div>
                                       <button class="btn btn-default btn-xs icon-button pull-right" data-original-title="Add comment" data-placement="top" data-toggle="tooltip" id="button_add_comment" onclick="showResponseCommentAddForm(1,0,4)" title="" type="button">
                                          <span class="glyphicon glyphicon-comment glyphicon-primary">
                                          </span>
                                       </button>
                                    </div>
                                    <ul class="list-group" id="responseCommentTable-1-0-4" style="display:none">
                                       <li class="list-group-item list-group-item-warning" id="showResponseCommentAddForm-1-0-4" style="display: none;">
                                          <form class="responseCommentAddForm">
                                             <div class="form-group form-inline">
                                                <div class="form-group text-muted">
                                                   <p>
                                                      Giver: Alice Betsy (Team 1)
                                                      <br/>
                                                                                                            Recipient: Alice Betsy (Team 1)
                                                   </p>
                                                   You may change comment's visibility using the visibility options on the right hand side.
                                                </div>
                                                <a class="btn btn-sm btn-info pull-right" id="frComment-visibility-options-trigger-1-0-4" onclick="toggleVisibilityEditForm(1,0,4)">
                                                   <span class="glyphicon glyphicon-eye-close">
                                                   </span>
                                                   Show Visibility Options
                                                </a>
                                             </div>
                                             <div class="panel panel-default" id="visibility-options-1-0-4" style="display: none;">
                                                <div class="panel-heading">
                                                   Visibility Options
                                                </div>
                                                <table class="table text-center" style="color: #000;">
                                                   <tbody>
                                                      <tr>
                                                         <th class="text-center">
                                                            User/Group
                                                         </th>
                                                         <th class="text-center">
                                                            Can see your comment
                                                         </th>
                                                         <th class="text-center">
                                                            Can see your name
                                                         </th>
                                                      </tr>
                                                      <tr id="response-giver-1-0-4">
                                                         <td class="text-left">
                                                            <div data-original-title="Control what response giver can view" data-placement="top" data-toggle="tooltip" title="">
                                                               Response Giver
                                                            </div>
                                                         </td>
                                                         <td>
                                                            <input checked="checked" class="visibilityCheckbox answerCheckbox centered" name="receiverLeaderCheckbox" type="checkbox" value="GIVER"/>
                                                                                                                     </td>
                                                         <td>
                                                            <input checked="checked" class="visibilityCheckbox giverCheckbox" type="checkbox" value="GIVER"/>
                                                                                                                     </td>
                                                      </tr>
                                                      <tr id="response-giver-team-1-0-4">
                                                         <td class="text-left">
                                                            <div data-original-title="Control what team members of response giver can view" data-placement="top" data-toggle="tooltip" title="">
                                                               Response Giver's Team Members
                                                            </div>
                                                         </td>
                                                         <td>
                                                            <input checked="checked" class="visibilityCheckbox answerCheckbox" type="checkbox" value="OWN_TEAM_MEMBERS"/>
                                                                                                                     </td>
                                                         <td>
                                                            <input checked="checked" class="visibilityCheckbox giverCheckbox" type="checkbox" value="OWN_TEAM_MEMBERS"/>
                                                                                                                     </td>
                                                      </tr>
                                                      <tr id="response-students-1-0-4">
                                                         <td class="text-left">
                                                            <div data-original-title="Control what other students in this course can view" data-placement="top" data-toggle="tooltip" title="">
                                                               Other students in this course
                                                            </div>
                                                         </td>
                                                         <td>
                                                            <input checked="checked" class="visibilityCheckbox answerCheckbox" type="checkbox" value="STUDENTS"/>
                                                                                                                     </td>
                                                         <td>
                                                            <input checked="checked" class="visibilityCheckbox giverCheckbox" type="checkbox" value="STUDENTS"/>
                                                                                                                     </td>
                                                      </tr>
                                                      <tr id="response-instructors-1-0-4">
                                                         <td class="text-left">
                                                            <div data-original-title="Control what instructors can view" data-placement="top" data-toggle="tooltip" title="">
                                                               Instructors
                                                            </div>
                                                         </td>
                                                         <td>
                                                            <input checked="checked" class="visibilityCheckbox answerCheckbox" type="checkbox" value="INSTRUCTORS"/>
                                                                                                                     </td>
                                                         <td>
                                                            <input checked="checked" class="visibilityCheckbox giverCheckbox" type="checkbox" value="INSTRUCTORS"/>
                                                                                                                     </td>
                                                      </tr>
                                                   </tbody>
                                                </table>
                                             </div>
                                             <div class="form-group">
                                                <textarea class="form-control" id="responseCommentAddForm-1-0-4" name="responsecommenttext" placeholder="Your comment about this response" rows="3">
                                                </textarea>
                                             </div>
                                             <div class="col-sm-offset-5">
                                                <a class="btn btn-primary" href="/page/instructorFeedbackResponseCommentAdd" id="button_save_comment_for_add-1-0-4" type="button">
                                                   Add
                                                </a>
                                                <input class="btn btn-default" onclick="return hideResponseCommentAddForm(1,0,4);" type="button" value="Cancel"/>
                                                                                             </div>
                                             <input name="questionid" type="hidden" value="{*}"/>
                                                                                          <input name="responseid" type="hidden" value="{*}"/>
                                                                                          <input name="courseid" type="hidden" value="CFResultsUiT.CS2104"/>
                                                                                          <input name="fsname" type="hidden" value="First Session"/>
                                                                                          <input name="user" type="hidden" value="CFResultsUiT.instr"/>
                                                                                          <input name="showresponsecommentsto" type="hidden" value="GIVER,RECEIVER, OWN_TEAM_MEMBERS, STUDENTS, INSTRUCTORS"/>
                                                                                          <input name="showresponsegiverto" type="hidden" value="GIVER,RECEIVER, OWN_TEAM_MEMBERS, STUDENTS, INSTRUCTORS"/>
                                                                                       </form>
                                       </li>
                                    </ul>
                                 </div>
                              </div>
                              <div class="panel panel-info">
                                 <div class="panel-heading">
                                    Question 10:
                                    <span class="text-preserve-space">
                                       Which team do you think has the best feature? 
                                       <span style=" white-space: normal;">
                                          <a class="color_gray" data-less="[less]" data-more="[more]" href="javascript:;" id="{*}" onclick="toggleAdditionalQuestionInfo('10-giver-0-recipient-1')">
                                             [more]
                                          </a>
                                          <br/>
                                                                                    <span id="questionAdditionalInfo-10-giver-0-recipient-1" style="display:none;">
                                             Multiple-choice (single answer) question options:
                                             <br/>
                                                                                          The options for this question is automatically generated from the list of all teams in this course.
                                          </span>
                                       </span>
                                    </span>
                                 </div>
                                 <div class="panel-body">
                                    <div style="clear:both; overflow: hidden">
                                       <div class="pull-left text-preserve-space">
                                          Team 1
                                       </div>
                                       <button class="btn btn-default btn-xs icon-button pull-right" data-original-title="Add comment" data-placement="top" data-toggle="tooltip" id="button_add_comment" onclick="showResponseCommentAddForm(1,0,5)" title="" type="button">
                                          <span class="glyphicon glyphicon-comment glyphicon-primary">
                                          </span>
                                       </button>
                                    </div>
                                    <ul class="list-group" id="responseCommentTable-1-0-5" style="display:none">
                                       <li class="list-group-item list-group-item-warning" id="showResponseCommentAddForm-1-0-5" style="display: none;">
                                          <form class="responseCommentAddForm">
                                             <div class="form-group form-inline">
                                                <div class="form-group text-muted">
                                                   <p>
                                                      Giver: Alice Betsy (Team 1)
                                                      <br/>
                                                                                                            Recipient: Alice Betsy (Team 1)
                                                   </p>
                                                   You may change comment's visibility using the visibility options on the right hand side.
                                                </div>
                                                <a class="btn btn-sm btn-info pull-right" id="frComment-visibility-options-trigger-1-0-5" onclick="toggleVisibilityEditForm(1,0,5)">
                                                   <span class="glyphicon glyphicon-eye-close">
                                                   </span>
                                                   Show Visibility Options
                                                </a>
                                             </div>
                                             <div class="panel panel-default" id="visibility-options-1-0-5" style="display: none;">
                                                <div class="panel-heading">
                                                   Visibility Options
                                                </div>
                                                <table class="table text-center" style="color: #000;">
                                                   <tbody>
                                                      <tr>
                                                         <th class="text-center">
                                                            User/Group
                                                         </th>
                                                         <th class="text-center">
                                                            Can see your comment
                                                         </th>
                                                         <th class="text-center">
                                                            Can see your name
                                                         </th>
                                                      </tr>
                                                      <tr id="response-giver-1-0-5">
                                                         <td class="text-left">
                                                            <div data-original-title="Control what response giver can view" data-placement="top" data-toggle="tooltip" title="">
                                                               Response Giver
                                                            </div>
                                                         </td>
                                                         <td>
                                                            <input checked="checked" class="visibilityCheckbox answerCheckbox centered" name="receiverLeaderCheckbox" type="checkbox" value="GIVER"/>
                                                                                                                     </td>
                                                         <td>
                                                            <input checked="checked" class="visibilityCheckbox giverCheckbox" type="checkbox" value="GIVER"/>
                                                                                                                     </td>
                                                      </tr>
                                                      <tr id="response-giver-team-1-0-5">
                                                         <td class="text-left">
                                                            <div data-original-title="Control what team members of response giver can view" data-placement="top" data-toggle="tooltip" title="">
                                                               Response Giver's Team Members
                                                            </div>
                                                         </td>
                                                         <td>
                                                            <input checked="checked" class="visibilityCheckbox answerCheckbox" type="checkbox" value="OWN_TEAM_MEMBERS"/>
                                                                                                                     </td>
                                                         <td>
                                                            <input checked="checked" class="visibilityCheckbox giverCheckbox" type="checkbox" value="OWN_TEAM_MEMBERS"/>
                                                                                                                     </td>
                                                      </tr>
                                                      <tr id="response-students-1-0-5">
                                                         <td class="text-left">
                                                            <div data-original-title="Control what other students in this course can view" data-placement="top" data-toggle="tooltip" title="">
                                                               Other students in this course
                                                            </div>
                                                         </td>
                                                         <td>
                                                            <input checked="checked" class="visibilityCheckbox answerCheckbox" type="checkbox" value="STUDENTS"/>
                                                                                                                     </td>
                                                         <td>
                                                            <input checked="checked" class="visibilityCheckbox giverCheckbox" type="checkbox" value="STUDENTS"/>
                                                                                                                     </td>
                                                      </tr>
                                                      <tr id="response-instructors-1-0-5">
                                                         <td class="text-left">
                                                            <div data-original-title="Control what instructors can view" data-placement="top" data-toggle="tooltip" title="">
                                                               Instructors
                                                            </div>
                                                         </td>
                                                         <td>
                                                            <input checked="checked" class="visibilityCheckbox answerCheckbox" type="checkbox" value="INSTRUCTORS"/>
                                                                                                                     </td>
                                                         <td>
                                                            <input checked="checked" class="visibilityCheckbox giverCheckbox" type="checkbox" value="INSTRUCTORS"/>
                                                                                                                     </td>
                                                      </tr>
                                                   </tbody>
                                                </table>
                                             </div>
                                             <div class="form-group">
                                                <textarea class="form-control" id="responseCommentAddForm-1-0-5" name="responsecommenttext" placeholder="Your comment about this response" rows="3">
                                                </textarea>
                                             </div>
                                             <div class="col-sm-offset-5">
                                                <a class="btn btn-primary" href="/page/instructorFeedbackResponseCommentAdd" id="button_save_comment_for_add-1-0-5" type="button">
                                                   Add
                                                </a>
                                                <input class="btn btn-default" onclick="return hideResponseCommentAddForm(1,0,5);" type="button" value="Cancel"/>
                                                                                             </div>
                                             <input name="questionid" type="hidden" value="{*}"/>
                                                                                          <input name="responseid" type="hidden" value="{*}"/>
                                                                                          <input name="courseid" type="hidden" value="CFResultsUiT.CS2104"/>
                                                                                          <input name="fsname" type="hidden" value="First Session"/>
                                                                                          <input name="user" type="hidden" value="CFResultsUiT.instr"/>
                                                                                          <input name="showresponsecommentsto" type="hidden" value="GIVER,RECEIVER, OWN_TEAM_MEMBERS, STUDENTS, INSTRUCTORS"/>
                                                                                          <input name="showresponsegiverto" type="hidden" value="GIVER,RECEIVER, OWN_TEAM_MEMBERS, STUDENTS, INSTRUCTORS"/>
                                                                                       </form>
                                       </li>
                                    </ul>
                                 </div>
                              </div>
                           </div>
                        </div>
                        <div class="row border-top-gray">
                           <div class="col-md-2">
                              <div class="col-md-12">
                                 To:
                                 <div class="middlealign profile-pic-icon-hover inline-block" data-link="/page/studentProfilePic?studentemail={*}&courseid={*}&user=CFResultsUiT.instr" data-original-title="" title="">
                                    <strong>
                                       Benny Charles (Team 1)
                                    </strong>
                                    <img alt="No Image Given" class="hidden profile-pic-icon-hidden" src=""/>
                                                                     </div>
                              </div>
                              <div class="col-md-12 text-muted small">
                                 <br/>
                                                                  From:
                                 <div class="middlealign profile-pic-icon-hover inline-block" data-link="/page/studentProfilePic?studentemail={*}&courseid={*}&user=CFResultsUiT.instr" data-original-title="" title="">
                                    Alice Betsy (Team 1)
                                    <img alt="No Image Given" class="hidden profile-pic-icon-hidden" src=""/>
                                                                     </div>
                              </div>
                           </div>
                           <div class="col-md-10">
                              <div class="panel panel-info">
                                 <div class="panel-heading">
                                    Question 1:
                                    <span class="text-preserve-space">
                                       Rate 3 other students' products
                                    </span>
                                 </div>
                                 <div class="panel-body">
                                    <div style="clear:both; overflow: hidden">
                                       <div class="pull-left text-preserve-space">
                                          2 Response to Benny.
                                       </div>
                                       <button class="btn btn-default btn-xs icon-button pull-right" data-original-title="Add comment" data-placement="top" data-toggle="tooltip" id="button_add_comment" onclick="showResponseCommentAddForm(2,0,1)" title="" type="button">
                                          <span class="glyphicon glyphicon-comment glyphicon-primary">
                                          </span>
                                       </button>
                                    </div>
                                    <ul class="list-group" id="responseCommentTable-2-0-1" style="display:none">
                                       <li class="list-group-item list-group-item-warning" id="showResponseCommentAddForm-2-0-1" style="display: none;">
                                          <form class="responseCommentAddForm">
                                             <div class="form-group form-inline">
                                                <div class="form-group text-muted">
                                                   <p>
                                                      Giver: Alice Betsy (Team 1)
                                                      <br/>
                                                                                                            Recipient: Benny Charles (Team 1)
                                                   </p>
                                                   You may change comment's visibility using the visibility options on the right hand side.
                                                </div>
                                                <a class="btn btn-sm btn-info pull-right" id="frComment-visibility-options-trigger-2-0-1" onclick="toggleVisibilityEditForm(2,0,1)">
                                                   <span class="glyphicon glyphicon-eye-close">
                                                   </span>
                                                   Show Visibility Options
                                                </a>
                                             </div>
                                             <div class="panel panel-default" id="visibility-options-2-0-1" style="display: none;">
                                                <div class="panel-heading">
                                                   Visibility Options
                                                </div>
                                                <table class="table text-center" style="color: #000;">
                                                   <tbody>
                                                      <tr>
                                                         <th class="text-center">
                                                            User/Group
                                                         </th>
                                                         <th class="text-center">
                                                            Can see your comment
                                                         </th>
                                                         <th class="text-center">
                                                            Can see your name
                                                         </th>
                                                      </tr>
                                                      <tr id="response-giver-2-0-1">
                                                         <td class="text-left">
                                                            <div data-original-title="Control what response giver can view" data-placement="top" data-toggle="tooltip" title="">
                                                               Response Giver
                                                            </div>
                                                         </td>
                                                         <td>
                                                            <input checked="checked" class="visibilityCheckbox answerCheckbox centered" name="receiverLeaderCheckbox" type="checkbox" value="GIVER"/>
                                                                                                                     </td>
                                                         <td>
                                                            <input checked="checked" class="visibilityCheckbox giverCheckbox" type="checkbox" value="GIVER"/>
                                                                                                                     </td>
                                                      </tr>
                                                      <tr id="response-recipient-2-0-1">
                                                         <td class="text-left">
                                                            <div data-original-title="Control what response recipient(s) can view" data-placement="top" data-toggle="tooltip" title="">
                                                               Response Recipient(s)
                                                            </div>
                                                         </td>
                                                         <td>
                                                            <input checked="checked" class="visibilityCheckbox answerCheckbox centered" name="receiverLeaderCheckbox" type="checkbox" value="RECEIVER"/>
                                                                                                                     </td>
                                                         <td>
                                                            <input checked="checked" class="visibilityCheckbox giverCheckbox" type="checkbox" value="RECEIVER"/>
                                                                                                                     </td>
                                                      </tr>
                                                      <tr id="response-giver-team-2-0-1">
                                                         <td class="text-left">
                                                            <div data-original-title="Control what team members of response giver can view" data-placement="top" data-toggle="tooltip" title="">
                                                               Response Giver's Team Members
                                                            </div>
                                                         </td>
                                                         <td>
                                                            <input checked="checked" class="visibilityCheckbox answerCheckbox" type="checkbox" value="OWN_TEAM_MEMBERS"/>
                                                                                                                     </td>
                                                         <td>
                                                            <input checked="checked" class="visibilityCheckbox giverCheckbox" type="checkbox" value="OWN_TEAM_MEMBERS"/>
                                                                                                                     </td>
                                                      </tr>
                                                      <tr id="response-students-2-0-1">
                                                         <td class="text-left">
                                                            <div data-original-title="Control what other students in this course can view" data-placement="top" data-toggle="tooltip" title="">
                                                               Other students in this course
                                                            </div>
                                                         </td>
                                                         <td>
                                                            <input checked="checked" class="visibilityCheckbox answerCheckbox" type="checkbox" value="STUDENTS"/>
                                                                                                                     </td>
                                                         <td>
                                                            <input checked="checked" class="visibilityCheckbox giverCheckbox" type="checkbox" value="STUDENTS"/>
                                                                                                                     </td>
                                                      </tr>
                                                      <tr id="response-instructors-2-0-1">
                                                         <td class="text-left">
                                                            <div data-original-title="Control what instructors can view" data-placement="top" data-toggle="tooltip" title="">
                                                               Instructors
                                                            </div>
                                                         </td>
                                                         <td>
                                                            <input checked="checked" class="visibilityCheckbox answerCheckbox" type="checkbox" value="INSTRUCTORS"/>
                                                                                                                     </td>
                                                         <td>
                                                            <input checked="checked" class="visibilityCheckbox giverCheckbox" type="checkbox" value="INSTRUCTORS"/>
                                                                                                                     </td>
                                                      </tr>
                                                   </tbody>
                                                </table>
                                             </div>
                                             <div class="form-group">
                                                <textarea class="form-control" id="responseCommentAddForm-2-0-1" name="responsecommenttext" placeholder="Your comment about this response" rows="3">
                                                </textarea>
                                             </div>
                                             <div class="col-sm-offset-5">
                                                <a class="btn btn-primary" href="/page/instructorFeedbackResponseCommentAdd" id="button_save_comment_for_add-2-0-1" type="button">
                                                   Add
                                                </a>
                                                <input class="btn btn-default" onclick="return hideResponseCommentAddForm(2,0,1);" type="button" value="Cancel"/>
                                                                                             </div>
                                             <input name="questionid" type="hidden" value="{*}"/>
                                                                                          <input name="responseid" type="hidden" value="{*}"/>
                                                                                          <input name="courseid" type="hidden" value="CFResultsUiT.CS2104"/>
                                                                                          <input name="fsname" type="hidden" value="First Session"/>
                                                                                          <input name="user" type="hidden" value="CFResultsUiT.instr"/>
                                                                                          <input name="showresponsecommentsto" type="hidden" value="GIVER,INSTRUCTORS, RECEIVER, STUDENTS, OWN_TEAM_MEMBERS"/>
                                                                                          <input name="showresponsegiverto" type="hidden" value="GIVER,INSTRUCTORS, RECEIVER, STUDENTS, OWN_TEAM_MEMBERS"/>
                                                                                       </form>
                                       </li>
                                    </ul>
                                 </div>
                              </div>
                           </div>
                        </div>
                        <div class="row border-top-gray">
                           <div class="col-md-2">
                              <div class="col-md-12">
                                 To:
                                 <div class="middlealign profile-pic-icon-hover inline-block" data-link="/page/studentProfilePic?studentemail={*}&courseid={*}&user=CFResultsUiT.instr" data-original-title="" title="">
                                    <strong>
                                       Drop out (Team 2)
                                    </strong>
                                    <img alt="No Image Given" class="hidden profile-pic-icon-hidden" src=""/>
                                                                     </div>
                              </div>
                              <div class="col-md-12 text-muted small">
                                 <br/>
                                                                  From:
                                 <div class="middlealign profile-pic-icon-hover inline-block" data-link="/page/studentProfilePic?studentemail={*}&courseid={*}&user=CFResultsUiT.instr" data-original-title="" title="">
                                    Alice Betsy (Team 1)
                                    <img alt="No Image Given" class="hidden profile-pic-icon-hidden" src=""/>
                                                                     </div>
                              </div>
                           </div>
                           <div class="col-md-10">
                              <div class="panel panel-info">
                                 <div class="panel-heading">
                                    Question 1:
                                    <span class="text-preserve-space">
                                       Rate 3 other students' products
                                    </span>
                                 </div>
                                 <div class="panel-body">
                                    <div style="clear:both; overflow: hidden">
                                       <div class="pull-left text-preserve-space">
                                          Response to Dropout.
                                       </div>
                                       <button class="btn btn-default btn-xs icon-button pull-right" data-original-title="Add comment" data-placement="top" data-toggle="tooltip" id="button_add_comment" onclick="showResponseCommentAddForm(3,0,1)" title="" type="button">
                                          <span class="glyphicon glyphicon-comment glyphicon-primary">
                                          </span>
                                       </button>
                                    </div>
                                    <ul class="list-group" id="responseCommentTable-3-0-1" style="display:none">
                                       <li class="list-group-item list-group-item-warning" id="showResponseCommentAddForm-3-0-1" style="display: none;">
                                          <form class="responseCommentAddForm">
                                             <div class="form-group form-inline">
                                                <div class="form-group text-muted">
                                                   <p>
                                                      Giver: Alice Betsy (Team 1)
                                                      <br/>
                                                                                                            Recipient: Drop out (Team 2)
                                                   </p>
                                                   You may change comment's visibility using the visibility options on the right hand side.
                                                </div>
                                                <a class="btn btn-sm btn-info pull-right" id="frComment-visibility-options-trigger-3-0-1" onclick="toggleVisibilityEditForm(3,0,1)">
                                                   <span class="glyphicon glyphicon-eye-close">
                                                   </span>
                                                   Show Visibility Options
                                                </a>
                                             </div>
                                             <div class="panel panel-default" id="visibility-options-3-0-1" style="display: none;">
                                                <div class="panel-heading">
                                                   Visibility Options
                                                </div>
                                                <table class="table text-center" style="color: #000;">
                                                   <tbody>
                                                      <tr>
                                                         <th class="text-center">
                                                            User/Group
                                                         </th>
                                                         <th class="text-center">
                                                            Can see your comment
                                                         </th>
                                                         <th class="text-center">
                                                            Can see your name
                                                         </th>
                                                      </tr>
                                                      <tr id="response-giver-3-0-1">
                                                         <td class="text-left">
                                                            <div data-original-title="Control what response giver can view" data-placement="top" data-toggle="tooltip" title="">
                                                               Response Giver
                                                            </div>
                                                         </td>
                                                         <td>
                                                            <input checked="checked" class="visibilityCheckbox answerCheckbox centered" name="receiverLeaderCheckbox" type="checkbox" value="GIVER"/>
                                                                                                                     </td>
                                                         <td>
                                                            <input checked="checked" class="visibilityCheckbox giverCheckbox" type="checkbox" value="GIVER"/>
                                                                                                                     </td>
                                                      </tr>
                                                      <tr id="response-recipient-3-0-1">
                                                         <td class="text-left">
                                                            <div data-original-title="Control what response recipient(s) can view" data-placement="top" data-toggle="tooltip" title="">
                                                               Response Recipient(s)
                                                            </div>
                                                         </td>
                                                         <td>
                                                            <input checked="checked" class="visibilityCheckbox answerCheckbox centered" name="receiverLeaderCheckbox" type="checkbox" value="RECEIVER"/>
                                                                                                                     </td>
                                                         <td>
                                                            <input checked="checked" class="visibilityCheckbox giverCheckbox" type="checkbox" value="RECEIVER"/>
                                                                                                                     </td>
                                                      </tr>
                                                      <tr id="response-giver-team-3-0-1">
                                                         <td class="text-left">
                                                            <div data-original-title="Control what team members of response giver can view" data-placement="top" data-toggle="tooltip" title="">
                                                               Response Giver's Team Members
                                                            </div>
                                                         </td>
                                                         <td>
                                                            <input checked="checked" class="visibilityCheckbox answerCheckbox" type="checkbox" value="OWN_TEAM_MEMBERS"/>
                                                                                                                     </td>
                                                         <td>
                                                            <input checked="checked" class="visibilityCheckbox giverCheckbox" type="checkbox" value="OWN_TEAM_MEMBERS"/>
                                                                                                                     </td>
                                                      </tr>
                                                      <tr id="response-students-3-0-1">
                                                         <td class="text-left">
                                                            <div data-original-title="Control what other students in this course can view" data-placement="top" data-toggle="tooltip" title="">
                                                               Other students in this course
                                                            </div>
                                                         </td>
                                                         <td>
                                                            <input checked="checked" class="visibilityCheckbox answerCheckbox" type="checkbox" value="STUDENTS"/>
                                                                                                                     </td>
                                                         <td>
                                                            <input checked="checked" class="visibilityCheckbox giverCheckbox" type="checkbox" value="STUDENTS"/>
                                                                                                                     </td>
                                                      </tr>
                                                      <tr id="response-instructors-3-0-1">
                                                         <td class="text-left">
                                                            <div data-original-title="Control what instructors can view" data-placement="top" data-toggle="tooltip" title="">
                                                               Instructors
                                                            </div>
                                                         </td>
                                                         <td>
                                                            <input checked="checked" class="visibilityCheckbox answerCheckbox" type="checkbox" value="INSTRUCTORS"/>
                                                                                                                     </td>
                                                         <td>
                                                            <input checked="checked" class="visibilityCheckbox giverCheckbox" type="checkbox" value="INSTRUCTORS"/>
                                                                                                                     </td>
                                                      </tr>
                                                   </tbody>
                                                </table>
                                             </div>
                                             <div class="form-group">
                                                <textarea class="form-control" id="responseCommentAddForm-3-0-1" name="responsecommenttext" placeholder="Your comment about this response" rows="3">
                                                </textarea>
                                             </div>
                                             <div class="col-sm-offset-5">
                                                <a class="btn btn-primary" href="/page/instructorFeedbackResponseCommentAdd" id="button_save_comment_for_add-3-0-1" type="button">
                                                   Add
                                                </a>
                                                <input class="btn btn-default" onclick="return hideResponseCommentAddForm(3,0,1);" type="button" value="Cancel"/>
                                                                                             </div>
                                             <input name="questionid" type="hidden" value="{*}"/>
                                                                                          <input name="responseid" type="hidden" value="{*}"/>
                                                                                          <input name="courseid" type="hidden" value="CFResultsUiT.CS2104"/>
                                                                                          <input name="fsname" type="hidden" value="First Session"/>
                                                                                          <input name="user" type="hidden" value="CFResultsUiT.instr"/>
                                                                                          <input name="showresponsecommentsto" type="hidden" value="GIVER,INSTRUCTORS, RECEIVER, STUDENTS, OWN_TEAM_MEMBERS"/>
                                                                                          <input name="showresponsegiverto" type="hidden" value="GIVER,INSTRUCTORS, RECEIVER, STUDENTS, OWN_TEAM_MEMBERS"/>
                                                                                       </form>
                                       </li>
                                    </ul>
                                 </div>
                              </div>
                           </div>
                        </div>
                     </div>
                  </div>
               </div>
               <div class="panel panel-primary">
                  <div class="panel-heading" data-target="#panelBodyCollapse-6" id="panelHeading-6" style="cursor: pointer;">
                     From:
                     <div class="middlealign profile-pic-icon-hover inline panel-heading-text" data-link="/page/studentProfilePic?studentemail={*}&courseid={*}&user=CFResultsUiT.instr" data-original-title="" title="">
                        <strong>
                           Benny Charles (Team 1)
                        </strong>
                        <img alt="No Image Given" class="hidden profile-pic-icon-hidden" src=""/>
                                                <a class="link-in-dark-bg" href="mailto:CFResultsUiT.benny.c@gmail.tmt">
                           [CFResultsUiT.benny.c@gmail.tmt]
                        </a>
                     </div>
                     <div class="pull-right">
                        <form action="/page/instructorEditStudentFeedbackPage?user=CFResultsUiT.instr" class="inline" method="post" target="_blank">
                           <input class="btn btn-primary btn-xs" data-original-title="Edit the responses given by this student" data-toggle="tooltip" title="" type="submit" value="Moderate Responses"/>
                                                      <input name="courseid" type="hidden" value="CFResultsUiT.CS2104"/>
                                                      <input name="fsname" type="hidden" value="First Session"/>
                                                      <input name="moderatedstudent" type="hidden" value="CFResultsUiT.benny.c@gmail.tmt"/>
                                                   </form>
                         
                        <div class="display-icon" style="display:inline;">
                           <span class="glyphicon glyphicon-chevron-up pull-right">
                           </span>
                        </div>
                     </div>
                  </div>
                  <div class="panel-collapse collapse in" id="panelBodyCollapse-6">
                     <div class="panel-body">
                        <div class="row ">
                           <div class="col-md-2">
                              <div class="col-md-12">
                                 To:
                                 <div class="middlealign profile-pic-icon-hover inline-block" data-link="/page/studentProfilePic?studentemail={*}&courseid={*}&user=CFResultsUiT.instr" data-original-title="" title="">
                                    <strong>
                                       Benny Charles (Team 1)
                                    </strong>
                                    <img alt="No Image Given" class="hidden profile-pic-icon-hidden" src=""/>
                                                                     </div>
                              </div>
                              <div class="col-md-12 text-muted small">
                                 <br/>
                                                                  From:
                                 <div class="middlealign profile-pic-icon-hover inline-block" data-link="/page/studentProfilePic?studentemail={*}&courseid={*}&user=CFResultsUiT.instr" data-original-title="" title="">
                                    Benny Charles (Team 1)
                                    <img alt="No Image Given" class="hidden profile-pic-icon-hidden" src=""/>
                                                                     </div>
                              </div>
                           </div>
                           <div class="col-md-10">
                              <div class="panel panel-info">
                                 <div class="panel-heading">
                                    Question 8:
                                    <span class="text-preserve-space">
                                       What is your extra feature? 
                                       <span style=" white-space: normal;">
                                          <a class="color_gray" data-less="[less]" data-more="[more]" href="javascript:;" id="{*}" onclick="toggleAdditionalQuestionInfo('8-giver-1-recipient-1')">
                                             [more]
                                          </a>
                                          <br/>
                                                                                    <span id="questionAdditionalInfo-8-giver-1-recipient-1" style="display:none;">
                                             Multiple-choice (multiple answers) question options:
                                             <ul style="list-style-type: disc;margin-left: 20px;">
                                                <li>
                                                   FlexiCommand
                                                </li>
                                                <li>
                                                   PowerSearch
                                                </li>
                                                <li>
                                                   GoodUI
                                                </li>
                                                <li>
                                                   Google Integration
                                                </li>
                                             </ul>
                                          </span>
                                       </span>
                                    </span>
                                 </div>
                                 <div class="panel-body">
                                    <div style="clear:both; overflow: hidden">
                                       <div class="pull-left text-preserve-space">
                                       </div>
                                       <button class="btn btn-default btn-xs icon-button pull-right" data-original-title="Add comment" data-placement="top" data-toggle="tooltip" id="button_add_comment" onclick="showResponseCommentAddForm(1,1,1)" title="" type="button">
                                          <span class="glyphicon glyphicon-comment glyphicon-primary">
                                          </span>
                                       </button>
                                    </div>
                                    <ul class="list-group" id="responseCommentTable-1-1-1" style="display:none">
                                       <li class="list-group-item list-group-item-warning" id="showResponseCommentAddForm-1-1-1" style="display: none;">
                                          <form class="responseCommentAddForm">
                                             <div class="form-group form-inline">
                                                <div class="form-group text-muted">
                                                   <p>
                                                      Giver: Benny Charles (Team 1)
                                                      <br/>
                                                                                                            Recipient: Benny Charles (Team 1)
                                                   </p>
                                                   You may change comment's visibility using the visibility options on the right hand side.
                                                </div>
                                                <a class="btn btn-sm btn-info pull-right" id="frComment-visibility-options-trigger-1-1-1" onclick="toggleVisibilityEditForm(1,1,1)">
                                                   <span class="glyphicon glyphicon-eye-close">
                                                   </span>
                                                   Show Visibility Options
                                                </a>
                                             </div>
                                             <div class="panel panel-default" id="visibility-options-1-1-1" style="display: none;">
                                                <div class="panel-heading">
                                                   Visibility Options
                                                </div>
                                                <table class="table text-center" style="color: #000;">
                                                   <tbody>
                                                      <tr>
                                                         <th class="text-center">
                                                            User/Group
                                                         </th>
                                                         <th class="text-center">
                                                            Can see your comment
                                                         </th>
                                                         <th class="text-center">
                                                            Can see your name
                                                         </th>
                                                      </tr>
                                                      <tr id="response-giver-1-1-1">
                                                         <td class="text-left">
                                                            <div data-original-title="Control what response giver can view" data-placement="top" data-toggle="tooltip" title="">
                                                               Response Giver
                                                            </div>
                                                         </td>
                                                         <td>
                                                            <input checked="checked" class="visibilityCheckbox answerCheckbox centered" name="receiverLeaderCheckbox" type="checkbox" value="GIVER"/>
                                                                                                                     </td>
                                                         <td>
                                                            <input checked="checked" class="visibilityCheckbox giverCheckbox" type="checkbox" value="GIVER"/>
                                                                                                                     </td>
                                                      </tr>
                                                      <tr id="response-giver-team-1-1-1">
                                                         <td class="text-left">
                                                            <div data-original-title="Control what team members of response giver can view" data-placement="top" data-toggle="tooltip" title="">
                                                               Response Giver's Team Members
                                                            </div>
                                                         </td>
                                                         <td>
                                                            <input checked="checked" class="visibilityCheckbox answerCheckbox" type="checkbox" value="OWN_TEAM_MEMBERS"/>
                                                                                                                     </td>
                                                         <td>
                                                            <input checked="checked" class="visibilityCheckbox giverCheckbox" type="checkbox" value="OWN_TEAM_MEMBERS"/>
                                                                                                                     </td>
                                                      </tr>
                                                      <tr id="response-students-1-1-1">
                                                         <td class="text-left">
                                                            <div data-original-title="Control what other students in this course can view" data-placement="top" data-toggle="tooltip" title="">
                                                               Other students in this course
                                                            </div>
                                                         </td>
                                                         <td>
                                                            <input checked="checked" class="visibilityCheckbox answerCheckbox" type="checkbox" value="STUDENTS"/>
                                                                                                                     </td>
                                                         <td>
                                                            <input checked="checked" class="visibilityCheckbox giverCheckbox" type="checkbox" value="STUDENTS"/>
                                                                                                                     </td>
                                                      </tr>
                                                      <tr id="response-instructors-1-1-1">
                                                         <td class="text-left">
                                                            <div data-original-title="Control what instructors can view" data-placement="top" data-toggle="tooltip" title="">
                                                               Instructors
                                                            </div>
                                                         </td>
                                                         <td>
                                                            <input checked="checked" class="visibilityCheckbox answerCheckbox" type="checkbox" value="INSTRUCTORS"/>
                                                                                                                     </td>
                                                         <td>
                                                            <input checked="checked" class="visibilityCheckbox giverCheckbox" type="checkbox" value="INSTRUCTORS"/>
                                                                                                                     </td>
                                                      </tr>
                                                   </tbody>
                                                </table>
                                             </div>
                                             <div class="form-group">
                                                <textarea class="form-control" id="responseCommentAddForm-1-1-1" name="responsecommenttext" placeholder="Your comment about this response" rows="3">
                                                </textarea>
                                             </div>
                                             <div class="col-sm-offset-5">
                                                <a class="btn btn-primary" href="/page/instructorFeedbackResponseCommentAdd" id="button_save_comment_for_add-1-1-1" type="button">
                                                   Add
                                                </a>
                                                <input class="btn btn-default" onclick="return hideResponseCommentAddForm(1,1,1);" type="button" value="Cancel"/>
                                                                                             </div>
                                             <input name="questionid" type="hidden" value="{*}"/>
                                                                                          <input name="responseid" type="hidden" value="{*}"/>
                                                                                          <input name="courseid" type="hidden" value="CFResultsUiT.CS2104"/>
                                                                                          <input name="fsname" type="hidden" value="First Session"/>
                                                                                          <input name="user" type="hidden" value="CFResultsUiT.instr"/>
                                                                                          <input name="showresponsecommentsto" type="hidden" value="GIVER,RECEIVER, OWN_TEAM_MEMBERS, STUDENTS, INSTRUCTORS"/>
                                                                                          <input name="showresponsegiverto" type="hidden" value="GIVER,RECEIVER, OWN_TEAM_MEMBERS, STUDENTS, INSTRUCTORS"/>
                                                                                       </form>
                                       </li>
                                    </ul>
                                 </div>
                              </div>
                           </div>
                        </div>
                        <div class="row border-top-gray">
                           <div class="col-md-2">
                              <div class="col-md-12">
                                 To:
                                 <div class="middlealign profile-pic-icon-hover inline-block" data-link="/page/studentProfilePic?studentemail={*}&courseid={*}&user=CFResultsUiT.instr" data-original-title="" title="">
                                    <strong>
                                       Charlie Dávis (Team 2)
                                    </strong>
                                    <img alt="No Image Given" class="hidden profile-pic-icon-hidden" src=""/>
                                                                     </div>
                              </div>
                              <div class="col-md-12 text-muted small">
                                 <br/>
                                                                  From:
                                 <div class="middlealign profile-pic-icon-hover inline-block" data-link="/page/studentProfilePic?studentemail={*}&courseid={*}&user=CFResultsUiT.instr" data-original-title="" title="">
                                    Benny Charles (Team 1)
                                    <img alt="No Image Given" class="hidden profile-pic-icon-hidden" src=""/>
                                                                     </div>
                              </div>
                           </div>
                           <div class="col-md-10">
                              <div class="panel panel-info">
                                 <div class="panel-heading">
                                    Question 1:
                                    <span class="text-preserve-space">
                                       Rate 3 other students' products
                                    </span>
                                 </div>
                                 <div class="panel-body">
                                    <div style="clear:both; overflow: hidden">
                                       <div class="pull-left text-preserve-space">
                                          4 Response to Charlie.
                                       </div>
                                       <button class="btn btn-default btn-xs icon-button pull-right" data-original-title="Add comment" data-placement="top" data-toggle="tooltip" id="button_add_comment" onclick="showResponseCommentAddForm(2,1,1)" title="" type="button">
                                          <span class="glyphicon glyphicon-comment glyphicon-primary">
                                          </span>
                                       </button>
                                    </div>
                                    <ul class="list-group" id="responseCommentTable-2-1-1" style="display:none">
                                       <li class="list-group-item list-group-item-warning" id="showResponseCommentAddForm-2-1-1" style="display: none;">
                                          <form class="responseCommentAddForm">
                                             <div class="form-group form-inline">
                                                <div class="form-group text-muted">
                                                   <p>
                                                      Giver: Benny Charles (Team 1)
                                                      <br/>
                                                                                                            Recipient: Charlie Dávis (Team 2)
                                                   </p>
                                                   You may change comment's visibility using the visibility options on the right hand side.
                                                </div>
                                                <a class="btn btn-sm btn-info pull-right" id="frComment-visibility-options-trigger-2-1-1" onclick="toggleVisibilityEditForm(2,1,1)">
                                                   <span class="glyphicon glyphicon-eye-close">
                                                   </span>
                                                   Show Visibility Options
                                                </a>
                                             </div>
                                             <div class="panel panel-default" id="visibility-options-2-1-1" style="display: none;">
                                                <div class="panel-heading">
                                                   Visibility Options
                                                </div>
                                                <table class="table text-center" style="color: #000;">
                                                   <tbody>
                                                      <tr>
                                                         <th class="text-center">
                                                            User/Group
                                                         </th>
                                                         <th class="text-center">
                                                            Can see your comment
                                                         </th>
                                                         <th class="text-center">
                                                            Can see your name
                                                         </th>
                                                      </tr>
                                                      <tr id="response-giver-2-1-1">
                                                         <td class="text-left">
                                                            <div data-original-title="Control what response giver can view" data-placement="top" data-toggle="tooltip" title="">
                                                               Response Giver
                                                            </div>
                                                         </td>
                                                         <td>
                                                            <input checked="checked" class="visibilityCheckbox answerCheckbox centered" name="receiverLeaderCheckbox" type="checkbox" value="GIVER"/>
                                                                                                                     </td>
                                                         <td>
                                                            <input checked="checked" class="visibilityCheckbox giverCheckbox" type="checkbox" value="GIVER"/>
                                                                                                                     </td>
                                                      </tr>
                                                      <tr id="response-recipient-2-1-1">
                                                         <td class="text-left">
                                                            <div data-original-title="Control what response recipient(s) can view" data-placement="top" data-toggle="tooltip" title="">
                                                               Response Recipient(s)
                                                            </div>
                                                         </td>
                                                         <td>
                                                            <input checked="checked" class="visibilityCheckbox answerCheckbox centered" name="receiverLeaderCheckbox" type="checkbox" value="RECEIVER"/>
                                                                                                                     </td>
                                                         <td>
                                                            <input checked="checked" class="visibilityCheckbox giverCheckbox" type="checkbox" value="RECEIVER"/>
                                                                                                                     </td>
                                                      </tr>
                                                      <tr id="response-giver-team-2-1-1">
                                                         <td class="text-left">
                                                            <div data-original-title="Control what team members of response giver can view" data-placement="top" data-toggle="tooltip" title="">
                                                               Response Giver's Team Members
                                                            </div>
                                                         </td>
                                                         <td>
                                                            <input checked="checked" class="visibilityCheckbox answerCheckbox" type="checkbox" value="OWN_TEAM_MEMBERS"/>
                                                                                                                     </td>
                                                         <td>
                                                            <input checked="checked" class="visibilityCheckbox giverCheckbox" type="checkbox" value="OWN_TEAM_MEMBERS"/>
                                                                                                                     </td>
                                                      </tr>
                                                      <tr id="response-students-2-1-1">
                                                         <td class="text-left">
                                                            <div data-original-title="Control what other students in this course can view" data-placement="top" data-toggle="tooltip" title="">
                                                               Other students in this course
                                                            </div>
                                                         </td>
                                                         <td>
                                                            <input checked="checked" class="visibilityCheckbox answerCheckbox" type="checkbox" value="STUDENTS"/>
                                                                                                                     </td>
                                                         <td>
                                                            <input checked="checked" class="visibilityCheckbox giverCheckbox" type="checkbox" value="STUDENTS"/>
                                                                                                                     </td>
                                                      </tr>
                                                      <tr id="response-instructors-2-1-1">
                                                         <td class="text-left">
                                                            <div data-original-title="Control what instructors can view" data-placement="top" data-toggle="tooltip" title="">
                                                               Instructors
                                                            </div>
                                                         </td>
                                                         <td>
                                                            <input checked="checked" class="visibilityCheckbox answerCheckbox" type="checkbox" value="INSTRUCTORS"/>
                                                                                                                     </td>
                                                         <td>
                                                            <input checked="checked" class="visibilityCheckbox giverCheckbox" type="checkbox" value="INSTRUCTORS"/>
                                                                                                                     </td>
                                                      </tr>
                                                   </tbody>
                                                </table>
                                             </div>
                                             <div class="form-group">
                                                <textarea class="form-control" id="responseCommentAddForm-2-1-1" name="responsecommenttext" placeholder="Your comment about this response" rows="3">
                                                </textarea>
                                             </div>
                                             <div class="col-sm-offset-5">
                                                <a class="btn btn-primary" href="/page/instructorFeedbackResponseCommentAdd" id="button_save_comment_for_add-2-1-1" type="button">
                                                   Add
                                                </a>
                                                <input class="btn btn-default" onclick="return hideResponseCommentAddForm(2,1,1);" type="button" value="Cancel"/>
                                                                                             </div>
                                             <input name="questionid" type="hidden" value="{*}"/>
                                                                                          <input name="responseid" type="hidden" value="{*}"/>
                                                                                          <input name="courseid" type="hidden" value="CFResultsUiT.CS2104"/>
                                                                                          <input name="fsname" type="hidden" value="First Session"/>
                                                                                          <input name="user" type="hidden" value="CFResultsUiT.instr"/>
                                                                                          <input name="showresponsecommentsto" type="hidden" value="GIVER,INSTRUCTORS, RECEIVER, STUDENTS, OWN_TEAM_MEMBERS"/>
                                                                                          <input name="showresponsegiverto" type="hidden" value="GIVER,INSTRUCTORS, RECEIVER, STUDENTS, OWN_TEAM_MEMBERS"/>
                                                                                       </form>
                                       </li>
                                    </ul>
                                 </div>
                              </div>
                           </div>
                        </div>
                        <div class="row border-top-gray">
                           <div class="col-md-2">
                              <div class="col-md-12">
                                 To:
                                 <div class="middlealign profile-pic-icon-hover inline-block" data-link="/page/studentProfilePic?studentemail={*}&courseid={*}&user=CFResultsUiT.instr" data-original-title="" title="">
                                    <strong>
                                       Danny Engrid (Team 2)
                                    </strong>
                                    <img alt="No Image Given" class="hidden profile-pic-icon-hidden" src=""/>
                                                                     </div>
                              </div>
                              <div class="col-md-12 text-muted small">
                                 <br/>
                                                                  From:
                                 <div class="middlealign profile-pic-icon-hover inline-block" data-link="/page/studentProfilePic?studentemail={*}&courseid={*}&user=CFResultsUiT.instr" data-original-title="" title="">
                                    Benny Charles (Team 1)
                                    <img alt="No Image Given" class="hidden profile-pic-icon-hidden" src=""/>
                                                                     </div>
                              </div>
                           </div>
                           <div class="col-md-10">
                              <div class="panel panel-info">
                                 <div class="panel-heading">
                                    Question 1:
                                    <span class="text-preserve-space">
                                       Rate 3 other students' products
                                    </span>
                                 </div>
                                 <div class="panel-body">
                                    <div style="clear:both; overflow: hidden">
                                       <div class="pull-left text-preserve-space">
                                          1 Response to Danny.
                                       </div>
                                       <button class="btn btn-default btn-xs icon-button pull-right" data-original-title="Add comment" data-placement="top" data-toggle="tooltip" id="button_add_comment" onclick="showResponseCommentAddForm(3,1,1)" title="" type="button">
                                          <span class="glyphicon glyphicon-comment glyphicon-primary">
                                          </span>
                                       </button>
                                    </div>
                                    <ul class="list-group" id="responseCommentTable-3-1-1" style="display:none">
                                       <li class="list-group-item list-group-item-warning" id="showResponseCommentAddForm-3-1-1" style="display: none;">
                                          <form class="responseCommentAddForm">
                                             <div class="form-group form-inline">
                                                <div class="form-group text-muted">
                                                   <p>
                                                      Giver: Benny Charles (Team 1)
                                                      <br/>
                                                                                                            Recipient: Danny Engrid (Team 2)
                                                   </p>
                                                   You may change comment's visibility using the visibility options on the right hand side.
                                                </div>
                                                <a class="btn btn-sm btn-info pull-right" id="frComment-visibility-options-trigger-3-1-1" onclick="toggleVisibilityEditForm(3,1,1)">
                                                   <span class="glyphicon glyphicon-eye-close">
                                                   </span>
                                                   Show Visibility Options
                                                </a>
                                             </div>
                                             <div class="panel panel-default" id="visibility-options-3-1-1" style="display: none;">
                                                <div class="panel-heading">
                                                   Visibility Options
                                                </div>
                                                <table class="table text-center" style="color: #000;">
                                                   <tbody>
                                                      <tr>
                                                         <th class="text-center">
                                                            User/Group
                                                         </th>
                                                         <th class="text-center">
                                                            Can see your comment
                                                         </th>
                                                         <th class="text-center">
                                                            Can see your name
                                                         </th>
                                                      </tr>
                                                      <tr id="response-giver-3-1-1">
                                                         <td class="text-left">
                                                            <div data-original-title="Control what response giver can view" data-placement="top" data-toggle="tooltip" title="">
                                                               Response Giver
                                                            </div>
                                                         </td>
                                                         <td>
                                                            <input checked="checked" class="visibilityCheckbox answerCheckbox centered" name="receiverLeaderCheckbox" type="checkbox" value="GIVER"/>
                                                                                                                     </td>
                                                         <td>
                                                            <input checked="checked" class="visibilityCheckbox giverCheckbox" type="checkbox" value="GIVER"/>
                                                                                                                     </td>
                                                      </tr>
                                                      <tr id="response-recipient-3-1-1">
                                                         <td class="text-left">
                                                            <div data-original-title="Control what response recipient(s) can view" data-placement="top" data-toggle="tooltip" title="">
                                                               Response Recipient(s)
                                                            </div>
                                                         </td>
                                                         <td>
                                                            <input checked="checked" class="visibilityCheckbox answerCheckbox centered" name="receiverLeaderCheckbox" type="checkbox" value="RECEIVER"/>
                                                                                                                     </td>
                                                         <td>
                                                            <input checked="checked" class="visibilityCheckbox giverCheckbox" type="checkbox" value="RECEIVER"/>
                                                                                                                     </td>
                                                      </tr>
                                                      <tr id="response-giver-team-3-1-1">
                                                         <td class="text-left">
                                                            <div data-original-title="Control what team members of response giver can view" data-placement="top" data-toggle="tooltip" title="">
                                                               Response Giver's Team Members
                                                            </div>
                                                         </td>
                                                         <td>
                                                            <input checked="checked" class="visibilityCheckbox answerCheckbox" type="checkbox" value="OWN_TEAM_MEMBERS"/>
                                                                                                                     </td>
                                                         <td>
                                                            <input checked="checked" class="visibilityCheckbox giverCheckbox" type="checkbox" value="OWN_TEAM_MEMBERS"/>
                                                                                                                     </td>
                                                      </tr>
                                                      <tr id="response-students-3-1-1">
                                                         <td class="text-left">
                                                            <div data-original-title="Control what other students in this course can view" data-placement="top" data-toggle="tooltip" title="">
                                                               Other students in this course
                                                            </div>
                                                         </td>
                                                         <td>
                                                            <input checked="checked" class="visibilityCheckbox answerCheckbox" type="checkbox" value="STUDENTS"/>
                                                                                                                     </td>
                                                         <td>
                                                            <input checked="checked" class="visibilityCheckbox giverCheckbox" type="checkbox" value="STUDENTS"/>
                                                                                                                     </td>
                                                      </tr>
                                                      <tr id="response-instructors-3-1-1">
                                                         <td class="text-left">
                                                            <div data-original-title="Control what instructors can view" data-placement="top" data-toggle="tooltip" title="">
                                                               Instructors
                                                            </div>
                                                         </td>
                                                         <td>
                                                            <input checked="checked" class="visibilityCheckbox answerCheckbox" type="checkbox" value="INSTRUCTORS"/>
                                                                                                                     </td>
                                                         <td>
                                                            <input checked="checked" class="visibilityCheckbox giverCheckbox" type="checkbox" value="INSTRUCTORS"/>
                                                                                                                     </td>
                                                      </tr>
                                                   </tbody>
                                                </table>
                                             </div>
                                             <div class="form-group">
                                                <textarea class="form-control" id="responseCommentAddForm-3-1-1" name="responsecommenttext" placeholder="Your comment about this response" rows="3">
                                                </textarea>
                                             </div>
                                             <div class="col-sm-offset-5">
                                                <a class="btn btn-primary" href="/page/instructorFeedbackResponseCommentAdd" id="button_save_comment_for_add-3-1-1" type="button">
                                                   Add
                                                </a>
                                                <input class="btn btn-default" onclick="return hideResponseCommentAddForm(3,1,1);" type="button" value="Cancel"/>
                                                                                             </div>
                                             <input name="questionid" type="hidden" value="{*}"/>
                                                                                          <input name="responseid" type="hidden" value="{*}"/>
                                                                                          <input name="courseid" type="hidden" value="CFResultsUiT.CS2104"/>
                                                                                          <input name="fsname" type="hidden" value="First Session"/>
                                                                                          <input name="user" type="hidden" value="CFResultsUiT.instr"/>
                                                                                          <input name="showresponsecommentsto" type="hidden" value="GIVER,INSTRUCTORS, RECEIVER, STUDENTS, OWN_TEAM_MEMBERS"/>
                                                                                          <input name="showresponsegiverto" type="hidden" value="GIVER,INSTRUCTORS, RECEIVER, STUDENTS, OWN_TEAM_MEMBERS"/>
                                                                                       </form>
                                       </li>
                                    </ul>
                                 </div>
                              </div>
                           </div>
                        </div>
                     </div>
                  </div>
               </div>
               <div class="panel panel-primary">
                  <div class="panel-heading" data-target="#panelBodyCollapse-7" id="panelHeading-7" style="cursor: pointer;">
                     From:
                     <div class="middlealign profile-pic-icon-hover inline panel-heading-text" data-link="/page/studentProfilePic?studentemail={*}&courseid={*}&user=CFResultsUiT.instr" data-original-title="" title="">
                        <strong>
                           Charlie Dávis (Team 2)
                        </strong>
                        <img alt="No Image Given" class="hidden profile-pic-icon-hidden" src=""/>
                                                <a class="link-in-dark-bg" href="mailto:CFResultsUiT.charlie.d@gmail.tmt">
                           [CFResultsUiT.charlie.d@gmail.tmt]
                        </a>
                     </div>
                     <div class="pull-right">
                        <form action="/page/instructorEditStudentFeedbackPage?user=CFResultsUiT.instr" class="inline" method="post" target="_blank">
                           <input class="btn btn-primary btn-xs" data-original-title="Edit the responses given by this student" data-toggle="tooltip" title="" type="submit" value="Moderate Responses"/>
                                                      <input name="courseid" type="hidden" value="CFResultsUiT.CS2104"/>
                                                      <input name="fsname" type="hidden" value="First Session"/>
                                                      <input name="moderatedstudent" type="hidden" value="CFResultsUiT.charlie.d@gmail.tmt"/>
                                                   </form>
                         
                        <div class="display-icon" style="display:inline;">
                           <span class="glyphicon glyphicon-chevron-up pull-right">
                           </span>
                        </div>
                     </div>
                  </div>
                  <div class="panel-collapse collapse in" id="panelBodyCollapse-7">
                     <div class="panel-body">
                        <div class="row ">
                           <div class="col-md-2">
                              <div class="col-md-12">
                                 To:
                                 <div class="middlealign profile-pic-icon-hover inline-block" data-link="/page/studentProfilePic?studentemail={*}&courseid={*}&user=CFResultsUiT.instr" data-original-title="" title="">
                                    <strong>
                                       Emily (Team 3)
                                    </strong>
                                    <img alt="No Image Given" class="hidden profile-pic-icon-hidden" src=""/>
                                                                     </div>
                              </div>
                              <div class="col-md-12 text-muted small">
                                 <br/>
                                                                  From:
                                 <div class="middlealign profile-pic-icon-hover inline-block" data-link="/page/studentProfilePic?studentemail={*}&courseid={*}&user=CFResultsUiT.instr" data-original-title="" title="">
                                    Charlie Dávis (Team 2)
                                    <img alt="No Image Given" class="hidden profile-pic-icon-hidden" src=""/>
                                                                     </div>
                              </div>
                           </div>
                           <div class="col-md-10">
                              <div class="panel panel-info">
                                 <div class="panel-heading">
                                    Question 1:
                                    <span class="text-preserve-space">
                                       Rate 3 other students' products
                                    </span>
                                 </div>
                                 <div class="panel-body">
                                    <div style="clear:both; overflow: hidden">
                                       <div class="pull-left text-preserve-space">
                                          3 Response to Emily.
                                       </div>
                                       <button class="btn btn-default btn-xs icon-button pull-right" data-original-title="Add comment" data-placement="top" data-toggle="tooltip" id="button_add_comment" onclick="showResponseCommentAddForm(1,3,1)" title="" type="button">
                                          <span class="glyphicon glyphicon-comment glyphicon-primary">
                                          </span>
                                       </button>
                                    </div>
                                    <ul class="list-group" id="responseCommentTable-1-3-1" style="display:none">
                                       <li class="list-group-item list-group-item-warning" id="showResponseCommentAddForm-1-3-1" style="display: none;">
                                          <form class="responseCommentAddForm">
                                             <div class="form-group form-inline">
                                                <div class="form-group text-muted">
                                                   <p>
                                                      Giver: Charlie Dávis (Team 2)
                                                      <br/>
                                                                                                            Recipient: Emily (Team 3)
                                                   </p>
                                                   You may change comment's visibility using the visibility options on the right hand side.
                                                </div>
                                                <a class="btn btn-sm btn-info pull-right" id="frComment-visibility-options-trigger-1-3-1" onclick="toggleVisibilityEditForm(1,3,1)">
                                                   <span class="glyphicon glyphicon-eye-close">
                                                   </span>
                                                   Show Visibility Options
                                                </a>
                                             </div>
                                             <div class="panel panel-default" id="visibility-options-1-3-1" style="display: none;">
                                                <div class="panel-heading">
                                                   Visibility Options
                                                </div>
                                                <table class="table text-center" style="color: #000;">
                                                   <tbody>
                                                      <tr>
                                                         <th class="text-center">
                                                            User/Group
                                                         </th>
                                                         <th class="text-center">
                                                            Can see your comment
                                                         </th>
                                                         <th class="text-center">
                                                            Can see your name
                                                         </th>
                                                      </tr>
                                                      <tr id="response-giver-1-3-1">
                                                         <td class="text-left">
                                                            <div data-original-title="Control what response giver can view" data-placement="top" data-toggle="tooltip" title="">
                                                               Response Giver
                                                            </div>
                                                         </td>
                                                         <td>
                                                            <input checked="checked" class="visibilityCheckbox answerCheckbox centered" name="receiverLeaderCheckbox" type="checkbox" value="GIVER"/>
                                                                                                                     </td>
                                                         <td>
                                                            <input checked="checked" class="visibilityCheckbox giverCheckbox" type="checkbox" value="GIVER"/>
                                                                                                                     </td>
                                                      </tr>
                                                      <tr id="response-recipient-1-3-1">
                                                         <td class="text-left">
                                                            <div data-original-title="Control what response recipient(s) can view" data-placement="top" data-toggle="tooltip" title="">
                                                               Response Recipient(s)
                                                            </div>
                                                         </td>
                                                         <td>
                                                            <input checked="checked" class="visibilityCheckbox answerCheckbox centered" name="receiverLeaderCheckbox" type="checkbox" value="RECEIVER"/>
                                                                                                                     </td>
                                                         <td>
                                                            <input checked="checked" class="visibilityCheckbox giverCheckbox" type="checkbox" value="RECEIVER"/>
                                                                                                                     </td>
                                                      </tr>
                                                      <tr id="response-giver-team-1-3-1">
                                                         <td class="text-left">
                                                            <div data-original-title="Control what team members of response giver can view" data-placement="top" data-toggle="tooltip" title="">
                                                               Response Giver's Team Members
                                                            </div>
                                                         </td>
                                                         <td>
                                                            <input checked="checked" class="visibilityCheckbox answerCheckbox" type="checkbox" value="OWN_TEAM_MEMBERS"/>
                                                                                                                     </td>
                                                         <td>
                                                            <input checked="checked" class="visibilityCheckbox giverCheckbox" type="checkbox" value="OWN_TEAM_MEMBERS"/>
                                                                                                                     </td>
                                                      </tr>
                                                      <tr id="response-students-1-3-1">
                                                         <td class="text-left">
                                                            <div data-original-title="Control what other students in this course can view" data-placement="top" data-toggle="tooltip" title="">
                                                               Other students in this course
                                                            </div>
                                                         </td>
                                                         <td>
                                                            <input checked="checked" class="visibilityCheckbox answerCheckbox" type="checkbox" value="STUDENTS"/>
                                                                                                                     </td>
                                                         <td>
                                                            <input checked="checked" class="visibilityCheckbox giverCheckbox" type="checkbox" value="STUDENTS"/>
                                                                                                                     </td>
                                                      </tr>
                                                      <tr id="response-instructors-1-3-1">
                                                         <td class="text-left">
                                                            <div data-original-title="Control what instructors can view" data-placement="top" data-toggle="tooltip" title="">
                                                               Instructors
                                                            </div>
                                                         </td>
                                                         <td>
                                                            <input checked="checked" class="visibilityCheckbox answerCheckbox" type="checkbox" value="INSTRUCTORS"/>
                                                                                                                     </td>
                                                         <td>
                                                            <input checked="checked" class="visibilityCheckbox giverCheckbox" type="checkbox" value="INSTRUCTORS"/>
                                                                                                                     </td>
                                                      </tr>
                                                   </tbody>
                                                </table>
                                             </div>
                                             <div class="form-group">
                                                <textarea class="form-control" id="responseCommentAddForm-1-3-1" name="responsecommenttext" placeholder="Your comment about this response" rows="3">
                                                </textarea>
                                             </div>
                                             <div class="col-sm-offset-5">
                                                <a class="btn btn-primary" href="/page/instructorFeedbackResponseCommentAdd" id="button_save_comment_for_add-1-3-1" type="button">
                                                   Add
                                                </a>
                                                <input class="btn btn-default" onclick="return hideResponseCommentAddForm(1,3,1);" type="button" value="Cancel"/>
                                                                                             </div>
                                             <input name="questionid" type="hidden" value="{*}"/>
                                                                                          <input name="responseid" type="hidden" value="{*}"/>
                                                                                          <input name="courseid" type="hidden" value="CFResultsUiT.CS2104"/>
                                                                                          <input name="fsname" type="hidden" value="First Session"/>
                                                                                          <input name="user" type="hidden" value="CFResultsUiT.instr"/>
                                                                                          <input name="showresponsecommentsto" type="hidden" value="GIVER,INSTRUCTORS, RECEIVER, STUDENTS, OWN_TEAM_MEMBERS"/>
                                                                                          <input name="showresponsegiverto" type="hidden" value="GIVER,INSTRUCTORS, RECEIVER, STUDENTS, OWN_TEAM_MEMBERS"/>
                                                                                       </form>
                                       </li>
                                    </ul>
                                 </div>
                              </div>
                           </div>
                        </div>
                     </div>
                  </div>
               </div>
               <div class="panel panel-primary">
                  <div class="panel-heading" data-target="#panelBodyCollapse-8" id="panelHeading-8" style="cursor: pointer;">
                     From:
                     <div class="middlealign profile-pic-icon-hover inline panel-heading-text" data-link="/page/studentProfilePic?studentemail={*}&courseid={*}&user=CFResultsUiT.instr" data-original-title="" title="">
                        <strong>
                           Drop out (Team 2)
                        </strong>
                        <img alt="No Image Given" class="hidden profile-pic-icon-hidden" src=""/>
                                                <a class="link-in-dark-bg" href="mailto:drop.out@gmail.tmt">
                           [drop.out@gmail.tmt]
                        </a>
                     </div>
                     <div class="pull-right">
                        <form action="/page/instructorEditStudentFeedbackPage?user=CFResultsUiT.instr" class="inline" method="post" target="_blank">
                           <input class="btn btn-primary btn-xs" data-original-title="Edit the responses given by this student" data-toggle="tooltip" title="" type="submit" value="Moderate Responses"/>
                                                      <input name="courseid" type="hidden" value="CFResultsUiT.CS2104"/>
                                                      <input name="fsname" type="hidden" value="First Session"/>
                                                      <input name="moderatedstudent" type="hidden" value="drop.out@gmail.tmt"/>
                                                   </form>
                         
                        <div class="display-icon" style="display:inline;">
                           <span class="glyphicon glyphicon-chevron-up pull-right">
                           </span>
                        </div>
                     </div>
                  </div>
                  <div class="panel-collapse collapse in" id="panelBodyCollapse-8">
                     <div class="panel-body">
                        <div class="row ">
                           <div class="col-md-2">
                              <div class="col-md-12">
                                 To:
                                 <div class="middlealign profile-pic-icon-hover inline-block" data-link="/page/studentProfilePic?studentemail={*}&courseid={*}&user=CFResultsUiT.instr" data-original-title="" title="">
                                    <strong>
                                       Alice Betsy (Team 1)
                                    </strong>
                                    <img alt="No Image Given" class="hidden profile-pic-icon-hidden" src=""/>
                                                                     </div>
                              </div>
                              <div class="col-md-12 text-muted small">
                                 <br/>
                                                                  From:
                                 <div class="middlealign profile-pic-icon-hover inline-block" data-link="/page/studentProfilePic?studentemail={*}&courseid={*}&user=CFResultsUiT.instr" data-original-title="" title="">
                                    Drop out (Team 2)
                                    <img alt="No Image Given" class="hidden profile-pic-icon-hidden" src=""/>
                                                                     </div>
                              </div>
                           </div>
                           <div class="col-md-10">
                              <div class="panel panel-info">
                                 <div class="panel-heading">
                                    Question 1:
                                    <span class="text-preserve-space">
                                       Rate 3 other students' products
                                    </span>
                                 </div>
                                 <div class="panel-body">
                                    <div style="clear:both; overflow: hidden">
                                       <div class="pull-left text-preserve-space">
                                          Response to Alice from Dropout.
                                       </div>
                                       <button class="btn btn-default btn-xs icon-button pull-right" data-original-title="Add comment" data-placement="top" data-toggle="tooltip" id="button_add_comment" onclick="showResponseCommentAddForm(1,4,1)" title="" type="button">
                                          <span class="glyphicon glyphicon-comment glyphicon-primary">
                                          </span>
                                       </button>
                                    </div>
                                    <ul class="list-group" id="responseCommentTable-1-4-1" style="display:none">
                                       <li class="list-group-item list-group-item-warning" id="showResponseCommentAddForm-1-4-1" style="display: none;">
                                          <form class="responseCommentAddForm">
                                             <div class="form-group form-inline">
                                                <div class="form-group text-muted">
                                                   <p>
                                                      Giver: Drop out (Team 2)
                                                      <br/>
                                                                                                            Recipient: Alice Betsy (Team 1)
                                                   </p>
                                                   You may change comment's visibility using the visibility options on the right hand side.
                                                </div>
                                                <a class="btn btn-sm btn-info pull-right" id="frComment-visibility-options-trigger-1-4-1" onclick="toggleVisibilityEditForm(1,4,1)">
                                                   <span class="glyphicon glyphicon-eye-close">
                                                   </span>
                                                   Show Visibility Options
                                                </a>
                                             </div>
                                             <div class="panel panel-default" id="visibility-options-1-4-1" style="display: none;">
                                                <div class="panel-heading">
                                                   Visibility Options
                                                </div>
                                                <table class="table text-center" style="color: #000;">
                                                   <tbody>
                                                      <tr>
                                                         <th class="text-center">
                                                            User/Group
                                                         </th>
                                                         <th class="text-center">
                                                            Can see your comment
                                                         </th>
                                                         <th class="text-center">
                                                            Can see your name
                                                         </th>
                                                      </tr>
                                                      <tr id="response-giver-1-4-1">
                                                         <td class="text-left">
                                                            <div data-original-title="Control what response giver can view" data-placement="top" data-toggle="tooltip" title="">
                                                               Response Giver
                                                            </div>
                                                         </td>
                                                         <td>
                                                            <input checked="checked" class="visibilityCheckbox answerCheckbox centered" name="receiverLeaderCheckbox" type="checkbox" value="GIVER"/>
                                                                                                                     </td>
                                                         <td>
                                                            <input checked="checked" class="visibilityCheckbox giverCheckbox" type="checkbox" value="GIVER"/>
                                                                                                                     </td>
                                                      </tr>
                                                      <tr id="response-recipient-1-4-1">
                                                         <td class="text-left">
                                                            <div data-original-title="Control what response recipient(s) can view" data-placement="top" data-toggle="tooltip" title="">
                                                               Response Recipient(s)
                                                            </div>
                                                         </td>
                                                         <td>
                                                            <input checked="checked" class="visibilityCheckbox answerCheckbox centered" name="receiverLeaderCheckbox" type="checkbox" value="RECEIVER"/>
                                                                                                                     </td>
                                                         <td>
                                                            <input checked="checked" class="visibilityCheckbox giverCheckbox" type="checkbox" value="RECEIVER"/>
                                                                                                                     </td>
                                                      </tr>
                                                      <tr id="response-giver-team-1-4-1">
                                                         <td class="text-left">
                                                            <div data-original-title="Control what team members of response giver can view" data-placement="top" data-toggle="tooltip" title="">
                                                               Response Giver's Team Members
                                                            </div>
                                                         </td>
                                                         <td>
                                                            <input checked="checked" class="visibilityCheckbox answerCheckbox" type="checkbox" value="OWN_TEAM_MEMBERS"/>
                                                                                                                     </td>
                                                         <td>
                                                            <input checked="checked" class="visibilityCheckbox giverCheckbox" type="checkbox" value="OWN_TEAM_MEMBERS"/>
                                                                                                                     </td>
                                                      </tr>
                                                      <tr id="response-students-1-4-1">
                                                         <td class="text-left">
                                                            <div data-original-title="Control what other students in this course can view" data-placement="top" data-toggle="tooltip" title="">
                                                               Other students in this course
                                                            </div>
                                                         </td>
                                                         <td>
                                                            <input checked="checked" class="visibilityCheckbox answerCheckbox" type="checkbox" value="STUDENTS"/>
                                                                                                                     </td>
                                                         <td>
                                                            <input checked="checked" class="visibilityCheckbox giverCheckbox" type="checkbox" value="STUDENTS"/>
                                                                                                                     </td>
                                                      </tr>
                                                      <tr id="response-instructors-1-4-1">
                                                         <td class="text-left">
                                                            <div data-original-title="Control what instructors can view" data-placement="top" data-toggle="tooltip" title="">
                                                               Instructors
                                                            </div>
                                                         </td>
                                                         <td>
                                                            <input checked="checked" class="visibilityCheckbox answerCheckbox" type="checkbox" value="INSTRUCTORS"/>
                                                                                                                     </td>
                                                         <td>
                                                            <input checked="checked" class="visibilityCheckbox giverCheckbox" type="checkbox" value="INSTRUCTORS"/>
                                                                                                                     </td>
                                                      </tr>
                                                   </tbody>
                                                </table>
                                             </div>
                                             <div class="form-group">
                                                <textarea class="form-control" id="responseCommentAddForm-1-4-1" name="responsecommenttext" placeholder="Your comment about this response" rows="3">
                                                </textarea>
                                             </div>
                                             <div class="col-sm-offset-5">
                                                <a class="btn btn-primary" href="/page/instructorFeedbackResponseCommentAdd" id="button_save_comment_for_add-1-4-1" type="button">
                                                   Add
                                                </a>
                                                <input class="btn btn-default" onclick="return hideResponseCommentAddForm(1,4,1);" type="button" value="Cancel"/>
                                                                                             </div>
                                             <input name="questionid" type="hidden" value="{*}"/>
                                                                                          <input name="responseid" type="hidden" value="{*}"/>
                                                                                          <input name="courseid" type="hidden" value="CFResultsUiT.CS2104"/>
                                                                                          <input name="fsname" type="hidden" value="First Session"/>
                                                                                          <input name="user" type="hidden" value="CFResultsUiT.instr"/>
                                                                                          <input name="showresponsecommentsto" type="hidden" value="GIVER,INSTRUCTORS, RECEIVER, STUDENTS, OWN_TEAM_MEMBERS"/>
                                                                                          <input name="showresponsegiverto" type="hidden" value="GIVER,INSTRUCTORS, RECEIVER, STUDENTS, OWN_TEAM_MEMBERS"/>
                                                                                       </form>
                                       </li>
                                    </ul>
                                 </div>
                              </div>
                           </div>
                        </div>
                        <div class="row border-top-gray">
                           <div class="col-md-2">
                              <div class="col-md-12">
                                 To:
                                 <div class="middlealign profile-pic-icon-hover inline-block" data-link="/page/studentProfilePic?studentemail={*}&courseid={*}&user=CFResultsUiT.instr" data-original-title="" title="">
                                    <strong>
                                       Benny Charles (Team 1)
                                    </strong>
                                    <img alt="No Image Given" class="hidden profile-pic-icon-hidden" src=""/>
                                                                     </div>
                              </div>
                              <div class="col-md-12 text-muted small">
                                 <br/>
                                                                  From:
                                 <div class="middlealign profile-pic-icon-hover inline-block" data-link="/page/studentProfilePic?studentemail={*}&courseid={*}&user=CFResultsUiT.instr" data-original-title="" title="">
                                    Drop out (Team 2)
                                    <img alt="No Image Given" class="hidden profile-pic-icon-hidden" src=""/>
                                                                     </div>
                              </div>
                           </div>
                           <div class="col-md-10">
                              <div class="panel panel-info">
                                 <div class="panel-heading">
                                    Question 1:
                                    <span class="text-preserve-space">
                                       Rate 3 other students' products
                                    </span>
                                 </div>
                                 <div class="panel-body">
                                    <div style="clear:both; overflow: hidden">
                                       <div class="pull-left text-preserve-space">
                                          Response to Benny from Dropout.
                                       </div>
                                       <button class="btn btn-default btn-xs icon-button pull-right" data-original-title="Add comment" data-placement="top" data-toggle="tooltip" id="button_add_comment" onclick="showResponseCommentAddForm(2,4,1)" title="" type="button">
                                          <span class="glyphicon glyphicon-comment glyphicon-primary">
                                          </span>
                                       </button>
                                    </div>
                                    <ul class="list-group" id="responseCommentTable-2-4-1" style="display:none">
                                       <li class="list-group-item list-group-item-warning" id="showResponseCommentAddForm-2-4-1" style="display: none;">
                                          <form class="responseCommentAddForm">
                                             <div class="form-group form-inline">
                                                <div class="form-group text-muted">
                                                   <p>
                                                      Giver: Drop out (Team 2)
                                                      <br/>
                                                                                                            Recipient: Benny Charles (Team 1)
                                                   </p>
                                                   You may change comment's visibility using the visibility options on the right hand side.
                                                </div>
                                                <a class="btn btn-sm btn-info pull-right" id="frComment-visibility-options-trigger-2-4-1" onclick="toggleVisibilityEditForm(2,4,1)">
                                                   <span class="glyphicon glyphicon-eye-close">
                                                   </span>
                                                   Show Visibility Options
                                                </a>
                                             </div>
                                             <div class="panel panel-default" id="visibility-options-2-4-1" style="display: none;">
                                                <div class="panel-heading">
                                                   Visibility Options
                                                </div>
                                                <table class="table text-center" style="color: #000;">
                                                   <tbody>
                                                      <tr>
                                                         <th class="text-center">
                                                            User/Group
                                                         </th>
                                                         <th class="text-center">
                                                            Can see your comment
                                                         </th>
                                                         <th class="text-center">
                                                            Can see your name
                                                         </th>
                                                      </tr>
                                                      <tr id="response-giver-2-4-1">
                                                         <td class="text-left">
                                                            <div data-original-title="Control what response giver can view" data-placement="top" data-toggle="tooltip" title="">
                                                               Response Giver
                                                            </div>
                                                         </td>
                                                         <td>
                                                            <input checked="checked" class="visibilityCheckbox answerCheckbox centered" name="receiverLeaderCheckbox" type="checkbox" value="GIVER"/>
                                                                                                                     </td>
                                                         <td>
                                                            <input checked="checked" class="visibilityCheckbox giverCheckbox" type="checkbox" value="GIVER"/>
                                                                                                                     </td>
                                                      </tr>
                                                      <tr id="response-recipient-2-4-1">
                                                         <td class="text-left">
                                                            <div data-original-title="Control what response recipient(s) can view" data-placement="top" data-toggle="tooltip" title="">
                                                               Response Recipient(s)
                                                            </div>
                                                         </td>
                                                         <td>
                                                            <input checked="checked" class="visibilityCheckbox answerCheckbox centered" name="receiverLeaderCheckbox" type="checkbox" value="RECEIVER"/>
                                                                                                                     </td>
                                                         <td>
                                                            <input checked="checked" class="visibilityCheckbox giverCheckbox" type="checkbox" value="RECEIVER"/>
                                                                                                                     </td>
                                                      </tr>
                                                      <tr id="response-giver-team-2-4-1">
                                                         <td class="text-left">
                                                            <div data-original-title="Control what team members of response giver can view" data-placement="top" data-toggle="tooltip" title="">
                                                               Response Giver's Team Members
                                                            </div>
                                                         </td>
                                                         <td>
                                                            <input checked="checked" class="visibilityCheckbox answerCheckbox" type="checkbox" value="OWN_TEAM_MEMBERS"/>
                                                                                                                     </td>
                                                         <td>
                                                            <input checked="checked" class="visibilityCheckbox giverCheckbox" type="checkbox" value="OWN_TEAM_MEMBERS"/>
                                                                                                                     </td>
                                                      </tr>
                                                      <tr id="response-students-2-4-1">
                                                         <td class="text-left">
                                                            <div data-original-title="Control what other students in this course can view" data-placement="top" data-toggle="tooltip" title="">
                                                               Other students in this course
                                                            </div>
                                                         </td>
                                                         <td>
                                                            <input checked="checked" class="visibilityCheckbox answerCheckbox" type="checkbox" value="STUDENTS"/>
                                                                                                                     </td>
                                                         <td>
                                                            <input checked="checked" class="visibilityCheckbox giverCheckbox" type="checkbox" value="STUDENTS"/>
                                                                                                                     </td>
                                                      </tr>
                                                      <tr id="response-instructors-2-4-1">
                                                         <td class="text-left">
                                                            <div data-original-title="Control what instructors can view" data-placement="top" data-toggle="tooltip" title="">
                                                               Instructors
                                                            </div>
                                                         </td>
                                                         <td>
                                                            <input checked="checked" class="visibilityCheckbox answerCheckbox" type="checkbox" value="INSTRUCTORS"/>
                                                                                                                     </td>
                                                         <td>
                                                            <input checked="checked" class="visibilityCheckbox giverCheckbox" type="checkbox" value="INSTRUCTORS"/>
                                                                                                                     </td>
                                                      </tr>
                                                   </tbody>
                                                </table>
                                             </div>
                                             <div class="form-group">
                                                <textarea class="form-control" id="responseCommentAddForm-2-4-1" name="responsecommenttext" placeholder="Your comment about this response" rows="3">
                                                </textarea>
                                             </div>
                                             <div class="col-sm-offset-5">
                                                <a class="btn btn-primary" href="/page/instructorFeedbackResponseCommentAdd" id="button_save_comment_for_add-2-4-1" type="button">
                                                   Add
                                                </a>
                                                <input class="btn btn-default" onclick="return hideResponseCommentAddForm(2,4,1);" type="button" value="Cancel"/>
                                                                                             </div>
                                             <input name="questionid" type="hidden" value="{*}"/>
                                                                                          <input name="responseid" type="hidden" value="{*}"/>
                                                                                          <input name="courseid" type="hidden" value="CFResultsUiT.CS2104"/>
                                                                                          <input name="fsname" type="hidden" value="First Session"/>
                                                                                          <input name="user" type="hidden" value="CFResultsUiT.instr"/>
                                                                                          <input name="showresponsecommentsto" type="hidden" value="GIVER,INSTRUCTORS, RECEIVER, STUDENTS, OWN_TEAM_MEMBERS"/>
                                                                                          <input name="showresponsegiverto" type="hidden" value="GIVER,INSTRUCTORS, RECEIVER, STUDENTS, OWN_TEAM_MEMBERS"/>
                                                                                       </form>
                                       </li>
                                    </ul>
                                 </div>
                              </div>
                           </div>
                        </div>
                        <div class="row border-top-gray">
                           <div class="col-md-2">
                              <div class="col-md-12">
                                 To:
                                 <div class="middlealign profile-pic-icon-hover inline-block" data-link="/page/studentProfilePic?studentemail={*}&courseid={*}&user=CFResultsUiT.instr" data-original-title="" title="">
                                    <strong>
                                       Danny Engrid (Team 2)
                                    </strong>
                                    <img alt="No Image Given" class="hidden profile-pic-icon-hidden" src=""/>
                                                                     </div>
                              </div>
                              <div class="col-md-12 text-muted small">
                                 <br/>
                                                                  From:
                                 <div class="middlealign profile-pic-icon-hover inline-block" data-link="/page/studentProfilePic?studentemail={*}&courseid={*}&user=CFResultsUiT.instr" data-original-title="" title="">
                                    Drop out (Team 2)
                                    <img alt="No Image Given" class="hidden profile-pic-icon-hidden" src=""/>
                                                                     </div>
                              </div>
                           </div>
                           <div class="col-md-10">
                              <div class="panel panel-info">
                                 <div class="panel-heading">
                                    Question 1:
                                    <span class="text-preserve-space">
                                       Rate 3 other students' products
                                    </span>
                                 </div>
                                 <div class="panel-body">
                                    <div style="clear:both; overflow: hidden">
                                       <div class="pull-left text-preserve-space">
                                          Response to Danny from Dropout.
                                       </div>
                                       <button class="btn btn-default btn-xs icon-button pull-right" data-original-title="Add comment" data-placement="top" data-toggle="tooltip" id="button_add_comment" onclick="showResponseCommentAddForm(3,4,1)" title="" type="button">
                                          <span class="glyphicon glyphicon-comment glyphicon-primary">
                                          </span>
                                       </button>
                                    </div>
                                    <ul class="list-group" id="responseCommentTable-3-4-1" style="display:none">
                                       <li class="list-group-item list-group-item-warning" id="showResponseCommentAddForm-3-4-1" style="display: none;">
                                          <form class="responseCommentAddForm">
                                             <div class="form-group form-inline">
                                                <div class="form-group text-muted">
                                                   <p>
                                                      Giver: Drop out (Team 2)
                                                      <br/>
                                                                                                            Recipient: Danny Engrid (Team 2)
                                                   </p>
                                                   You may change comment's visibility using the visibility options on the right hand side.
                                                </div>
                                                <a class="btn btn-sm btn-info pull-right" id="frComment-visibility-options-trigger-3-4-1" onclick="toggleVisibilityEditForm(3,4,1)">
                                                   <span class="glyphicon glyphicon-eye-close">
                                                   </span>
                                                   Show Visibility Options
                                                </a>
                                             </div>
                                             <div class="panel panel-default" id="visibility-options-3-4-1" style="display: none;">
                                                <div class="panel-heading">
                                                   Visibility Options
                                                </div>
                                                <table class="table text-center" style="color: #000;">
                                                   <tbody>
                                                      <tr>
                                                         <th class="text-center">
                                                            User/Group
                                                         </th>
                                                         <th class="text-center">
                                                            Can see your comment
                                                         </th>
                                                         <th class="text-center">
                                                            Can see your name
                                                         </th>
                                                      </tr>
                                                      <tr id="response-giver-3-4-1">
                                                         <td class="text-left">
                                                            <div data-original-title="Control what response giver can view" data-placement="top" data-toggle="tooltip" title="">
                                                               Response Giver
                                                            </div>
                                                         </td>
                                                         <td>
                                                            <input checked="checked" class="visibilityCheckbox answerCheckbox centered" name="receiverLeaderCheckbox" type="checkbox" value="GIVER"/>
                                                                                                                     </td>
                                                         <td>
                                                            <input checked="checked" class="visibilityCheckbox giverCheckbox" type="checkbox" value="GIVER"/>
                                                                                                                     </td>
                                                      </tr>
                                                      <tr id="response-recipient-3-4-1">
                                                         <td class="text-left">
                                                            <div data-original-title="Control what response recipient(s) can view" data-placement="top" data-toggle="tooltip" title="">
                                                               Response Recipient(s)
                                                            </div>
                                                         </td>
                                                         <td>
                                                            <input checked="checked" class="visibilityCheckbox answerCheckbox centered" name="receiverLeaderCheckbox" type="checkbox" value="RECEIVER"/>
                                                                                                                     </td>
                                                         <td>
                                                            <input checked="checked" class="visibilityCheckbox giverCheckbox" type="checkbox" value="RECEIVER"/>
                                                                                                                     </td>
                                                      </tr>
                                                      <tr id="response-giver-team-3-4-1">
                                                         <td class="text-left">
                                                            <div data-original-title="Control what team members of response giver can view" data-placement="top" data-toggle="tooltip" title="">
                                                               Response Giver's Team Members
                                                            </div>
                                                         </td>
                                                         <td>
                                                            <input checked="checked" class="visibilityCheckbox answerCheckbox" type="checkbox" value="OWN_TEAM_MEMBERS"/>
                                                                                                                     </td>
                                                         <td>
                                                            <input checked="checked" class="visibilityCheckbox giverCheckbox" type="checkbox" value="OWN_TEAM_MEMBERS"/>
                                                                                                                     </td>
                                                      </tr>
                                                      <tr id="response-students-3-4-1">
                                                         <td class="text-left">
                                                            <div data-original-title="Control what other students in this course can view" data-placement="top" data-toggle="tooltip" title="">
                                                               Other students in this course
                                                            </div>
                                                         </td>
                                                         <td>
                                                            <input checked="checked" class="visibilityCheckbox answerCheckbox" type="checkbox" value="STUDENTS"/>
                                                                                                                     </td>
                                                         <td>
                                                            <input checked="checked" class="visibilityCheckbox giverCheckbox" type="checkbox" value="STUDENTS"/>
                                                                                                                     </td>
                                                      </tr>
                                                      <tr id="response-instructors-3-4-1">
                                                         <td class="text-left">
                                                            <div data-original-title="Control what instructors can view" data-placement="top" data-toggle="tooltip" title="">
                                                               Instructors
                                                            </div>
                                                         </td>
                                                         <td>
                                                            <input checked="checked" class="visibilityCheckbox answerCheckbox" type="checkbox" value="INSTRUCTORS"/>
                                                                                                                     </td>
                                                         <td>
                                                            <input checked="checked" class="visibilityCheckbox giverCheckbox" type="checkbox" value="INSTRUCTORS"/>
                                                                                                                     </td>
                                                      </tr>
                                                   </tbody>
                                                </table>
                                             </div>
                                             <div class="form-group">
                                                <textarea class="form-control" id="responseCommentAddForm-3-4-1" name="responsecommenttext" placeholder="Your comment about this response" rows="3">
                                                </textarea>
                                             </div>
                                             <div class="col-sm-offset-5">
                                                <a class="btn btn-primary" href="/page/instructorFeedbackResponseCommentAdd" id="button_save_comment_for_add-3-4-1" type="button">
                                                   Add
                                                </a>
                                                <input class="btn btn-default" onclick="return hideResponseCommentAddForm(3,4,1);" type="button" value="Cancel"/>
                                                                                             </div>
                                             <input name="questionid" type="hidden" value="{*}"/>
                                                                                          <input name="responseid" type="hidden" value="{*}"/>
                                                                                          <input name="courseid" type="hidden" value="CFResultsUiT.CS2104"/>
                                                                                          <input name="fsname" type="hidden" value="First Session"/>
                                                                                          <input name="user" type="hidden" value="CFResultsUiT.instr"/>
                                                                                          <input name="showresponsecommentsto" type="hidden" value="GIVER,INSTRUCTORS, RECEIVER, STUDENTS, OWN_TEAM_MEMBERS"/>
                                                                                          <input name="showresponsegiverto" type="hidden" value="GIVER,INSTRUCTORS, RECEIVER, STUDENTS, OWN_TEAM_MEMBERS"/>
                                                                                       </form>
                                       </li>
                                    </ul>
                                 </div>
                              </div>
                           </div>
                        </div>
                        <div class="row border-top-gray">
                           <div class="col-md-2">
                              <div class="col-md-12">
                                 To:
                                 <div class="middlealign profile-pic-icon-hover inline-block" data-link="/page/studentProfilePic?studentemail={*}&courseid={*}&user=CFResultsUiT.instr" data-original-title="" title="">
                                    <strong>
                                       Drop out (Team 2)
                                    </strong>
                                    <img alt="No Image Given" class="hidden profile-pic-icon-hidden" src=""/>
                                                                     </div>
                              </div>
                              <div class="col-md-12 text-muted small">
                                 <br/>
                                                                  From:
                                 <div class="middlealign profile-pic-icon-hover inline-block" data-link="/page/studentProfilePic?studentemail={*}&courseid={*}&user=CFResultsUiT.instr" data-original-title="" title="">
                                    Drop out (Team 2)
                                    <img alt="No Image Given" class="hidden profile-pic-icon-hidden" src=""/>
                                                                     </div>
                              </div>
                           </div>
                           <div class="col-md-10">
                              <div class="panel panel-info">
                                 <div class="panel-heading">
                                    Question 7:
                                    <span class="text-preserve-space">
                                       What is your extra feature? 
                                       <span style=" white-space: normal;">
                                          <a class="color_gray" data-less="[less]" data-more="[more]" href="javascript:;" id="{*}" onclick="toggleAdditionalQuestionInfo('7-giver-4-recipient-4')">
                                             [more]
                                          </a>
                                          <br/>
                                                                                    <span id="questionAdditionalInfo-7-giver-4-recipient-4" style="display:none;">
                                             Multiple-choice (single answer) question options:
                                             <ul style="list-style-type: disc;margin-left: 20px;">
                                                <li>
                                                   FlexiCommand
                                                </li>
                                                <li>
                                                   PowerSearch
                                                </li>
                                                <li>
                                                   GoodUI
                                                </li>
                                                <li>
                                                   Google Integration
                                                </li>
                                             </ul>
                                          </span>
                                       </span>
                                    </span>
                                 </div>
                                 <div class="panel-body">
                                    <div style="clear:both; overflow: hidden">
                                       <div class="pull-left text-preserve-space">
                                          PowerSearch
                                       </div>
                                       <button class="btn btn-default btn-xs icon-button pull-right" data-original-title="Add comment" data-placement="top" data-toggle="tooltip" id="button_add_comment" onclick="showResponseCommentAddForm(4,4,1)" title="" type="button">
                                          <span class="glyphicon glyphicon-comment glyphicon-primary">
                                          </span>
                                       </button>
                                    </div>
                                    <ul class="list-group" id="responseCommentTable-4-4-1" style="display:none">
                                       <li class="list-group-item list-group-item-warning" id="showResponseCommentAddForm-4-4-1" style="display: none;">
                                          <form class="responseCommentAddForm">
                                             <div class="form-group form-inline">
                                                <div class="form-group text-muted">
                                                   <p>
                                                      Giver: Drop out (Team 2)
                                                      <br/>
                                                                                                            Recipient: Drop out (Team 2)
                                                   </p>
                                                   You may change comment's visibility using the visibility options on the right hand side.
                                                </div>
                                                <a class="btn btn-sm btn-info pull-right" id="frComment-visibility-options-trigger-4-4-1" onclick="toggleVisibilityEditForm(4,4,1)">
                                                   <span class="glyphicon glyphicon-eye-close">
                                                   </span>
                                                   Show Visibility Options
                                                </a>
                                             </div>
                                             <div class="panel panel-default" id="visibility-options-4-4-1" style="display: none;">
                                                <div class="panel-heading">
                                                   Visibility Options
                                                </div>
                                                <table class="table text-center" style="color: #000;">
                                                   <tbody>
                                                      <tr>
                                                         <th class="text-center">
                                                            User/Group
                                                         </th>
                                                         <th class="text-center">
                                                            Can see your comment
                                                         </th>
                                                         <th class="text-center">
                                                            Can see your name
                                                         </th>
                                                      </tr>
                                                      <tr id="response-giver-4-4-1">
                                                         <td class="text-left">
                                                            <div data-original-title="Control what response giver can view" data-placement="top" data-toggle="tooltip" title="">
                                                               Response Giver
                                                            </div>
                                                         </td>
                                                         <td>
                                                            <input checked="checked" class="visibilityCheckbox answerCheckbox centered" name="receiverLeaderCheckbox" type="checkbox" value="GIVER"/>
                                                                                                                     </td>
                                                         <td>
                                                            <input checked="checked" class="visibilityCheckbox giverCheckbox" type="checkbox" value="GIVER"/>
                                                                                                                     </td>
                                                      </tr>
                                                      <tr id="response-giver-team-4-4-1">
                                                         <td class="text-left">
                                                            <div data-original-title="Control what team members of response giver can view" data-placement="top" data-toggle="tooltip" title="">
                                                               Response Giver's Team Members
                                                            </div>
                                                         </td>
                                                         <td>
                                                            <input checked="checked" class="visibilityCheckbox answerCheckbox" type="checkbox" value="OWN_TEAM_MEMBERS"/>
                                                                                                                     </td>
                                                         <td>
                                                            <input checked="checked" class="visibilityCheckbox giverCheckbox" type="checkbox" value="OWN_TEAM_MEMBERS"/>
                                                                                                                     </td>
                                                      </tr>
                                                      <tr id="response-students-4-4-1">
                                                         <td class="text-left">
                                                            <div data-original-title="Control what other students in this course can view" data-placement="top" data-toggle="tooltip" title="">
                                                               Other students in this course
                                                            </div>
                                                         </td>
                                                         <td>
                                                            <input checked="checked" class="visibilityCheckbox answerCheckbox" type="checkbox" value="STUDENTS"/>
                                                                                                                     </td>
                                                         <td>
                                                            <input checked="checked" class="visibilityCheckbox giverCheckbox" type="checkbox" value="STUDENTS"/>
                                                                                                                     </td>
                                                      </tr>
                                                      <tr id="response-instructors-4-4-1">
                                                         <td class="text-left">
                                                            <div data-original-title="Control what instructors can view" data-placement="top" data-toggle="tooltip" title="">
                                                               Instructors
                                                            </div>
                                                         </td>
                                                         <td>
                                                            <input checked="checked" class="visibilityCheckbox answerCheckbox" type="checkbox" value="INSTRUCTORS"/>
                                                                                                                     </td>
                                                         <td>
                                                            <input checked="checked" class="visibilityCheckbox giverCheckbox" type="checkbox" value="INSTRUCTORS"/>
                                                                                                                     </td>
                                                      </tr>
                                                   </tbody>
                                                </table>
                                             </div>
                                             <div class="form-group">
                                                <textarea class="form-control" id="responseCommentAddForm-4-4-1" name="responsecommenttext" placeholder="Your comment about this response" rows="3">
                                                </textarea>
                                             </div>
                                             <div class="col-sm-offset-5">
                                                <a class="btn btn-primary" href="/page/instructorFeedbackResponseCommentAdd" id="button_save_comment_for_add-4-4-1" type="button">
                                                   Add
                                                </a>
                                                <input class="btn btn-default" onclick="return hideResponseCommentAddForm(4,4,1);" type="button" value="Cancel"/>
                                                                                             </div>
                                             <input name="questionid" type="hidden" value="{*}"/>
                                                                                          <input name="responseid" type="hidden" value="{*}"/>
                                                                                          <input name="courseid" type="hidden" value="CFResultsUiT.CS2104"/>
                                                                                          <input name="fsname" type="hidden" value="First Session"/>
                                                                                          <input name="user" type="hidden" value="CFResultsUiT.instr"/>
                                                                                          <input name="showresponsecommentsto" type="hidden" value="GIVER,RECEIVER, OWN_TEAM_MEMBERS, STUDENTS, INSTRUCTORS"/>
                                                                                          <input name="showresponsegiverto" type="hidden" value="GIVER,RECEIVER, OWN_TEAM_MEMBERS, STUDENTS, INSTRUCTORS"/>
                                                                                       </form>
                                       </li>
                                    </ul>
                                 </div>
                              </div>
                              <div class="panel panel-info">
                                 <div class="panel-heading">
                                    Question 10:
                                    <span class="text-preserve-space">
                                       Which team do you think has the best feature? 
                                       <span style=" white-space: normal;">
                                          <a class="color_gray" data-less="[less]" data-more="[more]" href="javascript:;" id="{*}" onclick="toggleAdditionalQuestionInfo('10-giver-4-recipient-4')">
                                             [more]
                                          </a>
                                          <br/>
                                                                                    <span id="questionAdditionalInfo-10-giver-4-recipient-4" style="display:none;">
                                             Multiple-choice (single answer) question options:
                                             <br/>
                                                                                          The options for this question is automatically generated from the list of all teams in this course.
                                          </span>
                                       </span>
                                    </span>
                                 </div>
                                 <div class="panel-body">
                                    <div style="clear:both; overflow: hidden">
                                       <div class="pull-left text-preserve-space">
                                          Team 2
                                       </div>
                                       <button class="btn btn-default btn-xs icon-button pull-right" data-original-title="Add comment" data-placement="top" data-toggle="tooltip" id="button_add_comment" onclick="showResponseCommentAddForm(4,4,2)" title="" type="button">
                                          <span class="glyphicon glyphicon-comment glyphicon-primary">
                                          </span>
                                       </button>
                                    </div>
                                    <ul class="list-group" id="responseCommentTable-4-4-2" style="display:none">
                                       <li class="list-group-item list-group-item-warning" id="showResponseCommentAddForm-4-4-2" style="display: none;">
                                          <form class="responseCommentAddForm">
                                             <div class="form-group form-inline">
                                                <div class="form-group text-muted">
                                                   <p>
                                                      Giver: Drop out (Team 2)
                                                      <br/>
                                                                                                            Recipient: Drop out (Team 2)
                                                   </p>
                                                   You may change comment's visibility using the visibility options on the right hand side.
                                                </div>
                                                <a class="btn btn-sm btn-info pull-right" id="frComment-visibility-options-trigger-4-4-2" onclick="toggleVisibilityEditForm(4,4,2)">
                                                   <span class="glyphicon glyphicon-eye-close">
                                                   </span>
                                                   Show Visibility Options
                                                </a>
                                             </div>
                                             <div class="panel panel-default" id="visibility-options-4-4-2" style="display: none;">
                                                <div class="panel-heading">
                                                   Visibility Options
                                                </div>
                                                <table class="table text-center" style="color: #000;">
                                                   <tbody>
                                                      <tr>
                                                         <th class="text-center">
                                                            User/Group
                                                         </th>
                                                         <th class="text-center">
                                                            Can see your comment
                                                         </th>
                                                         <th class="text-center">
                                                            Can see your name
                                                         </th>
                                                      </tr>
                                                      <tr id="response-giver-4-4-2">
                                                         <td class="text-left">
                                                            <div data-original-title="Control what response giver can view" data-placement="top" data-toggle="tooltip" title="">
                                                               Response Giver
                                                            </div>
                                                         </td>
                                                         <td>
                                                            <input checked="checked" class="visibilityCheckbox answerCheckbox centered" name="receiverLeaderCheckbox" type="checkbox" value="GIVER"/>
                                                                                                                     </td>
                                                         <td>
                                                            <input checked="checked" class="visibilityCheckbox giverCheckbox" type="checkbox" value="GIVER"/>
                                                                                                                     </td>
                                                      </tr>
                                                      <tr id="response-giver-team-4-4-2">
                                                         <td class="text-left">
                                                            <div data-original-title="Control what team members of response giver can view" data-placement="top" data-toggle="tooltip" title="">
                                                               Response Giver's Team Members
                                                            </div>
                                                         </td>
                                                         <td>
                                                            <input checked="checked" class="visibilityCheckbox answerCheckbox" type="checkbox" value="OWN_TEAM_MEMBERS"/>
                                                                                                                     </td>
                                                         <td>
                                                            <input checked="checked" class="visibilityCheckbox giverCheckbox" type="checkbox" value="OWN_TEAM_MEMBERS"/>
                                                                                                                     </td>
                                                      </tr>
                                                      <tr id="response-students-4-4-2">
                                                         <td class="text-left">
                                                            <div data-original-title="Control what other students in this course can view" data-placement="top" data-toggle="tooltip" title="">
                                                               Other students in this course
                                                            </div>
                                                         </td>
                                                         <td>
                                                            <input checked="checked" class="visibilityCheckbox answerCheckbox" type="checkbox" value="STUDENTS"/>
                                                                                                                     </td>
                                                         <td>
                                                            <input checked="checked" class="visibilityCheckbox giverCheckbox" type="checkbox" value="STUDENTS"/>
                                                                                                                     </td>
                                                      </tr>
                                                      <tr id="response-instructors-4-4-2">
                                                         <td class="text-left">
                                                            <div data-original-title="Control what instructors can view" data-placement="top" data-toggle="tooltip" title="">
                                                               Instructors
                                                            </div>
                                                         </td>
                                                         <td>
                                                            <input checked="checked" class="visibilityCheckbox answerCheckbox" type="checkbox" value="INSTRUCTORS"/>
                                                                                                                     </td>
                                                         <td>
                                                            <input checked="checked" class="visibilityCheckbox giverCheckbox" type="checkbox" value="INSTRUCTORS"/>
                                                                                                                     </td>
                                                      </tr>
                                                   </tbody>
                                                </table>
                                             </div>
                                             <div class="form-group">
                                                <textarea class="form-control" id="responseCommentAddForm-4-4-2" name="responsecommenttext" placeholder="Your comment about this response" rows="3">
                                                </textarea>
                                             </div>
                                             <div class="col-sm-offset-5">
                                                <a class="btn btn-primary" href="/page/instructorFeedbackResponseCommentAdd" id="button_save_comment_for_add-4-4-2" type="button">
                                                   Add
                                                </a>
                                                <input class="btn btn-default" onclick="return hideResponseCommentAddForm(4,4,2);" type="button" value="Cancel"/>
                                                                                             </div>
                                             <input name="questionid" type="hidden" value="{*}"/>
                                                                                          <input name="responseid" type="hidden" value="{*}"/>
                                                                                          <input name="courseid" type="hidden" value="CFResultsUiT.CS2104"/>
                                                                                          <input name="fsname" type="hidden" value="First Session"/>
                                                                                          <input name="user" type="hidden" value="CFResultsUiT.instr"/>
                                                                                          <input name="showresponsecommentsto" type="hidden" value="GIVER,RECEIVER, OWN_TEAM_MEMBERS, STUDENTS, INSTRUCTORS"/>
                                                                                          <input name="showresponsegiverto" type="hidden" value="GIVER,RECEIVER, OWN_TEAM_MEMBERS, STUDENTS, INSTRUCTORS"/>
                                                                                       </form>
                                       </li>
                                    </ul>
                                 </div>
                              </div>
                           </div>
                        </div>
                     </div>
                  </div>
               </div>
<<<<<<< HEAD
               <div class="panel panel-primary">
                  <div class="panel-heading" data-target="#panelBodyCollapse-9" id="panelHeading-9" style="cursor: pointer;">
                     From:
                     <div class="inline panel-heading-text">
                        <strong>
                           Team 1
                        </strong>
                     </div>
                     <div class="pull-right">
                        <form action="/page/instructorEditStudentFeedbackPage?user=CFResultsUiT.instr" class="inline" method="post" target="_blank">
                           <input class="btn btn-primary btn-xs" data-original-title="Edit the responses given by this student" data-toggle="tooltip" title="" type="submit" value="Moderate Responses"/>
                                                      <input name="courseid" type="hidden" value="CFResultsUiT.CS2104"/>
                                                      <input name="fsname" type="hidden" value="First Session"/>
                                                      <input name="moderatedstudent" type="hidden" value="CFResultsUiT.alice.b@gmail.tmt"/>
                                                   </form>
                         
                        <div class="display-icon" style="display:inline;">
                           <span class="glyphicon glyphicon-chevron-up pull-right">
                           </span>
                        </div>
=======
            </div>
            <div class="panel panel-primary">
               <div class="panel-heading" data-target="#panelBodyCollapse-9" id="panelHeading-9" style="cursor: pointer;">
                  From:
                  <div class="inline panel-heading-text">
                     <strong>
                        Team 1
                     </strong>
                  </div>
                  <div class="pull-right">
                     <form action="&#x2f;page&#x2f;instructorEditStudentFeedbackPage?user=CFResultsUiT.instr" class="inline" method="post" target="_blank">
                        <input class="btn btn-primary btn-xs" data-original-title="Edit the responses given by this student" data-toggle="tooltip" title="" type="submit" value="Moderate Responses"/>
                                                <input name="courseid" type="hidden" value="CFResultsUiT.CS2104"/>
                                                <input name="fsname" type="hidden" value="First Session"/>
                                                <input name="moderatedstudent" type="hidden" value="Team 1"/>
                                             </form>
                      
                     <div class="display-icon" style="display:inline;">
                        <span class="glyphicon glyphicon-chevron-up pull-right">
                        </span>
>>>>>>> 100efb69
                     </div>
                  </div>
                  <div class="panel-collapse collapse in" id="panelBodyCollapse-9">
                     <div class="panel-body">
                        <div class="row ">
                           <div class="col-md-2">
                              <div class="col-md-12">
                                 To:
                                 <strong>
                                    Team 2
                                 </strong>
                              </div>
                              <div class="col-md-12 text-muted small">
                                 <br/>
                                                                  From: 
        
            
            
                Team 1
                              </div>
                           </div>
                           <div class="col-md-10">
                              <div class="panel panel-info">
                                 <div class="panel-heading">
                                    Question 4:
                                    <span class="text-preserve-space">
                                       Give feedback to 3 other teams.
                                    </span>
                                 </div>
                                 <div class="panel-body">
                                    <div style="clear:both; overflow: hidden">
                                       <div class="pull-left text-preserve-space">
                                          Response from team 1 (by alice) to team 2.
                                       </div>
                                       <button class="btn btn-default btn-xs icon-button pull-right" data-original-title="Add comment" data-placement="top" data-toggle="tooltip" id="button_add_comment" onclick="showResponseCommentAddForm(1,2,1)" title="" type="button">
                                          <span class="glyphicon glyphicon-comment glyphicon-primary">
                                          </span>
                                       </button>
                                    </div>
                                    <ul class="list-group" id="responseCommentTable-1-2-1" style="display:none">
                                       <li class="list-group-item list-group-item-warning" id="showResponseCommentAddForm-1-2-1" style="display: none;">
                                          <form class="responseCommentAddForm">
                                             <div class="form-group form-inline">
                                                <div class="form-group text-muted">
                                                   <p>
                                                      Giver: Team 1
                                                      <br/>
                                                                                                            Recipient: Team 2
                                                   </p>
                                                   You may change comment's visibility using the visibility options on the right hand side.
                                                </div>
                                                <a class="btn btn-sm btn-info pull-right" id="frComment-visibility-options-trigger-1-2-1" onclick="toggleVisibilityEditForm(1,2,1)">
                                                   <span class="glyphicon glyphicon-eye-close">
                                                   </span>
                                                   Show Visibility Options
                                                </a>
                                             </div>
                                             <div class="panel panel-default" id="visibility-options-1-2-1" style="display: none;">
                                                <div class="panel-heading">
                                                   Visibility Options
                                                </div>
                                                <table class="table text-center" style="color: #000;">
                                                   <tbody>
                                                      <tr>
                                                         <th class="text-center">
                                                            User/Group
                                                         </th>
                                                         <th class="text-center">
                                                            Can see your comment
                                                         </th>
                                                         <th class="text-center">
                                                            Can see your name
                                                         </th>
                                                      </tr>
                                                      <tr id="response-giver-1-2-1">
                                                         <td class="text-left">
                                                            <div data-original-title="Control what response giver can view" data-placement="top" data-toggle="tooltip" title="">
                                                               Response Giver
                                                            </div>
                                                         </td>
                                                         <td>
                                                            <input checked="checked" class="visibilityCheckbox answerCheckbox centered" name="receiverLeaderCheckbox" type="checkbox" value="GIVER"/>
                                                                                                                     </td>
                                                         <td>
                                                            <input checked="checked" class="visibilityCheckbox giverCheckbox" type="checkbox" value="GIVER"/>
                                                                                                                     </td>
                                                      </tr>
                                                      <tr id="response-recipient-1-2-1">
                                                         <td class="text-left">
                                                            <div data-original-title="Control what response recipient(s) can view" data-placement="top" data-toggle="tooltip" title="">
                                                               Response Recipient(s)
                                                            </div>
                                                         </td>
                                                         <td>
                                                            <input checked="checked" class="visibilityCheckbox answerCheckbox centered" name="receiverLeaderCheckbox" type="checkbox" value="RECEIVER"/>
                                                                                                                     </td>
                                                         <td>
                                                            <input checked="checked" class="visibilityCheckbox giverCheckbox" type="checkbox" value="RECEIVER"/>
                                                                                                                     </td>
                                                      </tr>
                                                      <tr id="response-instructors-1-2-1">
                                                         <td class="text-left">
                                                            <div data-original-title="Control what instructors can view" data-placement="top" data-toggle="tooltip" title="">
                                                               Instructors
                                                            </div>
                                                         </td>
                                                         <td>
                                                            <input checked="checked" class="visibilityCheckbox answerCheckbox" type="checkbox" value="INSTRUCTORS"/>
                                                                                                                     </td>
                                                         <td>
                                                            <input checked="checked" class="visibilityCheckbox giverCheckbox" type="checkbox" value="INSTRUCTORS"/>
                                                                                                                     </td>
                                                      </tr>
                                                   </tbody>
                                                </table>
                                             </div>
                                             <div class="form-group">
                                                <textarea class="form-control" id="responseCommentAddForm-1-2-1" name="responsecommenttext" placeholder="Your comment about this response" rows="3">
                                                </textarea>
                                             </div>
                                             <div class="col-sm-offset-5">
                                                <a class="btn btn-primary" href="/page/instructorFeedbackResponseCommentAdd" id="button_save_comment_for_add-1-2-1" type="button">
                                                   Add
                                                </a>
                                                <input class="btn btn-default" onclick="return hideResponseCommentAddForm(1,2,1);" type="button" value="Cancel"/>
                                                                                             </div>
                                             <input name="questionid" type="hidden" value="{*}"/>
                                                                                          <input name="responseid" type="hidden" value="{*}%CFResultsUiT.alice.b@gmail.tmt%Team 2"/>
                                                                                          <input name="courseid" type="hidden" value="CFResultsUiT.CS2104"/>
                                                                                          <input name="fsname" type="hidden" value="First Session"/>
                                                                                          <input name="user" type="hidden" value="CFResultsUiT.instr"/>
                                                                                          <input name="showresponsecommentsto" type="hidden" value="GIVER,RECEIVER, INSTRUCTORS"/>
                                                                                          <input name="showresponsegiverto" type="hidden" value="GIVER,RECEIVER, INSTRUCTORS"/>
                                                                                       </form>
                                       </li>
                                    </ul>
                                 </div>
                              </div>
                           </div>
                        </div>
                     </div>
                  </div>
               </div>
               <div class="panel panel-default">
                  <div class="panel-heading" data-target="#panelBodyCollapse-10" id="panelHeading-10" style="cursor: pointer;">
                     From:
                     <div class="middlealign profile-pic-icon-hover inline panel-heading-text" data-link="/page/studentProfilePic?studentemail={*}&courseid={*}&user=CFResultsUiT.instr" data-original-title="" title="">
                        <strong>
                           Danny Engrid (Team 2)
                        </strong>
                        <img alt="No Image Given" class="hidden profile-pic-icon-hidden" src=""/>
                                                <a href="mailto:CFResultsUiT.danny.e@gmail.tmt">
                           [CFResultsUiT.danny.e@gmail.tmt]
                        </a>
                     </div>
                     <div class="pull-right">
                        <form action="/page/instructorEditStudentFeedbackPage?user=CFResultsUiT.instr" class="inline" method="post" target="_blank">
                           <input class="btn btn-default btn-xs" data-original-title="Edit the responses given by this student" data-toggle="tooltip" title="" type="submit" value="Moderate Responses"/>
                                                      <input name="courseid" type="hidden" value="CFResultsUiT.CS2104"/>
                                                      <input name="fsname" type="hidden" value="First Session"/>
                                                      <input name="moderatedstudent" type="hidden" value="CFResultsUiT.danny.e@gmail.tmt"/>
                                                   </form>
                         
                        <div class="display-icon" style="display:inline;">
                           <span class="glyphicon glyphicon-chevron-up pull-right">
                           </span>
                        </div>
                     </div>
                  </div>
                  <div class="panel-collapse collapse in" id="panelBodyCollapse-10">
                     <div class="panel-body">
                        <i>
                           There are no responses given by this user
                        </i>
                     </div>
                  </div>
               </div>
               <div class="panel panel-default">
                  <div class="panel-heading" data-target="#panelBodyCollapse-11" id="panelHeading-11" style="cursor: pointer;">
                     From:
                     <div class="middlealign profile-pic-icon-hover inline panel-heading-text" data-link="/page/studentProfilePic?studentemail={*}&courseid={*}&user=CFResultsUiT.instr" data-original-title="" title="">
                        <strong>
                           Extra guy (Team 2)
                        </strong>
                        <img alt="No Image Given" class="hidden profile-pic-icon-hidden" src=""/>
                                                <a href="mailto:extra.guy@gmail.tmt">
                           [extra.guy@gmail.tmt]
                        </a>
                     </div>
                     <div class="pull-right">
                        <form action="/page/instructorEditStudentFeedbackPage?user=CFResultsUiT.instr" class="inline" method="post" target="_blank">
                           <input class="btn btn-default btn-xs" data-original-title="Edit the responses given by this student" data-toggle="tooltip" title="" type="submit" value="Moderate Responses"/>
                                                      <input name="courseid" type="hidden" value="CFResultsUiT.CS2104"/>
                                                      <input name="fsname" type="hidden" value="First Session"/>
                                                      <input name="moderatedstudent" type="hidden" value="extra.guy@gmail.tmt"/>
                                                   </form>
                         
                        <div class="display-icon" style="display:inline;">
                           <span class="glyphicon glyphicon-chevron-up pull-right">
                           </span>
                        </div>
                     </div>
                  </div>
                  <div class="panel-collapse collapse in" id="panelBodyCollapse-11">
                     <div class="panel-body">
                        <i>
                           There are no responses given by this user
                        </i>
                     </div>
                  </div>
               </div>
            </div>
         </div>
      </div>
      <div class="panel panel-success">
         <div class="panel-heading ajax_submit" data-target="#panelBodyCollapse-2" id="panelHeading-2" style="cursor: pointer;">
            <div class="row">
               <div class="col-sm-9 panel-heading-text">
                  <strong>
                     Section B
                  </strong>
               </div>
               <div class="col-sm-3">
                  <div class="pull-right">
                     <a class="btn btn-success btn-xs" data-original-title="Collapse or expand all student panels. You can also click on the panel heading to toggle each one individually." data-toggle="tooltip" id="collapse-panels-button-section-1" style="display:none" title="">
                        Expand Students
                     </a>
                      
                     <div class="display-icon" style="display:inline;">
                        <span class="glyphicon glyphicon-chevron-down">
                        </span>
                     </div>
                  </div>
               </div>
            </div>
            <form action="/page/instructorFeedbackResultsPage" class="seeMoreForm-1" id="seeMore-1" style="display:none;">
               <input name="courseid" type="hidden" value="CFResultsUiT.CS2104"/>
                              <input name="fsname" type="hidden" value="First Session"/>
                              <input name="frgroupbysection" type="hidden" value="Section B"/>
                              <input name="user" type="hidden" value="CFResultsUiT.instr"/>
                              <input name="frgroupbyteam" type="hidden" value="null"/>
                              <input name="frsorttype" type="hidden" value="giver-recipient-question"/>
                              <input id="showStats-1" name="frshowstats" type="hidden" value="on"/>
                              <input id="mainIndex-1" name="frmainindex" type="hidden" value="on"/>
                           </form>
         </div>
         <div class="panel-collapse collapse " id="panelBodyCollapse-2">
            <div class="panel-body" id="sectionBody-1">
            </div>
         </div>
      </div>
      <div class="panel panel-success">
         <div class="panel-heading ajax_submit" data-target="#panelBodyCollapse-3" id="panelHeading-3" style="cursor: pointer;">
            <div class="row">
               <div class="col-sm-9 panel-heading-text">
                  <strong>
                     Not in a section
                  </strong>
               </div>
               <div class="col-sm-3">
                  <div class="pull-right">
                     <a class="btn btn-success btn-xs" data-original-title="Collapse or expand all student panels. You can also click on the panel heading to toggle each one individually." data-toggle="tooltip" id="collapse-panels-button-section-2" style="display:none" title="">
                        Expand Students
                     </a>
                      
                     <div class="display-icon" style="display:inline;">
                        <span class="glyphicon glyphicon-chevron-down">
                        </span>
                     </div>
                  </div>
               </div>
            </div>
            <form action="/page/instructorFeedbackResultsPage" class="seeMoreForm-2" id="seeMore-2" style="display:none;">
               <input name="courseid" type="hidden" value="CFResultsUiT.CS2104"/>
                              <input name="fsname" type="hidden" value="First Session"/>
                              <input name="frgroupbysection" type="hidden" value="None"/>
                              <input name="user" type="hidden" value="CFResultsUiT.instr"/>
                              <input name="frgroupbyteam" type="hidden" value="null"/>
                              <input name="frsorttype" type="hidden" value="giver-recipient-question"/>
                              <input id="showStats-2" name="frshowstats" type="hidden" value="on"/>
                              <input id="mainIndex-2" name="frmainindex" type="hidden" value="on"/>
                           </form>
         </div>
         <div class="panel-collapse collapse " id="panelBodyCollapse-3">
            <div class="panel-body" id="sectionBody-2">
            </div>
         </div>
      </div>
      <div class="panel panel-warning">
         <div class="panel-heading ajax_response_rate_submit" data-target="#panelBodyCollapse-4" id="panelHeading-4" style="cursor: pointer;">
            <form action="/page/instructorFeedbackResultsPage" class="responseRateForm" id="responseRate" style="display:none;">
               <input name="courseid" type="hidden" value="CFResultsUiT.CS2104"/>
                              <input name="fsname" type="hidden" value="First Session"/>
                              <input name="user" type="hidden" value="CFResultsUiT.instr"/>
                              <input name="questionnum" type="hidden" value="-1"/>
                           </form>
            <div class="display-icon pull-right">
               <span class="glyphicon glyphicon-chevron-down pull-right">
               </span>
            </div>
            Participants who have not responded to any question
         </div>
         <div class="panel-collapse collapse" id="panelBodyCollapse-4">
         </div>
      </div>
   </div>
<|MERGE_RESOLUTION|>--- conflicted
+++ resolved
@@ -2958,7 +2958,6 @@
                      </div>
                   </div>
                </div>
-<<<<<<< HEAD
                <div class="panel panel-primary">
                   <div class="panel-heading" data-target="#panelBodyCollapse-9" id="panelHeading-9" style="cursor: pointer;">
                      From:
@@ -2972,35 +2971,13 @@
                            <input class="btn btn-primary btn-xs" data-original-title="Edit the responses given by this student" data-toggle="tooltip" title="" type="submit" value="Moderate Responses"/>
                                                       <input name="courseid" type="hidden" value="CFResultsUiT.CS2104"/>
                                                       <input name="fsname" type="hidden" value="First Session"/>
-                                                      <input name="moderatedstudent" type="hidden" value="CFResultsUiT.alice.b@gmail.tmt"/>
+                                                      <input name="moderatedstudent" type="hidden" value="Team 1"/>
                                                    </form>
                          
                         <div class="display-icon" style="display:inline;">
                            <span class="glyphicon glyphicon-chevron-up pull-right">
                            </span>
                         </div>
-=======
-            </div>
-            <div class="panel panel-primary">
-               <div class="panel-heading" data-target="#panelBodyCollapse-9" id="panelHeading-9" style="cursor: pointer;">
-                  From:
-                  <div class="inline panel-heading-text">
-                     <strong>
-                        Team 1
-                     </strong>
-                  </div>
-                  <div class="pull-right">
-                     <form action="&#x2f;page&#x2f;instructorEditStudentFeedbackPage?user=CFResultsUiT.instr" class="inline" method="post" target="_blank">
-                        <input class="btn btn-primary btn-xs" data-original-title="Edit the responses given by this student" data-toggle="tooltip" title="" type="submit" value="Moderate Responses"/>
-                                                <input name="courseid" type="hidden" value="CFResultsUiT.CS2104"/>
-                                                <input name="fsname" type="hidden" value="First Session"/>
-                                                <input name="moderatedstudent" type="hidden" value="Team 1"/>
-                                             </form>
-                      
-                     <div class="display-icon" style="display:inline;">
-                        <span class="glyphicon glyphicon-chevron-up pull-right">
-                        </span>
->>>>>>> 100efb69
                      </div>
                   </div>
                   <div class="panel-collapse collapse in" id="panelBodyCollapse-9">
