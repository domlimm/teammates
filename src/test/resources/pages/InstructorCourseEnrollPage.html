--- conflicted
+++ resolved
@@ -1,99 +1,94 @@
-<!DOCTYPE html>
-<html xmlns="http://www.w3.org/1999/xhtml"><head>
-	<link href="/favicon.png" rel="shortcut icon" />
-	<meta content="text/html; charset=UTF-8" http-equiv="Content-Type" />
-	<title>Teammates - Instructor</title>
-	<link type="text/css" href="/stylesheets/common.css" rel="stylesheet" />
-	<link type="text/css" href="/stylesheets/instructorCourseEnroll.css" rel="stylesheet" />
-	
-	<script async=""  type="text/javascript" src="http://www.google-analytics.com/ga.js"></script>
-	<script type="text/javascript" src="/js/googleAnalytics.js"></script>
-	<script src="/js/jquery-minified.js" type="text/javascript"></script>
-	<script src="/js/tooltip.js" type="text/javascript"></script>
-	<script src="/js/date.js" type="text/javascript"></script>
-	<script src="/js/CalendarPopup.js" type="text/javascript"></script>
-	<script src="/js/AnchorPosition.js" type="text/javascript"></script>
-	<script src="/js/common.js" type="text/javascript"></script>
-	
-	<script src="/js/instructor.js" type="text/javascript"></script>
-	<script src="/js/instructorCourseEnroll.js" type="text/javascript"></script>
-    <noscript>{*}</noscript>
-
-
-</head>
-
-<body>
-	<div id="dhtmltooltip"></div>
-	<div id="frameTop">
-		
-
-
-		<div id="frameTopWrapper">
-			<div id="logo">
-				<a href="/index.html">
-				<img width="150px" height="47px" src="/images/teammateslogo.jpg" alt="Teammates" />
-				</a>
-			</div>			
-			<div id="contentLinks">
-				<ul id="navbar">
-					<li><a href="/page/instructorHome?user=teammates.test" class="t_home">Home</a></li>
-					<li><a href="/page/instructorCourse?user=teammates.test" class="t_courses">Courses</a></li>
-					<li><a href="/page/instructorEval?user=teammates.test" class="t_evaluations">Evaluations</a></li>
-					<li><a target="_blank" href="/instructorHelp.html" class="t_help">Help</a></li>
-					<li><a href="/logout.jsp" class="t_logout">Logout</a>
-					 (teammates.test)</li>
-				</ul>
-			</div>
-			<div style="clear: both;"></div>
-		</div>
-	</div>
-
-	<div id="frameBody">
-		<div id="frameBodyWrapper">
-			<div id="topOfPage"></div>
-			
-				<div id="headerOperation">
-					<h1>Enroll Students for CCEnrollUiT.CS2104</h1>
-				</div>
-				<form method="post" action="/page/instructorCourseEnroll?courseid=CCEnrollUiT.CS2104&amp;user=teammates.test">
-<<<<<<< HEAD
-					<img width="1012px" height="324px" border="0" src="/images/enrollInstructions.png" />
-					<p class="info centeralign bold">Recommended maximum class size : 250 students</p>
-=======
-					<img src="/images/enrollInstructions.png" border="0">
-					<p class="info centeralign bold">Recommended maximum class size : 100 students</p>
->>>>>>> d7f667a3
-					<br />
-					<table class="inputTable">
-						<tbody><tr>
-							<td id="studentDetails" class="label bold middlealign"> Student details: </td>
-							<td><textarea id="enrollstudents" name="enrollstudents" class="textvalue" cols="110" rows="6"></textarea></td>
-						</tr>
-					</tbody></table>
-					
-
-
-	<div style="display: none;" id="statusMessage"></div>
-
-					<br />
-					<div class="centeralign" id="instructorCourseEnrollmentButtons">
-						<input type="submit" onclick="return checkEnrollmentInput(document.getElementById('enrollstudents').value)" value="Enroll students" id="button_enroll" name="button_enroll" class="button" />
-					</div>
-				</form>
-				<br />
-				<br />
-				<br />
-			
-		</div>
-	</div>
-
-	<div id="frameBottom">
-		
-<div id="contentFooter">
-[TEAMMATES Version {version}] Best Viewed In Firefox, Chrome, Safari 4+ and Internet Explorer 9+. For Enquires:
-
-<a target="_blank" href="http://www.comp.nus.edu.sg/%7Eteams/contact.html">Contact Us</a>
-</div>
-	</div>
-
+<!DOCTYPE html>
+<html xmlns="http://www.w3.org/1999/xhtml"><head>
+	<link href="/favicon.png" rel="shortcut icon" />
+	<meta content="text/html; charset=UTF-8" http-equiv="Content-Type" />
+	<title>Teammates - Instructor</title>
+	<link type="text/css" href="/stylesheets/common.css" rel="stylesheet" />
+	<link type="text/css" href="/stylesheets/instructorCourseEnroll.css" rel="stylesheet" />
+	
+	<script async=""  type="text/javascript" src="http://www.google-analytics.com/ga.js"></script>
+	<script type="text/javascript" src="/js/googleAnalytics.js"></script>
+	<script src="/js/jquery-minified.js" type="text/javascript"></script>
+	<script src="/js/tooltip.js" type="text/javascript"></script>
+	<script src="/js/date.js" type="text/javascript"></script>
+	<script src="/js/CalendarPopup.js" type="text/javascript"></script>
+	<script src="/js/AnchorPosition.js" type="text/javascript"></script>
+	<script src="/js/common.js" type="text/javascript"></script>
+	
+	<script src="/js/instructor.js" type="text/javascript"></script>
+	<script src="/js/instructorCourseEnroll.js" type="text/javascript"></script>
+    <noscript>{*}</noscript>
+
+
+</head>
+
+<body>
+	<div id="dhtmltooltip"></div>
+	<div id="frameTop">
+		
+
+
+		<div id="frameTopWrapper">
+			<div id="logo">
+				<a href="/index.html">
+				<img width="150px" height="47px" src="/images/teammateslogo.jpg" alt="Teammates" />
+				</a>
+			</div>			
+			<div id="contentLinks">
+				<ul id="navbar">
+					<li><a href="/page/instructorHome?user=teammates.test" class="t_home">Home</a></li>
+					<li><a href="/page/instructorCourse?user=teammates.test" class="t_courses">Courses</a></li>
+					<li><a href="/page/instructorEval?user=teammates.test" class="t_evaluations">Evaluations</a></li>
+					<li><a target="_blank" href="/instructorHelp.html" class="t_help">Help</a></li>
+					<li><a href="/logout.jsp" class="t_logout">Logout</a>
+					 (teammates.test)</li>
+				</ul>
+			</div>
+			<div style="clear: both;"></div>
+		</div>
+	</div>
+
+	<div id="frameBody">
+		<div id="frameBodyWrapper">
+			<div id="topOfPage"></div>
+			
+				<div id="headerOperation">
+					<h1>Enroll Students for CCEnrollUiT.CS2104</h1>
+				</div>
+				<form method="post" action="/page/instructorCourseEnroll?courseid=CCEnrollUiT.CS2104&amp;user=teammates.test">
+					<img src="/images/enrollInstructions.png" border="0">
+					<p class="info centeralign bold">Recommended maximum class size : 250 students</p>
+					<br />
+					<table class="inputTable">
+						<tbody><tr>
+							<td id="studentDetails" class="label bold middlealign"> Student details: </td>
+							<td><textarea id="enrollstudents" name="enrollstudents" class="textvalue" cols="110" rows="6"></textarea></td>
+						</tr>
+					</tbody></table>
+					
+
+
+	<div style="display: none;" id="statusMessage"></div>
+
+					<br />
+					<div class="centeralign" id="instructorCourseEnrollmentButtons">
+						<input type="submit" onclick="return checkEnrollmentInput(document.getElementById('enrollstudents').value)" value="Enroll students" id="button_enroll" name="button_enroll" class="button" />
+					</div>
+				</form>
+				<br />
+				<br />
+				<br />
+			
+		</div>
+	</div>
+
+	<div id="frameBottom">
+		
+<div id="contentFooter">
+[TEAMMATES Version {version}] Best Viewed In Firefox, Chrome, Safari 4+ and Internet Explorer 9+. For Enquires:
+
+<a target="_blank" href="http://www.comp.nus.edu.sg/%7Eteams/contact.html">Contact Us</a>
+</div>
+	</div>
+
 </body></html>