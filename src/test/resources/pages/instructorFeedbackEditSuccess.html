<div class="container" id="mainContent">
   <div id="topOfPage">
   </div>
   <h1>
      Edit Feedback Session
   </h1>
   <br/>
      <div class="well well-plain">
      <form action="&#x2f;page&#x2f;instructorFeedbackEditSave" class="form-group" id="form_feedbacksession" method="post">
         <div class="row">
            <div class="col-sm-12">
               <span class="pull-right">
                  <a class="btn btn-primary btn-sm" data-original-title="Edit feedback session details" data-placement="top" data-toggle="tooltip" id="fsEditLink" onclick="enableEditFS()" title="">
                     Edit
                  </a>
                  <button class="btn btn-primary btn-sm" disabled="disabled" id="fsSaveLink" onclick="return checkEditFeedbackSession(this.form);" style="display:none;" type="submit">
                     Save Changes
                  </button>
                  <a class="btn btn-primary btn-sm" data-original-title="Delete the feedback session" data-placement="top" data-toggle="tooltip" href="&#x2f;page&#x2f;instructorFeedbackDelete?courseid=CFeedbackEditUiT.CS2104&amp;fsname=First+Session&amp;next=%3Fuser%3DCFeedbackEditUiT.instructor&amp;user=CFeedbackEditUiT.instructor" id="fsDeleteLink" onclick="return toggleDeleteFeedbackSessionConfirmation(&#39;CFeedbackEditUiT.CS2104&#39;,&#39;First Session&#39;);" title="">
                     Delete
                  </a>
                  <span data-original-title="Copy this feedback session to other courses" data-placement="top" data-toggle="tooltip" title="">
                     <a class="btn btn-primary btn-sm" data-actionlink="&#x2f;page&#x2f;instructorFeedbackEditCopyPage?user=CFeedbackEditUiT.instructor" data-courseid="CFeedbackEditUiT.CS2104" data-fsname="First Session" data-placement="top" data-target="#fsCopyModal" data-toggle="modal" href="#" id="button_fscopy">
                        Copy
                     </a>
                  </span>
               </span>
            </div>
         </div>
         <br/>
                  <div class="panel panel-primary">
            <div class="panel-body">
               <div class="row">
                  <div class="col-md-6" data-original-title="Please select the course for which the feedback session is to be created." data-placement="top" data-toggle="tooltip" title="">
                     <div class="form-group">
                        <h5 class="col-sm-4">
                           <label class="control-label" for="courseid">
                              Course ID
                           </label>
                        </h5>
                        <div class="col-sm-8">
                           <div class="form-control-static">
                              CFeedbackEditUiT.CS2104
                           </div>
                        </div>
                     </div>
                  </div>
                  <div class="col-md-6" data-original-title="You should not need to change this as your timezone is auto-detected. &lt;br &#x2f;&gt;&lt;br &#x2f;&gt;However, note that daylight saving is not taken into account i.e. if you are in UTC -8:00 and there is daylight saving, you should choose UTC -7:00 and its corresponding timings." data-placement="top" data-toggle="tooltip" title="">
                     <div class="form-group">
                        <h5 class="col-sm-4">
                           <label class="control-label" for="timezone">
                              Timezone
                           </label>
                        </h5>
                        <div class="col-sm-8">
                           <select class="form-control" disabled="disabled" id="timezone" name="timezone">
                              <option value="-12">
                                 (UTC -12:00) Baker Island, Howland Island
                              </option>
                              <option value="-11">
                                 (UTC -11:00) American Samoa, Niue
                              </option>
                              <option value="-10">
                                 (UTC -10:00) Hawaii, Cook Islands, Marquesas Islands
                              </option>
                              <option value="-9">
                                 (UTC -09:00) Gambier Islands, Alaska
                              </option>
                              <option value="-8">
                                 (UTC -08:00) Los Angeles, Vancouver, Tijuana
                              </option>
                              <option value="-7">
                                 (UTC -07:00) Phoenix, Calgary, Ciudad Juárez
                              </option>
                              <option value="-6">
                                 (UTC -06:00) Chicago, Guatemala City, Mexico City, San José, San Salvador, Tegucigalpa, Winnipeg
                              </option>
                              <option value="-5">
                                 (UTC -05:00) New York, Lima, Toronto, Bogotá, Havana, Kingston
                              </option>
                              <option value="-4.5">
                                 (UTC -04:30) Caracas
                              </option>
                              <option value="-4">
                                 (UTC -04:00) Santiago, La Paz, San Juan de Puerto Rico, Manaus, Halifax
                              </option>
                              <option value="-3.5">
                                 (UTC -03:30) St. John&#39;s
                              </option>
                              <option value="-3">
                                 (UTC -03:00) Buenos Aires, Montevideo, São Paulo
                              </option>
                              <option value="-2">
                                 (UTC -02:00) Fernando de Noronha, South Georgia and the South Sandwich Islands
                              </option>
                              <option value="-1">
                                 (UTC -01:00) Cape Verde, Greenland, Azores islands
                              </option>
                              <option value="0">
                                 (UTC) Accra, Abidjan, Casablanca, Dakar, Dublin, Lisbon, London
                              </option>
                              <option value="1">
                                 (UTC +01:00) Belgrade, Berlin, Brussels, Lagos, Madrid, Paris, Rome, Tunis, Vienna, Warsaw
                              </option>
                              <option selected="selected" value="2">
                                 (UTC +02:00) Athens, Sofia, Cairo, Kiev, Istanbul, Beirut, Helsinki, Jerusalem, Johannesburg, Bucharest
                              </option>
                              <option value="3">
                                 (UTC +03:00) Nairobi, Baghdad, Doha, Khartoum, Minsk, Riyadh
                              </option>
                              <option value="3.5">
                                 (UTC +03:30) Tehran
                              </option>
                              <option value="4">
                                 (UTC +04:00) Baku, Dubai, Moscow
                              </option>
                              <option value="4.5">
                                 (UTC +04:30) Kabul
                              </option>
                              <option value="5">
                                 (UTC +05:00) Karachi, Tashkent
                              </option>
                              <option value="5.5">
                                 (UTC +05:30) Colombo, Delhi
                              </option>
                              <option value="5.75">
                                 (UTC +05:45) Kathmandu
                              </option>
                              <option value="6">
                                 (UTC +06:00) Almaty, Dhaka, Yekaterinburg
                              </option>
                              <option value="7">
                                 (UTC +07:00) Jakarta, Bangkok, Novosibirsk, Hanoi
                              </option>
                              <option value="8">
                                 (UTC +08:00) Perth, Beijing, Manila, Singapore, Kuala Lumpur, Denpasar, Krasnoyarsk
                              </option>
                              <option value="9">
                                 (UTC +09:00) Seoul, Tokyo, Pyongyang, Ambon, Irkutsk
                              </option>
                              <option value="10">
                                 (UTC +10:00) Canberra, Yakutsk, Port Moresby
                              </option>
                              <option value="11">
                                 (UTC +11:00) Vladivostok, Noumea
                              </option>
                              <option value="12">
                                 (UTC +12:00) Auckland, Suva
                              </option>
                              <option value="13">
                                 (UTC +13:00) Phoenix Islands, Tokelau, Tonga
                              </option>
                           </select>
                        </div>
                     </div>
                  </div>
               </div>
               <br/>
                              <div class="row">
                  <div class="col-md-12" data-original-title="Enter the name of the feedback session e.g. Feedback Session 1." data-placement="top" data-toggle="tooltip" title="">
                     <div class="form-group">
                        <h5 class="col-sm-2">
                           <label class="control-label" for="fsname">
                              Session name
                           </label>
                        </h5>
                        <div class="col-sm-10">
                           <div class="form-control-static">
                              First Session
                           </div>
                        </div>
                     </div>
                  </div>
               </div>
               <br/>
                              <div class="row" id="instructionsRow">
                  <div class="col-md-12" data-original-title="Enter instructions for this feedback session. e.g. Avoid comments which are too critical.&lt;br &#x2f;&gt; It will be displayed at the top of the page when users respond to the session." data-placement="top" data-toggle="tooltip" title="">
                     <div class="form-group">
                        <h5 class="col-sm-2">
                           <label class="control-label" for="instructions">
                              Instructions
                           </label>
                        </h5>
                        <div class="col-sm-10">
                           <textarea class="form-control" cols="100%" disabled="disabled" id="instructions" name="instructions" placeholder="e.g. Please answer all the given questions." rows="4">
                              Please fill in the edited feedback session.
                           </textarea>
                        </div>
                     </div>
                  </div>
               </div>
            </div>
         </div>
         <div class="panel panel-primary" id="timeFramePanel">
            <div class="panel-body">
               <div class="row">
                  <div class="col-md-5" data-original-title="Please select the date and time for which users can start submitting responses for the feedback session." data-placement="top" data-toggle="tooltip" title="">
                     <div class="row">
                        <div class="col-md-6">
                           <label class="label-control" for="startdate">
                              Submission opening time
                           </label>
                        </div>
                     </div>
                     <div class="row">
                        <div class="col-md-6">
                           <input class="form-control col-sm-2 hasDatepicker" disabled="disabled" id="startdate" name="startdate" placeholder="Date" type="text" value="01&#x2f;04&#x2f;2012"/>
                                                   </div>
                        <div class="col-md-6">
                           <select class="form-control" disabled="disabled" id="starttime" name="starttime">
                              <option value="1">
                                 0100H
                              </option>
                              <option value="2">
                                 0200H
                              </option>
                              <option value="3">
                                 0300H
                              </option>
                              <option value="4">
                                 0400H
                              </option>
                              <option value="5">
                                 0500H
                              </option>
                              <option value="6">
                                 0600H
                              </option>
                              <option value="7">
                                 0700H
                              </option>
                              <option value="8">
                                 0800H
                              </option>
                              <option value="9">
                                 0900H
                              </option>
                              <option value="10">
                                 1000H
                              </option>
                              <option value="11">
                                 1100H
                              </option>
                              <option value="12">
                                 1200H
                              </option>
                              <option value="13">
                                 1300H
                              </option>
                              <option value="14">
                                 1400H
                              </option>
                              <option value="15">
                                 1500H
                              </option>
                              <option value="16">
                                 1600H
                              </option>
                              <option value="17">
                                 1700H
                              </option>
                              <option value="18">
                                 1800H
                              </option>
                              <option value="19">
                                 1900H
                              </option>
                              <option value="20">
                                 2000H
                              </option>
                              <option value="21">
                                 2100H
                              </option>
                              <option value="22">
                                 2200H
                              </option>
                              <option value="23">
                                 2300H
                              </option>
                              <option selected="selected" value="24">
                                 2359H
                              </option>
                           </select>
                        </div>
                     </div>
                  </div>
                  <div class="col-md-5 border-left-gray" data-original-title="Please select the date and time after which the feedback session will no longer accept submissions from users." data-placement="top" data-toggle="tooltip" title="">
                     <div class="row">
                        <div class="col-md-6">
                           <label class="label-control" for="enddate">
                              Submission closing time
                           </label>
                        </div>
                     </div>
                     <div class="row">
                        <div class="col-md-6">
                           <input class="form-control col-sm-2 hasDatepicker" disabled="disabled" id="enddate" name="enddate" placeholder="Date" type="text" value="01&#x2f;05&#x2f;2016"/>
                                                   </div>
                        <div class="col-md-6">
                           <select class="form-control" disabled="disabled" id="endtime" name="endtime">
                              <option value="1">
                                 0100H
                              </option>
                              <option value="2">
                                 0200H
                              </option>
                              <option value="3">
                                 0300H
                              </option>
                              <option value="4">
                                 0400H
                              </option>
                              <option value="5">
                                 0500H
                              </option>
                              <option value="6">
                                 0600H
                              </option>
                              <option value="7">
                                 0700H
                              </option>
                              <option value="8">
                                 0800H
                              </option>
                              <option value="9">
                                 0900H
                              </option>
                              <option value="10">
                                 1000H
                              </option>
                              <option value="11">
                                 1100H
                              </option>
                              <option value="12">
                                 1200H
                              </option>
                              <option value="13">
                                 1300H
                              </option>
                              <option value="14">
                                 1400H
                              </option>
                              <option value="15">
                                 1500H
                              </option>
                              <option value="16">
                                 1600H
                              </option>
                              <option value="17">
                                 1700H
                              </option>
                              <option value="18">
                                 1800H
                              </option>
                              <option value="19">
                                 1900H
                              </option>
                              <option value="20">
                                 2000H
                              </option>
                              <option value="21">
                                 2100H
                              </option>
                              <option selected="selected" value="22">
                                 2200H
                              </option>
                              <option value="23">
                                 2300H
                              </option>
                              <option value="24">
                                 2359H
                              </option>
                           </select>
                        </div>
                     </div>
                  </div>
                  <div class="col-md-2 border-left-gray" data-original-title="Please select the amount of time that the system will continue accepting &lt;br &#x2f;&gt;submissions after the specified deadline." data-placement="top" data-toggle="tooltip" title="">
                     <div class="row">
                        <div class="col-md-12">
                           <label class="control-label" for="graceperiod">
                              Grace period
                           </label>
                        </div>
                     </div>
                     <div class="row">
                        <div class="col-sm-12">
                           <select class="form-control" disabled="disabled" id="graceperiod" name="graceperiod">
                              <option value="0">
                                 0 mins
                              </option>
                              <option value="5">
                                 5 mins
                              </option>
                              <option value="10">
                                 10 mins
                              </option>
                              <option value="15">
                                 15 mins
                              </option>
                              <option value="20">
                                 20 mins
                              </option>
                              <option value="25">
                                 25 mins
                              </option>
                              <option selected="selected" value="30">
                                 30 mins
                              </option>
                           </select>
                        </div>
                     </div>
                  </div>
               </div>
            </div>
         </div>
         <div class="row" id="uncommonSettingsInfo">
            <div class="col-md-12 text-muted">
               <span id="uncommonSettingsInfoText">
                  Session is visible at submission opening time, responses are only visible when you publish the results.
                  <br/>
                                    Emails are sent when session opens (within 15 mins), 24 hrs before session closes and when results are published.
               </span>
               <a data-done="[Done]" data-edit="[Edit]" id="editUncommonSettingsButton" onclick="enableEditFS()">
                  [Edit]
               </a>
               <br/>
                              <br/>
                           </div>
         </div>
         <div class="panel panel-primary" id="sessionResponsesVisiblePanel" style="display:none;">
            <div class="panel-body">
               <div class="row">
                  <div class="col-md-6">
                     <div class="row">
                        <div class="col-md-6" data-original-title="Please select when you want the questions for the feedback session to be visible to users who need to participate. Note that users cannot submit their responses until the submissions opening time set below." data-placement="top" data-toggle="tooltip" title="">
                           <label class="label-control">
                              Session visible from
                           </label>
                        </div>
                     </div>
                     <div class="row radio">
                        <div class="col-md-2" data-original-title="Select this option to enter in a custom date and time for which the feedback session will become visible.&lt;br &#x2f;&gt;Note that you can make a session visible before it is open for submissions so that users can preview the questions." data-placement="top" data-toggle="tooltip" title="">
                           <label for="sessionVisibleFromButton_custom">
                              At
                           </label>
                           <input disabled="disabled" id="sessionVisibleFromButton_custom" name="sessionVisibleFromButton" type="radio" value="custom"/>
                                                   </div>
                        <div class="col-md-5">
                           <input class="form-control col-sm-2 hasDatepicker" disabled="disabled" id="visibledate" name="visibledate" type="text" value=""/>
                                                   </div>
                        <div class="col-md-4">
                           <select class="form-control" disabled="disabled" id="visibletime" name="visibletime">
                              <option value="1">
                                 0100H
                              </option>
                              <option value="2">
                                 0200H
                              </option>
                              <option value="3">
                                 0300H
                              </option>
                              <option value="4">
                                 0400H
                              </option>
                              <option value="5">
                                 0500H
                              </option>
                              <option value="6">
                                 0600H
                              </option>
                              <option value="7">
                                 0700H
                              </option>
                              <option value="8">
                                 0800H
                              </option>
                              <option value="9">
                                 0900H
                              </option>
                              <option value="10">
                                 1000H
                              </option>
                              <option value="11">
                                 1100H
                              </option>
                              <option value="12">
                                 1200H
                              </option>
                              <option value="13">
                                 1300H
                              </option>
                              <option value="14">
                                 1400H
                              </option>
                              <option value="15">
                                 1500H
                              </option>
                              <option value="16">
                                 1600H
                              </option>
                              <option value="17">
                                 1700H
                              </option>
                              <option value="18">
                                 1800H
                              </option>
                              <option value="19">
                                 1900H
                              </option>
                              <option value="20">
                                 2000H
                              </option>
                              <option value="21">
                                 2100H
                              </option>
                              <option value="22">
                                 2200H
                              </option>
                              <option value="23">
                                 2300H
                              </option>
                              <option selected="selected" value="24">
                                 2359H
                              </option>
                           </select>
                        </div>
                     </div>
                     <div class="row radio">
                        <div class="col-md-6" data-original-title="Select this option to have the feedback session become visible when it is open for submissions (as selected above)." data-placement="top" data-toggle="tooltip" title="">
                           <label for="sessionVisibleFromButton_atopen">
                              Submission opening time
                           </label>
                           <input checked="checked" disabled="disabled" id="sessionVisibleFromButton_atopen" name="sessionVisibleFromButton" type="radio" value="atopen"/>
                                                   </div>
                     </div>
                     <div class="row radio">
                        <div class="col-md-6" data-original-title="Select this option if you want the feedback session to never be visible. Use this option if you want to use this as a private feedback session." data-placement="top" data-toggle="tooltip" title="">
                           <label for="sessionVisibleFromButton_never">
                              Never (this is a private session)
                           </label>
                           <input disabled="disabled" id="sessionVisibleFromButton_never" name="sessionVisibleFromButton" type="radio" value="never"/>
                                                   </div>
                     </div>
                  </div>
                  <div class="col-md-6 border-left-gray" id="responsesVisibleFromColumn">
                     <div class="row">
                        <div class="col-md-6" data-original-title="Please select when the responses for the feedback session will be visible to the designated recipients.&lt;br &#x2f;&gt;You can select the response visibility for each type of user and question later." data-placement="top" data-toggle="tooltip" title="">
                           <label class="label-control">
                              Responses visible from
                           </label>
                        </div>
                     </div>
                     <div class="row radio">
                        <div class="col-md-2" data-original-title="Select this option to use a custom time for when the responses of the feedback session&lt;br &#x2f;&gt;will be visible to the designated recipients." data-placement="top" data-toggle="tooltip" title="">
                           <label for="resultsVisibleFromButton_custom">
                              At
                           </label>
                           <input disabled="disabled" id="resultsVisibleFromButton_custom" name="resultsVisibleFromButton" type="radio" value="custom"/>
                                                   </div>
                        <div class="col-md-5">
                           <input class="form-control hasDatepicker" disabled="disabled" id="publishdate" name="publishdate" type="text" value=""/>
                                                   </div>
                        <div class="col-md-4">
                           <select class="form-control" data-original-title="Select this option to enter in a custom date and time for which&lt;&#x2f;br&gt;the responses for this feedback session will become visible." data-placement="top" data-toggle="tooltip" disabled="disabled" id="publishtime" name="publishtime" title="">
                              <option value="1">
                                 0100H
                              </option>
                              <option value="2">
                                 0200H
                              </option>
                              <option value="3">
                                 0300H
                              </option>
                              <option value="4">
                                 0400H
                              </option>
                              <option value="5">
                                 0500H
                              </option>
                              <option value="6">
                                 0600H
                              </option>
                              <option value="7">
                                 0700H
                              </option>
                              <option value="8">
                                 0800H
                              </option>
                              <option value="9">
                                 0900H
                              </option>
                              <option value="10">
                                 1000H
                              </option>
                              <option value="11">
                                 1100H
                              </option>
                              <option value="12">
                                 1200H
                              </option>
                              <option value="13">
                                 1300H
                              </option>
                              <option value="14">
                                 1400H
                              </option>
                              <option value="15">
                                 1500H
                              </option>
                              <option value="16">
                                 1600H
                              </option>
                              <option value="17">
                                 1700H
                              </option>
                              <option value="18">
                                 1800H
                              </option>
                              <option value="19">
                                 1900H
                              </option>
                              <option value="20">
                                 2000H
                              </option>
                              <option value="21">
                                 2100H
                              </option>
                              <option value="22">
                                 2200H
                              </option>
                              <option value="23">
                                 2300H
                              </option>
                              <option selected="selected" value="24">
                                 2359H
                              </option>
                           </select>
                        </div>
                     </div>
                     <div class="row radio">
                        <div class="col-md-3" data-original-title="Select this option to have the feedback responses be immediately visible&lt;br &#x2f;&gt;when the session becomes visible to users." data-placement="top" data-toggle="tooltip" title="">
                           <label for="resultsVisibleFromButton_atvisible">
                              Immediately
                           </label>
                           <input disabled="disabled" id="resultsVisibleFromButton_atvisible" name="resultsVisibleFromButton" type="radio" value="atvisible"/>
                                                   </div>
                     </div>
                     <div class="row radio">
                        <div class="col-md-4" data-original-title="Select this option if you intend to manually publish the responses for this session later on." data-placement="top" data-toggle="tooltip" title="">
                           <label for="resultsVisibleFromButton_later">
                              Publish manually
                           </label>
                           <input checked="checked" disabled="disabled" id="resultsVisibleFromButton_later" name="resultsVisibleFromButton" type="radio" value="later"/>
                                                   </div>
                     </div>
                     <div class="row radio">
                        <div class="col-md-2" data-original-title="Select this option if you intend never to publish the responses." data-placement="top" data-toggle="tooltip" title="">
                           <label for="resultsVisibleFromButton_never">
                              Never
                           </label>
                           <input disabled="disabled" id="resultsVisibleFromButton_never" name="resultsVisibleFromButton" type="radio" value="never"/>
                                                   </div>
                     </div>
                  </div>
               </div>
            </div>
         </div>
         <div class="panel panel-primary" id="sendEmailsForPanel" style="display:none;">
            <div class="panel-body">
               <div class="row">
                  <div class="col-md-12">
                     <label class="control-label">
                        Send emails for
                     </label>
                  </div>
               </div>
               <div class="row">
                  <div class="col-sm-3" data-original-title="Select this option to automatically send an email to students to notify them when the session is open for submission." data-placement="top" data-toggle="tooltip" title="">
                     <div class="checkbox">
                        <label>
                           Session opening reminder
                        </label>
                        <input checked="checked" disabled="disabled" id="sendreminderemail_open" name="sendreminderemail" type="checkbox" value="FEEDBACK_OPENING"/>
                                             </div>
                  </div>
                  <div class="col-sm-3" data-original-title="Select this option to automatically send an email to students to remind them to submit 24 hours before the end of the session." data-placement="top" data-toggle="tooltip" title="">
                     <div class="checkbox">
                        <label for="sendreminderemail_closing">
                           Session closing reminder
                        </label>
                        <input checked="checked" disabled="disabled" id="sendreminderemail_closing" name="sendreminderemail" type="checkbox" value="FEEDBACK_CLOSING"/>
                                             </div>
                  </div>
                  <div class="col-sm-4" data-original-title="Select this option to automatically send an email to students to notify them when the session results is published." data-placement="top" data-toggle="tooltip" title="">
                     <div class="checkbox">
                        <label for="sendreminderemail_published">
                           Results published announcement
                        </label>
                        <input checked="checked" disabled="disabled" id="sendreminderemail_published" name="sendreminderemail" type="checkbox" value="FEEDBACK_PUBLISHED"/>
                                             </div>
                  </div>
               </div>
            </div>
         </div>
         <div class="form-group">
            <div class="row">
               <div class="col-md-offset-5 col-md-3">
                  <button class="btn btn-primary" disabled="disabled" id="button_submit" style="display:none;" type="submit">
                     Save Changes
                  </button>
               </div>
            </div>
<<<<<<< HEAD
        </div>
        
        
            <input disabled="disabled" name="fsname" value="First Session" type="hidden">
        
        
            <input disabled="disabled" name="courseid" value="CFeedbackEditUiT.CS2104" type="hidden">
        
        <input disabled="disabled" name="user" value="CFeedbackEditUiT.instructor" type="hidden">
    </form>
</div>
     
    <br>
    





    
        <div id="statusMessage" class="alert alert-success">
            The feedback session has been updated.
        </div>
        <script type="text/javascript" src="/js/statusMessage.js"></script>
    
    

    

<div class="modal fade" id="fsCopyModal" tabindex="-1" role="dialog" aria-labelledby="fsCopyModal" aria-hidden="true">
    <div class="modal-dialog">
        <div class="modal-content">
            <form method="post" name="form_copy_list" role="form" action="/page/instructorFeedbackEditCopy">
                <div class="modal-header">
                    <button type="button" class="close" data-dismiss="modal" aria-hidden="true">×</button>
                    <h4 class="modal-title">
                        Copy this feedback session to other courses <br>
                        <small>(Select the course(s) you want to copy this feedback session to)</small>
                    </h4>
                </div>
                <div class="modal-body">
                    <div id="courseList" class="form-group"></div>
                </div>
                <div class="modal-footer">
                    <button type="button" class="btn btn-default" data-dismiss="modal">Cancel</button>
                    <input class="btn btn-primary" id="fscopy_submit" value="Copy" type="submit">
                    <input name="user" value="CFeedbackEditUiT.instructor" type="hidden">
=======
         </div>
         <input disabled="disabled" name="fsname" type="hidden" value="First Session"/>
                  <input disabled="disabled" name="courseid" type="hidden" value="CFeedbackEditUiT.CS2104"/>
                  <input disabled="disabled" name="user" type="hidden" value="CFeedbackEditUiT.instructor"/>
               </form>
   </div>
   <br/>
      <div id="statusMessage" style="display: none;">
   </div>
   <div aria-hidden="true" aria-labelledby="fsCopyModal" class="modal fade" id="fsCopyModal" role="dialog" tabindex="-1">
      <div class="modal-dialog">
         <div class="modal-content">
            <form action="&#x2f;page&#x2f;instructorFeedbackEditCopy" method="post" name="form_copy_list" role="form">
               <div class="modal-header">
                  <button aria-hidden="true" class="close" data-dismiss="modal" type="button">
                     ×
                  </button>
                  <h4 class="modal-title">
                     Copy this feedback session to other courses
                     <br/>
                                          <small>
                        (Select the course(s) you want to copy this feedback session to)
                     </small>
                  </h4>
               </div>
               <div class="modal-body">
                  <div class="form-group" id="courseList">
                  </div>
>>>>>>> 606bd7aa
               </div>
               <div class="modal-footer">
                  <button class="btn btn-default" data-dismiss="modal" type="button">
                     Cancel
                  </button>
                  <input class="btn btn-primary" id="fscopy_submit" type="submit" value="Copy"/>
                                    <input name="user" type="hidden" value="CFeedbackEditUiT.instructor"/>
                                 </div>
            </form>
         </div>
      </div>
   </div>
   <br/>
      <div class="align-center bold" id="empty_message">
      You have not created any questions for this feedback session yet. Click the button below to add a feedback question.
   </div>
   <br/>
      <br/>
      <form action="&#x2f;page&#x2f;instructorFeedbackQuestionAdd" class="form-horizontal form_question" method="post" name="form_addquestions" onsubmit="tallyCheckboxes(&#39;&#39;)" role="form">
      <div class="well well-plain inputTable" id="addNewQuestionTable">
         <div class="row">
            <div class="col-sm-6">
               <label class="control-label col-sm-3" for="questionTypeChoice">
                  Question Type
               </label>
               <div class="col-sm-8">
                  <select class="form-control questionType" id="questionTypeChoice" name="questiontype">
                     <option value="TEXT">
                        Essay question
                     </option>
                     <option value="MCQ">
                        Multiple-choice (single answer) question
                     </option>
                     <option value="MSQ">
                        Multiple-choice (multiple answers) question
                     </option>
                     <option value="NUMSCALE">
                        Numerical-scale question
                     </option>
                     <option value="CONSTSUM_OPTION">
                        Distribute points (among options) question
                     </option>
                     <option value="CONSTSUM_RECIPIENT">
                        Distribute points (among recipients) question
                     </option>
                     <option disabled="disabled" style="display:none" value="CONSTSUM">
                     </option>
                     <option value="CONTRIB">
                        Team contribution question
                     </option>
                     <option value="RUBRIC">
                        Rubric question
                     </option>
                  </select>
               </div>
               <div class="col-sm-1">
                  <h5>
                     <a href="&#x2f;instructorHelp.html#fbQuestionTypes" target="_blank">
                        <span class="glyphicon glyphicon-info-sign">
                        </span>
                     </a>
                  </h5>
               </div>
            </div>
            <div class="col-sm-2">
               <a class="btn btn-primary" id="button_openframe" onclick="showNewQuestionFrame(document.getElementById(&#39;questionTypeChoice&#39;).value)">
                     Add New Question   
               </a>
            </div>
            <div class="col-sm-2">
               <a class="btn btn-primary" id="button_copy">
                     Copy Question   
               </a>
            </div>
            <div class="col-sm-2">
               <a class="btn btn-primary" href="&#x2f;page&#x2f;instructorFeedbacksPage?user=CFeedbackEditUiT.instructor&amp;courseid=CFeedbackEditUiT.CS2104&amp;fsname=First+Session">
                     Done Editing   
               </a>
            </div>
         </div>
      </div>
      <div class="panel panel-primary questionTable" id="questionTableNew" style="display:none;">
         <div class="panel-heading">
            <strong>
               Question
            </strong>
            <select class="questionNumber nonDestructive text-primary" id="questionnum" name="questionnum">
               <option value="1">
                  1
               </option>
            </select>
             
            <span id="questionTypeHeader">
            </span>
            <span class="pull-right">
               <a class="btn btn-primary btn-xs" data-original-title="Discard new question" data-placement="top" data-toggle="tooltip" onclick="cancelEdit(-1)" title="">
                  Cancel
               </a>
               <a class="btn btn-primary btn-xs" data-original-title="Delete this question" data-placement="top" data-toggle="tooltip" onclick="deleteQuestion(-1)" title="">
                  Delete
               </a>
            </span>
         </div>
         <div class="panel-body">
            <div class="col-sm-12 padding-15px margin-bottom-15px background-color-light-blue">
               <div>
                  <textarea class="form-control textvalue nonDestructive" data-original-title="Please enter the question for users to give feedback about. e.g. What is the biggest weakness of the presented product?" data-placement="top" data-toggle="tooltip" disabled="disabled" id="questiontext" name="questiontext" rows="5" tabindex="9" title="">
                  </textarea>
               </div>
               <div id="mcqForm">
                  <div class="row">
                     <br/>
                                          <div class="col-sm-6">
                        <div id="mcqChoiceTable--1">
                           <div id="mcqOptionRow-0--1">
                              <div class="input-group">
                                 <span class="input-group-addon">
                                    <input class="disabled_radio" disabled="disabled" type="radio"/>
                                                                     </span>
                                 <input class="form-control" disabled="disabled" id="mcqOption-0--1" name="mcqOption-0" type="text" value=""/>
                                                                  <span class="input-group-btn">
                                    <button class="btn btn-default removeOptionLink" id="mcqRemoveOptionLink" onclick="removeMcqOption(0,-1)" style="display:none" tabindex="-1" type="button">
                                       <span class="glyphicon glyphicon-remove">
                                       </span>
                                    </button>
                                 </span>
                              </div>
                           </div>
                           <div id="mcqOptionRow-1--1">
                              <div class="input-group">
                                 <span class="input-group-addon">
                                    <input class="disabled_radio" disabled="disabled" type="radio"/>
                                                                     </span>
                                 <input class="form-control" disabled="disabled" id="mcqOption-1--1" name="mcqOption-1" type="text" value=""/>
                                                                  <span class="input-group-btn">
                                    <button class="btn btn-default removeOptionLink" id="mcqRemoveOptionLink" onclick="removeMcqOption(1,-1)" style="display:none" tabindex="-1" type="button">
                                       <span class="glyphicon glyphicon-remove">
                                       </span>
                                    </button>
                                 </span>
                              </div>
                           </div>
                           <div id="mcqAddOptionRow--1">
                              <div colspan="2">
                                 <a class="btn btn-primary btn-xs addOptionLink" id="mcqAddOptionLink" onclick="addMcqOption(-1)" style="display:none">
                                    <span class="glyphicon glyphicon-plus">
                                    </span>
                                    add more options
                                 </a>
                                 <div class="control-label">
                                    <label>
                                       <input id="mcqOtherOptionFlag--1" name="mcqOtherOptionFlag" onchange="toggleMcqOtherOptionEnabled(this, -1)" type="checkbox"/>
                                                                              Add &#39;Other&#39; option (Allows respondents to type in their own answer)
                                    </label>
                                 </div>
                              </div>
                           </div>
                        </div>
                        <input id="noofchoicecreated--1" name="noofchoicecreated" type="hidden" value="2"/>
                                             </div>
                     <div class="col-sm-6">
                        <label class="control-label col-sm-8">
                           <input disabled="disabled" id="generateOptionsCheckbox--1" onchange="toggleMcqGeneratedOptions(this,-1)" type="checkbox"/>
                                                      Or, generate options from the list of all
                        </label>
                        <div class="col-sm-4">
                           <select class="form-control" disabled="disabled" id="mcqGenerateForSelect--1" onchange="changeMcqGenerateFor(-1)">
                              <option value="STUDENTS">
                                 students
                              </option>
                              <option value="TEAMS">
                                 teams
                              </option>
                              <option value="INSTRUCTORS">
                                 instructors
                              </option>
                           </select>
                        </div>
                        <input id="generatedOptions--1" name="generatedOptions" type="hidden" value="NONE"/>
                                             </div>
                     <br/>
                                       </div>
               </div>
               <div id="msqForm">
                  <div class="row">
                     <br/>
                                          <div class="col-sm-6">
                        <div id="msqChoiceTable--1">
                           <div id="msqOptionRow-0--1">
                              <div class="input-group">
                                 <span class="input-group-addon">
                                    <input class="disabled_radio" disabled="disabled" type="checkbox"/>
                                                                     </span>
                                 <input class="form-control" disabled="disabled" id="msqOption-0--1" name="msqOption-0" type="text" value=""/>
                                                                  <span class="input-group-btn">
                                    <button class="btn btn-default removeOptionLink" id="msqRemoveOptionLink" onclick="removeMsqOption(0,-1)" style="display:none" tabindex="-1" type="button">
                                       <span class="glyphicon glyphicon-remove">
                                       </span>
                                    </button>
                                 </span>
                              </div>
                           </div>
                           <div id="msqOptionRow-1--1">
                              <div class="input-group">
                                 <span class="input-group-addon">
                                    <input class="disabled_radio" disabled="disabled" type="checkbox"/>
                                                                     </span>
                                 <input class="form-control" disabled="disabled" id="msqOption-1--1" name="msqOption-1" type="text" value=""/>
                                                                  <span class="input-group-btn">
                                    <button class="btn btn-default removeOptionLink" id="msqRemoveOptionLink" onclick="removeMsqOption(1,-1)" style="display:none" tabindex="-1" type="button">
                                       <span class="glyphicon glyphicon-remove">
                                       </span>
                                    </button>
                                 </span>
                              </div>
                           </div>
                           <div id="msqAddOptionRow--1">
                              <div colspan="2">
                                 <a class="btn btn-primary btn-xs addOptionLink" id="msqAddOptionLink" onclick="addMsqOption(-1)" style="display:none">
                                    <span class="glyphicon glyphicon-plus">
                                    </span>
                                    add more options
                                 </a>
                                 <div class="control-label">
                                    <label>
                                       <input id="msqOtherOptionFlag--1" name="msqOtherOptionFlag" onchange="toggleMsqOtherOptionEnabled(this, -1)" type="checkbox"/>
                                                                              Add &#39;Other&#39; option (Allows respondents to type in their own answer)
                                    </label>
                                 </div>
                              </div>
                           </div>
                        </div>
                        <input id="noofchoicecreated--1" name="noofchoicecreated" type="hidden" value="2"/>
                                             </div>
                     <div class="col-sm-6">
                        <label class="control-label col-sm-8">
                           <input disabled="disabled" id="generateOptionsCheckbox--1" onchange="toggleMsqGeneratedOptions(this,-1)" type="checkbox"/>
                                                      Or, generate options from the list of all
                        </label>
                        <div class="col-sm-4">
                           <select class="form-control" disabled="disabled" id="msqGenerateForSelect--1" onchange="changeMsqGenerateFor(-1)">
                              <option value="STUDENTS">
                                 students
                              </option>
                              <option value="TEAMS">
                                 teams
                              </option>
                              <option value="INSTRUCTORS">
                                 instructors
                              </option>
                           </select>
                        </div>
                        <input id="generatedOptions--1" name="generatedOptions" type="hidden" value="NONE"/>
                                             </div>
                     <br/>
                                       </div>
               </div>
               <div id="numScaleForm">
                  <div>
                     <br/>
                                          <div>
                        <div>
                           <div class="row">
                              <div class="col-sm-4" data-original-title="Minimum acceptable response value" data-placement="top" data-toggle="tooltip" title="">
                                 Minimum value:
                                 <input class="form-control minScaleBox" disabled="disabled" id="minScaleBox--1" name="numscalemin" onchange="updateNumScalePossibleValues(-1)" type="number" value="1"/>
                                                               </div>
                              <div class="col-sm-4" data-original-title="Value to be increased&#x2f;decreased each step" data-placement="top" data-toggle="tooltip" title="">
                                 Increment:
                                 <input class="form-control stepBox" disabled="disabled" id="stepBox--1" min="0.001" name="numscalestep" onchange="updateNumScalePossibleValues(-1)" step="0.001" type="number" value="1"/>
                                                               </div>
                              <div class="col-sm-4" data-original-title="Maximum acceptable response value" data-placement="top" data-toggle="tooltip" title="">
                                 Maximum value:
                                 <input class="form-control maxScaleBox" disabled="disabled" id="maxScaleBox--1" name="numscalemax" onchange="updateNumScalePossibleValues(-1)" type="number" value="5"/>
                                                               </div>
                           </div>
                           <br/>
                                                      <div class="row">
                              <div class="col-sm-12">
                                 <span id="numScalePossibleValues--1">
                                    [Based on the above settings, acceptable responses are: 1, 2, 3, 4, 5]
                                 </span>
                              </div>
                           </div>
                        </div>
                     </div>
                  </div>
               </div>
               <div id="constSumForm">
                  <div class="row">
                     <br/>
                                          <div class="col-sm-6" id="constSumOptionTable--1">
                        <div id="constSumOptionRow-0--1">
                           <div class="input-group col-sm-12">
                              <input class="form-control" disabled="disabled" id="constSumOption-0--1" name="constSumOption-0" type="text" value=""/>
                                                            <span class="input-group-btn">
                                 <button class="btn btn-default removeOptionLink" id="constSumRemoveOptionLink" onclick="removeConstSumOption(0,-1)" style="display:none" tabindex="-1" type="button">
                                    <span class="glyphicon glyphicon-remove">
                                    </span>
                                 </button>
                              </span>
                           </div>
                        </div>
                        <div id="constSumOptionRow-1--1">
                           <div class="input-group col-sm-12">
                              <input class="form-control" disabled="disabled" id="constSumOption-1--1" name="constSumOption-1" type="text" value=""/>
                                                            <span class="input-group-btn">
                                 <button class="btn btn-default removeOptionLink" id="constSumRemoveOptionLink" onclick="removeConstSumOption(1,-1)" style="display:none" tabindex="-1" type="button">
                                    <span class="glyphicon glyphicon-remove">
                                    </span>
                                 </button>
                              </span>
                           </div>
                        </div>
                        <div id="constSumAddOptionRow--1">
                           <div colspan="2">
                              <a class="btn btn-primary btn-xs addOptionLink" id="constSumAddOptionLink" onclick="addConstSumOption(-1)" style="display:none">
                                 <span class="glyphicon glyphicon-plus">
                                 </span>
                                 add more options
                              </a>
                           </div>
                        </div>
                        <input id="noofchoicecreated--1" name="noofchoicecreated" type="hidden" value="2"/>
                                                <input id="constSumToRecipients--1" name="constSumToRecipients" type="hidden" value="false"/>
                                             </div>
                     <div class="col-sm-6">
                        <div class="form-inline col-sm-12">
                           <div class="row">
                              <div class="col-sm-4">
                                 <label class="control-label width-100-pc">
                                    <b>
                                       Points to distribute
                                    </b>
                                 </label>
                              </div>
                              <div class="col-sm-5">
                                 <select class="col-sm-5 width-100-pc select form-control" disabled="disabled" id="constSumPointsPerOptionSelect--1" name="constSumPointsPerOption">
                                    <option value="false">
                                       in total:
                                    </option>
                                    <option id="constSumOption_Option--1" value="true">
                                       per option:
                                    </option>
                                    <option id="constSumOption_Recipient--1" value="true">
                                       per recipient:
                                    </option>
                                 </select>
                              </div>
                              <div class="col-sm-3">
                                 <input class="form-control width-100-pc pointsBox" disabled="disabled" id="constSumPoints--1" min="1" name="constSumPoints" onchange="updateConstSumPointsValue(-1)" step="1" type="number" value="100"/>
                                                               </div>
                           </div>
                        </div>
                     </div>
                     <div class="col-sm-6">
                        <div class="form-inline col-sm-12" data-container="body" data-original-title="Ticking this prevents a giver from distributing the same number of points to multiple options" data-placement="top" data-toggle="tooltip" id="constSum_tooltipText--1" title="">
                           <label class="control-label">
                              <span id="constSum_labelText--1">
                                 Every option to receive a different number of points
                              </span>
                              <input disabled="disabled" id="constSum_UnevenDistribution--1" name="constSumUnevenDistribution" type="checkbox"/>
                                                         </label>
                        </div>
                     </div>
                     <br/>
                                       </div>
               </div>
               <div id="contribForm">
                  <div class="row">
                     <br/>
                                          <div class="col-sm-6">
                        <div class="form-inline col-sm-12" data-container="body" data-original-title="Ticking this allows a giver to select &#39;Not Sure&#39; as his&#x2f;her answer" data-placement="top" data-toggle="tooltip" id="contrib_tooltipText--1" title="">
                           <input checked="checked" id="isNotSureAllowedCheck--1" name="isNotSureAllowedCheck" type="checkbox"/>
                                                      <span style="margin-left: 5px; font-weight: bold;">
                              Allow response giver to select &#39;Not Sure&#39; as the answer
                           </span>
                        </div>
                     </div>
                  </div>
               </div>
               <div id="rubricForm">
                  <div class="row">
                     <br/>
                                          <div class="col-sm-12 table-responsive">
                        <table class="table table-bordered margin-0" id="rubricEditTable--1">
                           <thead>
                              <tr>
                                 <th>
                                 </th>
                                 <th class="rubricCol--1-0">
                                    <div class="col-sm-12 input-group">
                                       <input class="form-control" id="rubricChoice--1-0" name="rubricChoice-0" type="text" value="Strongly Agree"/>
                                                                              <span class="input-group-addon btn btn-default rubricRemoveChoiceLink--1" id="rubricRemoveChoiceLink--1-0" onclick="removeRubricCol(0, -1)" onmouseout="highlightRubricCol(0, -1, false)" onmouseover="highlightRubricCol(0, -1, true)">
                                          <span class="glyphicon glyphicon-remove">
                                          </span>
                                       </span>
                                    </div>
                                 </th>
                                 <th class="rubricCol--1-1">
                                    <div class="col-sm-12 input-group">
                                       <input class="form-control" id="rubricChoice--1-1" name="rubricChoice-1" type="text" value="Agree"/>
                                                                              <span class="input-group-addon btn btn-default rubricRemoveChoiceLink--1" id="rubricRemoveChoiceLink--1-1" onclick="removeRubricCol(1, -1)" onmouseout="highlightRubricCol(1, -1, false)" onmouseover="highlightRubricCol(1, -1, true)">
                                          <span class="glyphicon glyphicon-remove">
                                          </span>
                                       </span>
                                    </div>
                                 </th>
                                 <th class="rubricCol--1-2">
                                    <div class="col-sm-12 input-group">
                                       <input class="form-control" id="rubricChoice--1-2" name="rubricChoice-2" type="text" value="Disagree"/>
                                                                              <span class="input-group-addon btn btn-default rubricRemoveChoiceLink--1" id="rubricRemoveChoiceLink--1-2" onclick="removeRubricCol(2, -1)" onmouseout="highlightRubricCol(2, -1, false)" onmouseover="highlightRubricCol(2, -1, true)">
                                          <span class="glyphicon glyphicon-remove">
                                          </span>
                                       </span>
                                    </div>
                                 </th>
                                 <th class="rubricCol--1-3">
                                    <div class="col-sm-12 input-group">
                                       <input class="form-control" id="rubricChoice--1-3" name="rubricChoice-3" type="text" value="Strongly Disagree"/>
                                                                              <span class="input-group-addon btn btn-default rubricRemoveChoiceLink--1" id="rubricRemoveChoiceLink--1-3" onclick="removeRubricCol(3, -1)" onmouseout="highlightRubricCol(3, -1, false)" onmouseover="highlightRubricCol(3, -1, true)">
                                          <span class="glyphicon glyphicon-remove">
                                          </span>
                                       </span>
                                    </div>
                                 </th>
                              </tr>
                           </thead>
                           <tbody>
                              <tr id="rubricRow--1-0">
                                 <td>
                                    <div class="col-sm-12 input-group">
                                       <span class="input-group-addon btn btn-default rubricRemoveSubQuestionLink--1" id="rubricRemoveSubQuestionLink--1-0" onclick="removeRubricRow(0,-1)" onmouseout="highlightRubricRow(0, -1, false)" onmouseover="highlightRubricRow(0, -1, true)">
                                          <span class="glyphicon glyphicon-remove">
                                          </span>
                                       </span>
                                       <textarea class="form-control" id="rubricSubQn--1-0" name="rubricSubQn-0" rows="3">
                                          This student participates well in online discussions.
                                       </textarea>
                                    </div>
                                 </td>
                                 <td class="align-center rubricCol--1-0">
                                    <textarea class="form-control nonDestructive" id="rubricDesc--1-0-0" name="rubricDesc-0-0" rows="3">
                                       Initiates discussions frequently, and engages the team.
                                    </textarea>
                                 </td>
                                 <td class="align-center rubricCol--1-1">
                                    <textarea class="form-control nonDestructive" id="rubricDesc--1-0-1" name="rubricDesc-0-1" rows="3">
                                       Takes part in discussions and sometimes initiates discussions.
                                    </textarea>
                                 </td>
                                 <td class="align-center rubricCol--1-2">
                                    <textarea class="form-control nonDestructive" id="rubricDesc--1-0-2" name="rubricDesc-0-2" rows="3">
                                       Occasionally responds, but never initiates discussions.
                                    </textarea>
                                 </td>
                                 <td class="align-center rubricCol--1-3">
                                    <textarea class="form-control nonDestructive" id="rubricDesc--1-0-3" name="rubricDesc-0-3" rows="3">
                                       Rarely or never responds.
                                    </textarea>
                                 </td>
                              </tr>
                              <tr id="rubricRow--1-1">
                                 <td>
                                    <div class="col-sm-12 input-group">
                                       <span class="input-group-addon btn btn-default rubricRemoveSubQuestionLink--1" id="rubricRemoveSubQuestionLink--1-1" onclick="removeRubricRow(1,-1)" onmouseout="highlightRubricRow(1, -1, false)" onmouseover="highlightRubricRow(1, -1, true)">
                                          <span class="glyphicon glyphicon-remove">
                                          </span>
                                       </span>
                                       <textarea class="form-control" id="rubricSubQn--1-1" name="rubricSubQn-1" rows="3">
                                          This student completes assigned tasks on time.
                                       </textarea>
                                    </div>
                                 </td>
                                 <td class="align-center rubricCol--1-0">
                                    <textarea class="form-control nonDestructive" id="rubricDesc--1-1-0" name="rubricDesc-1-0" rows="3">
                                       Tasks are always completed before the deadline.
                                    </textarea>
                                 </td>
                                 <td class="align-center rubricCol--1-1">
                                    <textarea class="form-control nonDestructive" id="rubricDesc--1-1-1" name="rubricDesc-1-1" rows="3">
                                       Occasionally misses deadlines.
                                    </textarea>
                                 </td>
                                 <td class="align-center rubricCol--1-2">
                                    <textarea class="form-control nonDestructive" id="rubricDesc--1-1-2" name="rubricDesc-1-2" rows="3">
                                       Often misses deadlines.
                                    </textarea>
                                 </td>
                                 <td class="align-center rubricCol--1-3">
                                    <textarea class="form-control nonDestructive" id="rubricDesc--1-1-3" name="rubricDesc-1-3" rows="3">
                                       Rarely or never completes tasks.
                                    </textarea>
                                 </td>
                              </tr>
                           </tbody>
                        </table>
                     </div>
                     <input id="rubricNumRows--1" name="rubricNumRows" type="hidden" value="2"/>
                                          <input id="rubricNumCols--1" name="rubricNumCols" type="hidden" value="4"/>
                                       </div>
                  <div class="row">
                     <div class="col-sm-6 align-left">
                        <a class="btn btn-xs btn-primary" id="rubricAddSubQuestionLink--1" onclick="addRubricRow(-1)">
                           <span class="glyphicon glyphicon-arrow-down">
                           </span>
                           add row
                        </a>
                     </div>
                     <div class="col-sm-6 align-right">
                        <a class="btn btn-xs btn-primary" id="rubricAddChoiceLink--1" onclick="addRubricCol(-1)">
                           add column
                           <span class="glyphicon glyphicon-arrow-right">
                           </span>
                        </a>
                     </div>
                     <br/>
                                       </div>
               </div>
            </div>
            <br/>
                        <div class="col-sm-12 padding-15px margin-bottom-15px background-color-light-green">
               <div class="col-sm-12 padding-0">
                  <b>
                     Feedback Path
                  </b>
                  (Who is giving feedback about whom?)
               </div>
               <div class="col-sm-6 padding-0" data-original-title="Who will give feedback" data-placement="top" data-toggle="tooltip" title="">
                  <label class="col-sm-5 control-label">
                     Who will give the feedback:
                  </label>
                  <div class="col-sm-7">
                     <select class="form-control participantSelect" id="givertype" name="givertype" onchange="feedbackGiverUpdateVisibilityOptions(this)">
                        <option value="SELF">
                           Me (Session creator)
                        </option>
                        <option value="STUDENTS">
                           Students in this course
                        </option>
                        <option value="INSTRUCTORS">
                           Instructors in this course
                        </option>
                        <option value="TEAMS">
                           Teams in this course
                        </option>
                     </select>
                  </div>
               </div>
               <div class="col-sm-6 padding-0" data-original-title="Who the feedback is about" data-placement="top" data-toggle="tooltip" title="">
                  <label class="col-sm-5 control-label">
                     Who the feedback is about:
                  </label>
                  <div class="col-sm-7">
                     <select class="form-control participantSelect" id="recipienttype" name="recipienttype" onchange="feedbackRecipientUpdateVisibilityOptions(this);getVisibilityMessageIfPreviewIsActive(this);">
                        <option value="SELF">
                           Giver (Self feedback)
                        </option>
                        <option value="STUDENTS">
                           Other students in the course
                        </option>
                        <option value="INSTRUCTORS">
                           Instructors in the course
                        </option>
                        <option value="TEAMS">
                           Other teams in the course
                        </option>
                        <option value="OWN_TEAM">
                           Giver&#39;s team
                        </option>
                        <option value="OWN_TEAM_MEMBERS">
                           Giver&#39;s team members
                        </option>
                        <option value="OWN_TEAM_MEMBERS_INCLUDING_SELF">
                           Giver&#39;s team members and Giver
                        </option>
                        <option value="NONE">
                           Nobody specific (For general class feedback)
                        </option>
                     </select>
                  </div>
               </div>
               <div class="col-sm-6">
               </div>
               <div class="col-sm-6 numberOfEntitiesElements" style="display: none;">
                  <label class="control-label col-sm-4 small" id="numofrecipients_text-">
                     The maximum number of
                     <span id="numofrecipients_text_inner-">
                     </span>
                     each respondant should give feedback to:
                  </label>
                  <div class="col-sm-8 form-control-static">
                     <div class="col-sm-6">
                        <input class="nonDestructive" name="numofrecipientstype" type="radio" value="custom"/>
                                                <input class="nonDestructive numberOfEntitiesBox" id="numofrecipients" max="250" min="1" name="numofrecipients" type="number" value="1"/>
                                             </div>
                     <div class="col-sm-6">
                        <input checked="checked" class="nonDestructive" name="numofrecipientstype" type="radio" value="max"/>
                                                <span class="">
                           Unlimited
                        </span>
                     </div>
                  </div>
               </div>
            </div>
            <br/>
                        <div class="col-sm-12 padding-15px background-color-light-green">
               <div class="col-sm-12 padding-0">
                  <b>
                     Visibility
                  </b>
                  (Who can see the responses?)
               </div>
               <div class="col-sm-6 btn-group" data-toggle="buttons">
                  <label class="btn btn-xs btn-info visibilityOptionsLabel" id="visibilityOptionsLabel" onchange="toggleVisibilityOptions(this)">
                     <input type="radio"/>
                                          <span class="glyphicon glyphicon-pencil">
                     </span>
                     Edit Visibility
                  </label>
                  <label class="btn btn-xs btn-info active visibilityMessageButton" id="visibilityMessageButton" onchange="toggleVisibilityMessage(this)">
                     <input type="radio"/>
                                          <span class="glyphicon glyphicon-eye-open">
                     </span>
                     Preview Visibility
                  </label>
               </div>
            </div>
            <div class="col-sm-12 background-color-light-green">
               <div class="col-sm-12 text-muted visibilityMessage" id="visibilityMessage">
                  This is the visibility as seen by the feedback giver.
                  <ul class="background-color-warning">
                  </ul>
               </div>
            </div>
            <div class="col-sm-12 margin-bottom-15px background-color-light-green">
               <div class="visibilityOptions" id="visibilityOptions" style="display: none;">
                  <table class="dataTable participantTable table table-striped text-center background-color-white">
                     <tbody>
                        <tr>
                           <th class="text-center">
                              User&#x2f;Group
                           </th>
                           <th class="text-center">
                              Can see answer
                           </th>
                           <th class="text-center">
                              Can see giver&#39;s name
                           </th>
                           <th class="text-center">
                              Can see recipient&#39;s name
                           </th>
                        </tr>
                        <tr>
                           <td class="text-left">
                              <div data-original-title="Control what feedback recipient(s) can view" data-placement="top" data-toggle="tooltip" title="">
                                 Recipient(s)
                              </div>
                           </td>
                           <td>
                              <input checked="checked" class="visibilityCheckbox answerCheckbox centered" name="receiverLeaderCheckbox" type="checkbox" value="RECEIVER"/>
                                                         </td>
                           <td>
                              <input checked="checked" class="visibilityCheckbox giverCheckbox" type="checkbox" value="RECEIVER"/>
                                                         </td>
                           <td>
                              <input checked="checked" class="visibilityCheckbox recipientCheckbox" disabled="disabled" name="receiverFollowerCheckbox" type="checkbox" value="RECEIVER"/>
                                                         </td>
                        </tr>
                        <tr>
                           <td class="text-left">
                              <div data-original-title="Control what team members of feedback giver can view" data-placement="top" data-toggle="tooltip" title="">
                                 Giver&#39;s Team Members
                              </div>
                           </td>
                           <td>
                              <input class="visibilityCheckbox answerCheckbox" type="checkbox" value="OWN_TEAM_MEMBERS"/>
                                                         </td>
                           <td>
                              <input class="visibilityCheckbox giverCheckbox" type="checkbox" value="OWN_TEAM_MEMBERS"/>
                                                         </td>
                           <td>
                              <input class="visibilityCheckbox recipientCheckbox" type="checkbox" value="OWN_TEAM_MEMBERS"/>
                                                         </td>
                        </tr>
                        <tr>
                           <td class="text-left">
                              <div data-original-title="Control what team members of feedback recipients can view" data-placement="top" data-toggle="tooltip" title="">
                                 Recipient&#39;s Team Members
                              </div>
                           </td>
                           <td>
                              <input class="visibilityCheckbox answerCheckbox" type="checkbox" value="RECEIVER_TEAM_MEMBERS"/>
                                                         </td>
                           <td>
                              <input class="visibilityCheckbox giverCheckbox" type="checkbox" value="RECEIVER_TEAM_MEMBERS"/>
                                                         </td>
                           <td>
                              <input class="visibilityCheckbox recipientCheckbox" type="checkbox" value="RECEIVER_TEAM_MEMBERS"/>
                                                         </td>
                        </tr>
                        <tr>
                           <td class="text-left">
                              <div data-original-title="Control what other students can view" data-placement="top" data-toggle="tooltip" title="">
                                 Other students
                              </div>
                           </td>
                           <td>
                              <input class="visibilityCheckbox answerCheckbox" type="checkbox" value="STUDENTS"/>
                                                         </td>
                           <td>
                              <input class="visibilityCheckbox giverCheckbox" type="checkbox" value="STUDENTS"/>
                                                         </td>
                           <td>
                              <input class="visibilityCheckbox recipientCheckbox" type="checkbox" value="STUDENTS"/>
                                                         </td>
                        </tr>
                        <tr>
                           <td class="text-left">
                              <div data-original-title="Control what instructors can view" data-placement="top" data-toggle="tooltip" title="">
                                 Instructors
                              </div>
                           </td>
                           <td>
                              <input checked="checked" class="visibilityCheckbox answerCheckbox" type="checkbox" value="INSTRUCTORS"/>
                                                         </td>
                           <td>
                              <input checked="checked" class="visibilityCheckbox giverCheckbox" type="checkbox" value="INSTRUCTORS"/>
                                                         </td>
                           <td>
                              <input checked="checked" class="visibilityCheckbox recipientCheckbox" type="checkbox" value="INSTRUCTORS"/>
                                                         </td>
                        </tr>
                     </tbody>
                  </table>
               </div>
            </div>
            <div>
               <span class="pull-right">
                  <input class="btn btn-primary" id="button_submit_add" tabindex="9" type="submit" value="Save Question"/>
                                 </span>
            </div>
         </div>
      </div>
      <input name="questionnum" type="hidden" value="1"/>
            <input name="fsname" type="hidden" value="First Session"/>
            <input name="courseid" type="hidden" value="CFeedbackEditUiT.CS2104"/>
            <input name="showresponsesto" type="hidden" value="RECEIVER,INSTRUCTORS"/>
            <input name="showgiverto" type="hidden" value="RECEIVER,INSTRUCTORS"/>
            <input name="showrecipientto" type="hidden" value="RECEIVER,INSTRUCTORS"/>
            <input name="user" type="hidden" value="CFeedbackEditUiT.instructor"/>
            <input id="generatedOptions" name="generatedOptions" type="hidden" value="NONE"/>
         </form>
   <div aria-hidden="true" aria-labelledby="copyModalTitle" class="modal fade" id="copyModal" role="dialog" tabindex="-1">
      <div class="modal-dialog modal-lg">
         <div class="modal-content">
            <div class="modal-header">
               <button class="close" data-dismiss="modal" type="button">
                  <span aria-hidden="true">
                     ×
                  </span>
                  <span class="sr-only">
                     Close
                  </span>
               </button>
               <h4 class="modal-title" id="copyModalTitle">
                  Copy Questions
               </h4>
            </div>
            <div class="modal-body padding-0">
               <form action="&#x2f;page&#x2f;instructorFeedbackQuestionCopy" class="form" id="copyModalForm" method="post" role="form">
                  <table class="table-responsive table table-hover table-bordered margin-0" id="copyTableModal">
                     <thead class="fill-primary">
                        <tr>
                           <th style="width:30px;">
                               
                           </th>
                           <th class="button-sort-ascending" id="button_sortid" onclick="toggleSort(this,2);">
                              Course ID
                              <span class="icon-sort sorted-ascending">
                              </span>
                           </th>
                           <th class="button-sort-none" id="button_sortfsname" onclick="toggleSort(this,3);" style="width:17%;">
                              Session Name
                              <span class="icon-sort unsorted">
                              </span>
                           </th>
                           <th class="button-sort-none" id="button_sortfqtype" onclick="toggleSort(this,4);">
                              Question Type
                              <span class="icon-sort unsorted">
                              </span>
                           </th>
                           <th class="button-sort-none" id="button_sortfqtext" onclick="toggleSort(this,5);">
                              Question Text
                              <span class="icon-sort unsorted">
                              </span>
                           </th>
                        </tr>
                     </thead>
                  </table>
                  <input name="fsname" type="hidden" value="First Session"/>
                                    <input name="user" type="hidden" value="CFeedbackEditUiT.instructor"/>
                                    <input name="courseid" type="hidden" value="CFeedbackEditUiT.CS2104"/>
                                 </form>
            </div>
            <div class="modal-footer margin-0">
               <button class="btn btn-primary" disabled="disabled" id="button_copy_submit" type="button">
                  Copy
               </button>
               <button class="btn btn-default" data-dismiss="modal" type="button">
                  Cancel
               </button>
            </div>
         </div>
      </div>
   </div>
   <br/>
      <br/>
      <div class="container">
      <div class="well well-plain inputTable" id="questionPreviewTable">
         <div class="row">
            <form class="form-horizontal">
               <label class="control-label col-sm-2 text-right">
                  Preview Session:
               </label>
            </form>
            <div class="col-sm-5" data-original-title="View how this session would look like to a student who is submitting feedback.&lt;br&gt;Preview is unavailable if the course has yet to have any student enrolled." data-placement="top" data-toggle="tooltip" title="">
               <form action="&#x2f;page&#x2f;instructorFeedbackPreviewAsStudent" class="form_preview" method="post" name="form_previewasstudent" target="_blank">
                  <div class="col-sm-6">
                     <select class="form-control" name="previewas">
                        <option value="alice.b.tmms@gmail.tmt">
                           [Team 1] Alice Betsy
                        </option>
                        <option value="benny.tmms@gmail.tmt">
                           [Team 1] Benny Charles
                        </option>
                     </select>
                  </div>
                  <input name="fsname" type="hidden" value="First Session"/>
                                    <input name="courseid" type="hidden" value="CFeedbackEditUiT.CS2104"/>
                                    <div class="col-sm-6">
                     <input class="btn btn-primary" id="button_preview_student" type="submit" value="Preview as Student"/>
                                       </div>
                  <input name="user" type="hidden" value="CFeedbackEditUiT.instructor"/>
                                 </form>
            </div>
            <div class="col-sm-5" data-original-title="View how this session would look like to an instructor who is submitting feedback." data-placement="top" data-toggle="tooltip" title="">
               <form action="&#x2f;page&#x2f;instructorFeedbackPreviewAsInstructor" class="form_preview" method="post" name="form_previewasinstructor" target="_blank">
                  <div class="col-sm-6">
                     <select class="form-control" name="previewas">
                        <option value="tmms.instr@course.tmt">
                           Instructor 2
                        </option>
                        <option value="tmms.test@gmail.tmt">
                           Teammates Test
                        </option>
                     </select>
                  </div>
                  <input name="fsname" type="hidden" value="First Session"/>
                                    <input name="courseid" type="hidden" value="CFeedbackEditUiT.CS2104"/>
                                    <div class="col-sm-6">
                     <input class="btn btn-primary" id="button_preview_instructor" type="submit" value="Preview as Instructor"/>
                                       </div>
                  <input name="user" type="hidden" value="CFeedbackEditUiT.instructor"/>
                                 </form>
            </div>
         </div>
      </div>
   </div>
   <br/>
      <br/>
   </div><|MERGE_RESOLUTION|>--- conflicted
+++ resolved
@@ -710,55 +710,6 @@
                   </button>
                </div>
             </div>
-<<<<<<< HEAD
-        </div>
-        
-        
-            <input disabled="disabled" name="fsname" value="First Session" type="hidden">
-        
-        
-            <input disabled="disabled" name="courseid" value="CFeedbackEditUiT.CS2104" type="hidden">
-        
-        <input disabled="disabled" name="user" value="CFeedbackEditUiT.instructor" type="hidden">
-    </form>
-</div>
-     
-    <br>
-    
-
-
-
-
-
-    
-        <div id="statusMessage" class="alert alert-success">
-            The feedback session has been updated.
-        </div>
-        <script type="text/javascript" src="/js/statusMessage.js"></script>
-    
-    
-
-    
-
-<div class="modal fade" id="fsCopyModal" tabindex="-1" role="dialog" aria-labelledby="fsCopyModal" aria-hidden="true">
-    <div class="modal-dialog">
-        <div class="modal-content">
-            <form method="post" name="form_copy_list" role="form" action="/page/instructorFeedbackEditCopy">
-                <div class="modal-header">
-                    <button type="button" class="close" data-dismiss="modal" aria-hidden="true">×</button>
-                    <h4 class="modal-title">
-                        Copy this feedback session to other courses <br>
-                        <small>(Select the course(s) you want to copy this feedback session to)</small>
-                    </h4>
-                </div>
-                <div class="modal-body">
-                    <div id="courseList" class="form-group"></div>
-                </div>
-                <div class="modal-footer">
-                    <button type="button" class="btn btn-default" data-dismiss="modal">Cancel</button>
-                    <input class="btn btn-primary" id="fscopy_submit" value="Copy" type="submit">
-                    <input name="user" value="CFeedbackEditUiT.instructor" type="hidden">
-=======
          </div>
          <input disabled="disabled" name="fsname" type="hidden" value="First Session"/>
                   <input disabled="disabled" name="courseid" type="hidden" value="CFeedbackEditUiT.CS2104"/>
@@ -787,7 +738,6 @@
                <div class="modal-body">
                   <div class="form-group" id="courseList">
                   </div>
->>>>>>> 606bd7aa
                </div>
                <div class="modal-footer">
                   <button class="btn btn-default" data-dismiss="modal" type="button">
