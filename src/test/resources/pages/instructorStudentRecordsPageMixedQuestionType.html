--- conflicted
+++ resolved
@@ -130,174 +130,23 @@
     <div class="row">
       <div class="col-md-12">
         <div class="panel panel-primary">
-          <div class="panel-heading cursor-pointer" data-target="#panelBodyCollapse" data-toggle="collapse" id="panelHeading" onclick="toggleChevron(this)">
-            <div class="display-icon pull-right">
-              <span class="glyphicon glyphicon-chevron-up pull-right">
-              </span>
-            </div>
+          <div class="panel-heading">
             <strong>
               Comments for student1 In Course1&lt;/td&gt;&lt;/div&gt;'"
             </strong>
           </div>
-          <div class="panel-collapse collapse in" id="panelBodyCollapse">
-            <div class="panel-body">
-              <div class="panel panel-info student-record-comments">
-                <div class="panel-heading">
-                  From
-                  <b>
-                    You (FSQTT.idOfTypicalCourse1)
-                  </b>
-                  <button class="btn btn-default btn-xs icon-button pull-right" data-original-title="Add comment" data-placement="top" data-toggle="tooltip" id="button_add_comment" onclick="showAddCommentBox();" title="" type="button">
-                    <span class="glyphicon glyphicon-comment glyphicon-primary">
-                    </span>
-                  </button>
-                </div>
-                <ul class="list-group comments">
-                  <li class="list-group-item text-muted">
-                    <i>
-                      You don't have any comments on this student.
-                    </i>
-                  </li>
-                  <li class="list-group-item list-group-item-warning" id="comment_box" style="display: none;">
-                    <form action="/page/instructorStudentCommentAdd" class="form_comment" method="post" name="form_commentadd">
-                      <div class="form-group form-inline">
-                        <div class="form-group text-muted">
-                          <p>
-                            Comment about student1 In Course1:
-                          </p>
-                          The default visibility for your comment is private. You may change it using the visibility options.
-                        </div>
-                        <a class="btn btn-sm btn-info pull-right" id="visibility-options-trigger0">
-                          <span class="glyphicon glyphicon-eye-close">
-                          </span>
-                          Show Visibility Options
-                        </a>
-                      </div>
-                      <div class="panel panel-default" id="visibility-options0" style="display: none;">
-                        <div class="panel-heading">
-                          Visibility Options
-                        </div>
-                        <table class="table text-center" style="color: #000;">
-                          <tbody>
-                            <tr>
-                              <th class="text-center">
-                                User/Group
-                              </th>
-                              <th class="text-center">
-                                Can see your comment
-                              </th>
-                              <th class="text-center">
-                                Can see giver's name
-                              </th>
-                              <th class="text-center">
-                                Can see recipient's name
-                              </th>
-                            </tr>
-                            <tr id="recipient-person0">
-                              <td class="text-left">
-                                <div data-original-title="Control what comment recipient(s) can view" data-placement="top" data-toggle="tooltip" title="">
-                                  Recipient(s)
-                                </div>
-                              </td>
-                              <td>
-                                <input class="visibilityCheckbox answerCheckbox centered" name="receiverLeaderCheckbox" type="checkbox" value="PERSON">
-                              </td>
-                              <td>
-                                <input class="visibilityCheckbox giverCheckbox" type="checkbox" value="PERSON">
-                              </td>
-                              <td>
-                                <input class="visibilityCheckbox recipientCheckbox" disabled="" name="receiverFollowerCheckbox" type="checkbox" value="PERSON">
-                              </td>
-                            </tr>
-                            <tr id="recipient-team0">
-                              <td class="text-left">
-                                <div data-original-title="Control what team members of comment recipients can view" data-placement="top" data-toggle="tooltip" title="">
-                                  Recipient's Team
-                                </div>
-                              </td>
-                              <td>
-                                <input class="visibilityCheckbox answerCheckbox" type="checkbox" value="TEAM">
-                              </td>
-                              <td>
-                                <input class="visibilityCheckbox giverCheckbox" type="checkbox" value="TEAM">
-                              </td>
-                              <td>
-                                <input class="visibilityCheckbox recipientCheckbox" type="checkbox" value="TEAM">
-                              </td>
-                            </tr>
-                            <tr id="recipient-section0">
-                              <td class="text-left">
-                                <div data-original-title="Control what other students in the same section can view" data-placement="top" data-toggle="tooltip" title="">
-                                  Recipient's Section
-                                </div>
-                              </td>
-                              <td>
-                                <input class="visibilityCheckbox answerCheckbox" type="checkbox" value="SECTION">
-                              </td>
-                              <td>
-                                <input class="visibilityCheckbox giverCheckbox" type="checkbox" value="SECTION">
-                              </td>
-                              <td>
-                                <input class="visibilityCheckbox recipientCheckbox" type="checkbox" value="SECTION">
-                              </td>
-                            </tr>
-                            <tr id="recipient-course0">
-                              <td class="text-left">
-                                <div data-original-title="Control what other students in this course can view" data-placement="top" data-toggle="tooltip" title="">
-                                  Other students in this course
-                                </div>
-                              </td>
-                              <td>
-                                <input class="visibilityCheckbox answerCheckbox" type="checkbox" value="COURSE">
-                              </td>
-                              <td>
-                                <input class="visibilityCheckbox giverCheckbox" type="checkbox" value="COURSE">
-                              </td>
-                              <td>
-                                <input class="visibilityCheckbox recipientCheckbox" type="checkbox" value="COURSE">
-                              </td>
-                            </tr>
-                            <tr>
-                              <td class="text-left">
-                                <div data-original-title="Control what instructors can view" data-placement="top" data-toggle="tooltip" title="">
-                                  Instructors
-                                </div>
-                              </td>
-                              <td>
-                                <input class="visibilityCheckbox answerCheckbox" type="checkbox" value="INSTRUCTOR">
-                              </td>
-                              <td>
-                                <input class="visibilityCheckbox giverCheckbox" type="checkbox" value="INSTRUCTOR">
-                              </td>
-                              <td>
-                                <input class="visibilityCheckbox recipientCheckbox" type="checkbox" value="INSTRUCTOR">
-                              </td>
-                            </tr>
-                          </tbody>
-                        </table>
-                      </div>
-                      <div class="form-group">
-                        <textarea class="form-control" id="commentText" name="commenttext" placeholder="Your comment about this student" rows="3">
-                        </textarea>
-                      </div>
-                      <div class="col-sm-offset-5">
-                        <input class="btn btn-primary" id="button_save_comment" type="submit" value="Save">
-                        <input class="btn btn-default" onclick="hideAddCommentBox();" type="button" value="Cancel">
-                        <input name="courseid" type="hidden" value="FSQTT.idOfTypicalCourse1">
-                        <input name="studentemail" type="hidden" value="student1InCourse1@gmail.tmt">
-                        <input name="recipienttype" type="hidden" value="PERSON">
-                        <input name="recipients" type="hidden" value="student1InCourse1@gmail.tmt">
-                        <input name="showcommentsto" type="hidden" value="">
-                        <input name="showgiverto" type="hidden" value="">
-                        <input name="showrecipientto" type="hidden" value="">
-                        <input name="user" type="hidden" value="FSQTT.idOfInstructor1OfCourse1">
-                      </div>
-                    </form>
-                  </li>
-                </ul>
-              </div>
-<<<<<<< HEAD
-=======
+          <div class="panel-body">
+            <div class="panel panel-info student-record-comments">
+              <div class="panel-heading">
+                From
+                <b>
+                  You (FSQTT.idOfTypicalCourse1)
+                </b>
+                <button class="btn btn-default btn-xs icon-button pull-right" data-original-title="Add comment" data-placement="top" data-toggle="tooltip" id="button_add_comment" onclick="showAddCommentBox();" title="" type="button">
+                  <span class="glyphicon glyphicon-comment glyphicon-primary">
+                  </span>
+                </button>
+              </div>
               <ul class="list-group comments">
                 <li class="list-group-item text-muted">
                   <i>
@@ -441,7 +290,6 @@
                   </form>
                 </li>
               </ul>
->>>>>>> 5d6cebb6
             </div>
           </div>
         </div>
