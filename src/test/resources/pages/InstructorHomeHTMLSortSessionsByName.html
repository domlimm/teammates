--- conflicted
+++ resolved
@@ -362,332 +362,6 @@
                 </ul>
               </div>
             </div>
-<<<<<<< HEAD
-         </div>
-         <table class="table-responsive table table-striped table-bordered">
-            <thead>
-               <tr>
-                  <th class="button-sort-ascending" onclick="toggleSort(this,1);">
-                     Session Name
-                     <span class="icon-sort sorted-ascending">
-                     </span>
-                  </th>
-                  <th class="button_sortstartdate button-sort-none" onclick="toggleSort(this,2,instructorHomeDateComparator);">
-                     Start Date
-                     <span class="icon-sort unsorted">
-                     </span>
-                  </th>
-                  <th class="button_sortenddate button-sort-none" onclick="toggleSort(this,3,instructorHomeDateComparator);">
-                     End Date
-                     <span class="icon-sort unsorted">
-                     </span>
-                  </th>
-                  <th>
-                     Status
-                  </th>
-                  <th>
-                     <span data-original-title="Number of students submitted / Class size" data-placement="top" data-toggle="tooltip" title="">
-                        Response Rate
-                     </span>
-                  </th>
-                  <th class="no-print">
-                     Action(s)
-                  </th>
-               </tr>
-            </thead>
-            <tbody>
-               <tr id="session0">
-                  <td>
-                     First Feedback Session
-                  </td>
-                  <td>
-                     1 Apr 11:59 PM
-                  </td>
-                  <td>
-                     30 Apr 11:59 PM
-                  </td>
-                  <td>
-                     <span data-original-title="The feedback session has been created, is visible, and is open for submissions." data-placement="top" data-toggle="tooltip" title="">
-                        Open
-                     </span>
-                  </td>
-                  <td class="session-response-for-test recent">
-                     0 / 4
-                  </td>
-                  <td class="no-print">
-                     <a class="btn btn-default btn-xs btn-tm-actions session-view-for-test margin-bottom-7px" data-original-title="View the submitted responses for this feedback session" data-placement="top" data-toggle="tooltip" href="/page/instructorFeedbackResultsPage?courseid=CHomeUiT.CS2104&fsname=First+Feedback+Session&user=CHomeUiT.instructor.tmms" title="">
-                        View Results
-                     </a>
-                     <a class="btn btn-default btn-xs btn-tm-actions session-edit-for-test margin-bottom-7px" data-original-title="Edit feedback session details" data-placement="top" data-toggle="tooltip" href="/page/instructorFeedbackEditPage?courseid=CHomeUiT.CS2104&fsname=First+Feedback+Session&user=CHomeUiT.instructor.tmms" title="">
-                        Edit
-                     </a>
-                     <a class="btn btn-default btn-xs btn-tm-actions session-delete-for-test margin-bottom-7px" data-original-title="Delete the feedback session" data-placement="top" data-toggle="tooltip" href="/page/instructorFeedbackDelete?courseid=CHomeUiT.CS2104&fsname=First+Feedback+Session&next=%2Fpage%2FinstructorFeedbacksPage%3Fuser%3DCHomeUiT.instructor.tmms&user=CHomeUiT.instructor.tmms" onclick="return toggleDeleteFeedbackSessionConfirmation('CHomeUiT.CS2104','First Feedback Session');" title="">
-                        Delete
-                     </a>
-                     <a class="btn btn-default btn-xs btn-tm-actions session-copy-for-test margin-bottom-7px" data-actionlink="/page/instructorFeedbackEditCopyPage?user=CHomeUiT.instructor.tmms" data-courseid="CHomeUiT.CS2104" data-fsname="First Feedback Session" data-placement="top" data-target="#fsCopyModal" data-toggle="modal" href="#" id="button_fscopy-CHomeUiT.CS2104-First Feedback Session" title="Copy feedback session details">
-                        Copy
-                     </a>
-                     <div data-original-title="Start submitting feedback" data-placement="top" data-toggle="tooltip" style="display: inline-block; padding-right: 5px;" title="">
-                        <a class="btn btn-default btn-xs btn-tm-actions session-submit-for-test margin-bottom-7px" href="/page/instructorFeedbackSubmissionEditPage?courseid=CHomeUiT.CS2104&fsname=First+Feedback+Session&user=CHomeUiT.instructor.tmms">
-                           Submit
-                        </a>
-                     </div>
-                     <div data-original-title="Send e-mails to remind students and instructors who have not submitted their feedbacks to do so" data-placement="top" data-toggle="tooltip" style="display: inline-block; padding-right: 5px;" title="">
-                        <div class="btn-group margin-bottom-7px">
-                           <a class="btn btn-default btn-xs btn-tm-actions session-remind-for-test" href="/page/instructorFeedbackRemind?courseid=CHomeUiT.CS2104&fsname=First+Feedback+Session&user=CHomeUiT.instructor.tmms" onclick="return toggleRemindStudents('First Feedback Session');">
-                              Remind
-                           </a>
-                           <button aria-expanded="false" class="btn btn-default btn-xs btn-tm-actions dropdown-toggle session-remind-options-for-test" data-toggle="dropdown" type="button">
-                              <span class="caret">
-                              </span>
-                           </button>
-                           <ul class="dropdown-menu" role="menu">
-                              <li>
-                                 <a class="session-remind-inner-for-test" href="/page/instructorFeedbackRemind?courseid=CHomeUiT.CS2104&fsname=First+Feedback+Session&user=CHomeUiT.instructor.tmms" onclick="return toggleRemindStudents('First Feedback Session');">
-                                    Remind all students
-                                 </a>
-                              </li>
-                              <li>
-                                 <a class="session-remind-particular-for-test" data-actionlink="/page/instructorFeedbackRemindParticularStudentsPage?courseid=CHomeUiT.CS2104&fsname=First+Feedback+Session&user=CHomeUiT.instructor.tmms" data-courseid="CHomeUiT.CS2104" data-fsname="First Feedback Session" data-target="#remindModal" data-toggle="modal" href="#">
-                                    Remind particular students
-                                 </a>
-                              </li>
-                           </ul>
-                        </div>
-                     </div>
-                     <a class="btn btn-default btn-xs margin-bottom-7px btn-tm-actions session-publish-for-test" data-original-title="Make session responses available for viewing" data-placement="top" data-toggle="tooltip" href="/page/instructorFeedbackPublish?courseid=CHomeUiT.CS2104&fsname=First+Feedback+Session&next=%2Fpage%2FinstructorFeedbacksPage%3Fuser%3DCHomeUiT.instructor.tmms&user=CHomeUiT.instructor.tmms" onclick="return togglePublishEvaluation('First Feedback Session', true);" title="">
-                        Publish Results
-                     </a>
-                  </td>
-               </tr>
-               <tr id="session3">
-                  <td>
-                     Fourth Feedback Session
-                  </td>
-                  <td>
-                     5 Apr 11:59 AM
-                  </td>
-                  <td>
-                     20 Apr 11:59 AM
-                  </td>
-                  <td>
-                     <span data-original-title="The feedback session has been created, is visible, and has ended.<br />The responses for this session are visible." data-placement="top" data-toggle="tooltip" title="">
-                        Published
-                     </span>
-                  </td>
-                  <td class="session-response-for-test">
-                     <a href="/page/feedbackSessionStatsPage?courseid=CHomeUiT.CS2104&fsname=Fourth+Feedback+Session&user=CHomeUiT.instructor.tmms" oncontextmenu="return false;">
-                        Show
-                     </a>
-                  </td>
-                  <td class="no-print">
-                     <a class="btn btn-default btn-xs btn-tm-actions session-view-for-test margin-bottom-7px" data-original-title="View the submitted responses for this feedback session" data-placement="top" data-toggle="tooltip" href="/page/instructorFeedbackResultsPage?courseid=CHomeUiT.CS2104&fsname=Fourth+Feedback+Session&user=CHomeUiT.instructor.tmms" title="">
-                        View Results
-                     </a>
-                     <a class="btn btn-default btn-xs btn-tm-actions session-edit-for-test margin-bottom-7px" data-original-title="Edit feedback session details" data-placement="top" data-toggle="tooltip" href="/page/instructorFeedbackEditPage?courseid=CHomeUiT.CS2104&fsname=Fourth+Feedback+Session&user=CHomeUiT.instructor.tmms" title="">
-                        Edit
-                     </a>
-                     <a class="btn btn-default btn-xs btn-tm-actions session-delete-for-test margin-bottom-7px" data-original-title="Delete the feedback session" data-placement="top" data-toggle="tooltip" href="/page/instructorFeedbackDelete?courseid=CHomeUiT.CS2104&fsname=Fourth+Feedback+Session&next=%2Fpage%2FinstructorFeedbacksPage%3Fuser%3DCHomeUiT.instructor.tmms&user=CHomeUiT.instructor.tmms" onclick="return toggleDeleteFeedbackSessionConfirmation('CHomeUiT.CS2104','Fourth Feedback Session');" title="">
-                        Delete
-                     </a>
-                     <a class="btn btn-default btn-xs btn-tm-actions session-copy-for-test margin-bottom-7px" data-actionlink="/page/instructorFeedbackEditCopyPage?user=CHomeUiT.instructor.tmms" data-courseid="CHomeUiT.CS2104" data-fsname="Fourth Feedback Session" data-placement="top" data-target="#fsCopyModal" data-toggle="modal" href="#" id="button_fscopy-CHomeUiT.CS2104-Fourth Feedback Session" title="Copy feedback session details">
-                        Copy
-                     </a>
-                     <div data-original-title="Start submitting feedback" data-placement="top" data-toggle="tooltip" style="display: inline-block; padding-right: 5px;" title="">
-                        <a class="btn btn-default btn-xs btn-tm-actions session-submit-for-test margin-bottom-7px" href="/page/instructorFeedbackSubmissionEditPage?courseid=CHomeUiT.CS2104&fsname=Fourth+Feedback+Session&user=CHomeUiT.instructor.tmms">
-                           Submit
-                        </a>
-                     </div>
-                     <div data-original-title="Send e-mails to remind students and instructors who have not submitted their feedbacks to do so" data-placement="top" data-toggle="tooltip" style="display: inline-block; padding-right: 5px;" title="">
-                        <div class="btn-group margin-bottom-7px">
-                           <a class="btn btn-default btn-xs btn-tm-actions session-remind-for-test disabled" disabled="disabled" href="/page/instructorFeedbackRemind?courseid=CHomeUiT.CS2104&fsname=Fourth+Feedback+Session&user=CHomeUiT.instructor.tmms" onclick="return false">
-                              Remind
-                           </a>
-                           <button aria-expanded="false" class="btn btn-default btn-xs btn-tm-actions dropdown-toggle session-remind-options-for-test" data-toggle="dropdown" disabled="disabled" type="button">
-                              <span class="caret">
-                              </span>
-                           </button>
-                           <ul class="dropdown-menu" role="menu">
-                              <li>
-                                 <a class="session-remind-inner-for-test" disabled="disabled" href="/page/instructorFeedbackRemind?courseid=CHomeUiT.CS2104&fsname=Fourth+Feedback+Session&user=CHomeUiT.instructor.tmms">
-                                    Remind all students
-                                 </a>
-                              </li>
-                              <li>
-                                 <a class="session-remind-particular-for-test" data-actionlink="/page/instructorFeedbackRemindParticularStudentsPage?courseid=CHomeUiT.CS2104&fsname=Fourth+Feedback+Session&user=CHomeUiT.instructor.tmms" data-courseid="CHomeUiT.CS2104" data-fsname="Fourth Feedback Session" data-target="#remindModal" data-toggle="modal" disabled="disabled" href="#">
-                                    Remind particular students
-                                 </a>
-                              </li>
-                           </ul>
-                        </div>
-                     </div>
-                     <a class="btn btn-default btn-xs margin-bottom-7px btn-tm-actions session-unpublish-for-test" data-original-title="Make responses no longer visible" data-placement="top" data-toggle="tooltip" href="/page/instructorFeedbackUnpublish?courseid=CHomeUiT.CS2104&fsname=Fourth+Feedback+Session&next=%2Fpage%2FinstructorFeedbacksPage%3Fuser%3DCHomeUiT.instructor.tmms&user=CHomeUiT.instructor.tmms" onclick="return toggleUnpublishEvaluation('Fourth Feedback Session');" title="">
-                        Unpublish Results
-                     </a>
-                  </td>
-               </tr>
-               <tr id="session1">
-                  <td>
-                     Second Feedback Session
-                  </td>
-                  <td>
-                     29 Mar 10:59 PM
-                  </td>
-                  <td>
-                     30 Apr 10:59 PM
-                  </td>
-                  <td>
-                     <span data-original-title="The feedback session has been created, is visible, and is waiting to open." data-placement="top" data-toggle="tooltip" title="">
-                        Awaiting
-                     </span>
-                  </td>
-                  <td class="session-response-for-test recent">
-                     0 / 0
-                  </td>
-                  <td class="no-print">
-                     <a class="btn btn-default btn-xs btn-tm-actions session-view-for-test margin-bottom-7px" data-original-title="View the submitted responses for this feedback session" data-placement="top" data-toggle="tooltip" href="/page/instructorFeedbackResultsPage?courseid=CHomeUiT.CS2104&fsname=Second+Feedback+Session&user=CHomeUiT.instructor.tmms" title="">
-                        View Results
-                     </a>
-                     <a class="btn btn-default btn-xs btn-tm-actions session-edit-for-test margin-bottom-7px" data-original-title="Edit feedback session details" data-placement="top" data-toggle="tooltip" href="/page/instructorFeedbackEditPage?courseid=CHomeUiT.CS2104&fsname=Second+Feedback+Session&user=CHomeUiT.instructor.tmms" title="">
-                        Edit
-                     </a>
-                     <a class="btn btn-default btn-xs btn-tm-actions session-delete-for-test margin-bottom-7px" data-original-title="Delete the feedback session" data-placement="top" data-toggle="tooltip" href="/page/instructorFeedbackDelete?courseid=CHomeUiT.CS2104&fsname=Second+Feedback+Session&next=%2Fpage%2FinstructorFeedbacksPage%3Fuser%3DCHomeUiT.instructor.tmms&user=CHomeUiT.instructor.tmms" onclick="return toggleDeleteFeedbackSessionConfirmation('CHomeUiT.CS2104','Second Feedback Session');" title="">
-                        Delete
-                     </a>
-                     <a class="btn btn-default btn-xs btn-tm-actions session-copy-for-test margin-bottom-7px" data-actionlink="/page/instructorFeedbackEditCopyPage?user=CHomeUiT.instructor.tmms" data-courseid="CHomeUiT.CS2104" data-fsname="Second Feedback Session" data-placement="top" data-target="#fsCopyModal" data-toggle="modal" href="#" id="button_fscopy-CHomeUiT.CS2104-Second Feedback Session" title="Copy feedback session details">
-                        Copy
-                     </a>
-                     <div data-original-title="Start submitting feedback" data-placement="top" data-toggle="tooltip" style="display: inline-block; padding-right: 5px;" title="">
-                        <a class="btn btn-default btn-xs btn-tm-actions session-submit-for-test margin-bottom-7px" href="/page/instructorFeedbackSubmissionEditPage?courseid=CHomeUiT.CS2104&fsname=Second+Feedback+Session&user=CHomeUiT.instructor.tmms">
-                           Submit
-                        </a>
-                     </div>
-                     <div data-original-title="Send e-mails to remind students and instructors who have not submitted their feedbacks to do so" data-placement="top" data-toggle="tooltip" style="display: inline-block; padding-right: 5px;" title="">
-                        <div class="btn-group margin-bottom-7px">
-                           <a class="btn btn-default btn-xs btn-tm-actions session-remind-for-test disabled" disabled="disabled" href="/page/instructorFeedbackRemind?courseid=CHomeUiT.CS2104&fsname=Second+Feedback+Session&user=CHomeUiT.instructor.tmms" onclick="return false">
-                              Remind
-                           </a>
-                           <button aria-expanded="false" class="btn btn-default btn-xs btn-tm-actions dropdown-toggle session-remind-options-for-test" data-toggle="dropdown" disabled="disabled" type="button">
-                              <span class="caret">
-                              </span>
-                           </button>
-                           <ul class="dropdown-menu" role="menu">
-                              <li>
-                                 <a class="session-remind-inner-for-test" disabled="disabled" href="/page/instructorFeedbackRemind?courseid=CHomeUiT.CS2104&fsname=Second+Feedback+Session&user=CHomeUiT.instructor.tmms">
-                                    Remind all students
-                                 </a>
-                              </li>
-                              <li>
-                                 <a class="session-remind-particular-for-test" data-actionlink="/page/instructorFeedbackRemindParticularStudentsPage?courseid=CHomeUiT.CS2104&fsname=Second+Feedback+Session&user=CHomeUiT.instructor.tmms" data-courseid="CHomeUiT.CS2104" data-fsname="Second Feedback Session" data-target="#remindModal" data-toggle="modal" disabled="disabled" href="#">
-                                    Remind particular students
-                                 </a>
-                              </li>
-                           </ul>
-                        </div>
-                     </div>
-                     <a class="btn btn-default btn-xs margin-bottom-7px btn-tm-actions session-publish-for-test disabled" data-original-title="This session is not yet opened" data-placement="top" data-toggle="tooltip" href="/page/instructorFeedbackPublish?courseid=CHomeUiT.CS2104&fsname=Second+Feedback+Session&next=%2Fpage%2FinstructorFeedbacksPage%3Fuser%3DCHomeUiT.instructor.tmms&user=CHomeUiT.instructor.tmms" onclick="return false" title="">
-                        Publish Results
-                     </a>
-                  </td>
-               </tr>
-               <tr id="session2">
-                  <td>
-                     Third Feedback Session
-                  </td>
-                  <td>
-                     10 Apr 11:59 PM
-                  </td>
-                  <td>
-                     30 Apr 11:59 PM
-                  </td>
-                  <td>
-                     <span data-original-title="The feedback session has been created, is visible, and has ended." data-placement="top" data-toggle="tooltip" title="">
-                        Closed
-                     </span>
-                  </td>
-                  <td class="session-response-for-test">
-                     <a href="/page/feedbackSessionStatsPage?courseid=CHomeUiT.CS2104&fsname=Third+Feedback+Session&user=CHomeUiT.instructor.tmms" oncontextmenu="return false;">
-                        Show
-                     </a>
-                  </td>
-                  <td class="no-print">
-                     <a class="btn btn-default btn-xs btn-tm-actions session-view-for-test margin-bottom-7px" data-original-title="View the submitted responses for this feedback session" data-placement="top" data-toggle="tooltip" href="/page/instructorFeedbackResultsPage?courseid=CHomeUiT.CS2104&fsname=Third+Feedback+Session&user=CHomeUiT.instructor.tmms" title="">
-                        View Results
-                     </a>
-                     <a class="btn btn-default btn-xs btn-tm-actions session-edit-for-test margin-bottom-7px" data-original-title="Edit feedback session details" data-placement="top" data-toggle="tooltip" href="/page/instructorFeedbackEditPage?courseid=CHomeUiT.CS2104&fsname=Third+Feedback+Session&user=CHomeUiT.instructor.tmms" title="">
-                        Edit
-                     </a>
-                     <a class="btn btn-default btn-xs btn-tm-actions session-delete-for-test margin-bottom-7px" data-original-title="Delete the feedback session" data-placement="top" data-toggle="tooltip" href="/page/instructorFeedbackDelete?courseid=CHomeUiT.CS2104&fsname=Third+Feedback+Session&next=%2Fpage%2FinstructorFeedbacksPage%3Fuser%3DCHomeUiT.instructor.tmms&user=CHomeUiT.instructor.tmms" onclick="return toggleDeleteFeedbackSessionConfirmation('CHomeUiT.CS2104','Third Feedback Session');" title="">
-                        Delete
-                     </a>
-                     <a class="btn btn-default btn-xs btn-tm-actions session-copy-for-test margin-bottom-7px" data-actionlink="/page/instructorFeedbackEditCopyPage?user=CHomeUiT.instructor.tmms" data-courseid="CHomeUiT.CS2104" data-fsname="Third Feedback Session" data-placement="top" data-target="#fsCopyModal" data-toggle="modal" href="#" id="button_fscopy-CHomeUiT.CS2104-Third Feedback Session" title="Copy feedback session details">
-                        Copy
-                     </a>
-                     <div data-original-title="Start submitting feedback" data-placement="top" data-toggle="tooltip" style="display: inline-block; padding-right: 5px;" title="">
-                        <a class="btn btn-default btn-xs btn-tm-actions session-submit-for-test margin-bottom-7px" href="/page/instructorFeedbackSubmissionEditPage?courseid=CHomeUiT.CS2104&fsname=Third+Feedback+Session&user=CHomeUiT.instructor.tmms">
-                           Submit
-                        </a>
-                     </div>
-                     <div data-original-title="Send e-mails to remind students and instructors who have not submitted their feedbacks to do so" data-placement="top" data-toggle="tooltip" style="display: inline-block; padding-right: 5px;" title="">
-                        <div class="btn-group margin-bottom-7px">
-                           <a class="btn btn-default btn-xs btn-tm-actions session-remind-for-test disabled" disabled="disabled" href="/page/instructorFeedbackRemind?courseid=CHomeUiT.CS2104&fsname=Third+Feedback+Session&user=CHomeUiT.instructor.tmms" onclick="return false">
-                              Remind
-                           </a>
-                           <button aria-expanded="false" class="btn btn-default btn-xs btn-tm-actions dropdown-toggle session-remind-options-for-test" data-toggle="dropdown" disabled="disabled" type="button">
-                              <span class="caret">
-                              </span>
-                           </button>
-                           <ul class="dropdown-menu" role="menu">
-                              <li>
-                                 <a class="session-remind-inner-for-test" disabled="disabled" href="/page/instructorFeedbackRemind?courseid=CHomeUiT.CS2104&fsname=Third+Feedback+Session&user=CHomeUiT.instructor.tmms">
-                                    Remind all students
-                                 </a>
-                              </li>
-                              <li>
-                                 <a class="session-remind-particular-for-test" data-actionlink="/page/instructorFeedbackRemindParticularStudentsPage?courseid=CHomeUiT.CS2104&fsname=Third+Feedback+Session&user=CHomeUiT.instructor.tmms" data-courseid="CHomeUiT.CS2104" data-fsname="Third Feedback Session" data-target="#remindModal" data-toggle="modal" disabled="disabled" href="#">
-                                    Remind particular students
-                                 </a>
-                              </li>
-                           </ul>
-                        </div>
-                     </div>
-                     <a class="btn btn-default btn-xs margin-bottom-7px btn-tm-actions session-publish-for-test" data-original-title="Make session responses available for viewing" data-placement="top" data-toggle="tooltip" href="/page/instructorFeedbackPublish?courseid=CHomeUiT.CS2104&fsname=Third+Feedback+Session&next=%2Fpage%2FinstructorFeedbacksPage%3Fuser%3DCHomeUiT.instructor.tmms&user=CHomeUiT.instructor.tmms" onclick="return togglePublishEvaluation('Third Feedback Session', true);" title="">
-                        Publish Results
-                     </a>
-                  </td>
-               </tr>
-            </tbody>
-         </table>
-      </div>
-      <div aria-hidden="true" aria-labelledby="fsCopyModal" class="modal fade" id="fsCopyModal" role="dialog" tabindex="-1">
-         <div class="modal-dialog">
-            <div class="modal-content">
-               <form action="/page/instructorFeedbackEditCopy" id="instructorCopyModalForm" method="post" role="form">
-                  <div class="modal-header">
-                     <button aria-hidden="true" class="close" data-dismiss="modal" type="button">
-                        ×
-                     </button>
-                     <h4 class="modal-title">
-                        Copy this feedback session to other courses
-                        <br/>
-                        <small>
-                           (Select the course(s) you want to copy this feedback session to)
-                        </small>
-                     </h4>
-                  </div>
-                  <div class="modal-body">
-                     <div class="form-group" id="courseList">
-                     </div>
-                  </div>
-                  <div class="modal-footer">
-                     <button class="btn btn-default" data-dismiss="modal" type="button">
-                        Cancel
-                     </button>
-                     <input class="btn btn-primary" id="fscopy_submit" type="submit" value="Copy"/>
-                     <input name="user" type="hidden" value="CHomeUiT.instructor.tmms"/>
-                  </div>
-               </form>
-=======
             <a class="btn btn-default btn-xs margin-bottom-7px btn-tm-actions session-unpublish-for-test" data-original-title="Make responses no longer visible" data-placement="top" data-toggle="tooltip" href="/page/instructorFeedbackUnpublish?courseid=CHomeUiT.CS2104&fsname=Fourth+Feedback+Session&next=%2Fpage%2FinstructorFeedbacksPage%3Fuser%3DCHomeUiT.instructor.tmms&user=CHomeUiT.instructor.tmms" onclick="return toggleUnpublishEvaluation('Fourth Feedback Session');" title="">
               Unpublish Results
             </a>
@@ -829,7 +503,7 @@
   <div aria-hidden="true" aria-labelledby="fsCopyModal" class="modal fade" id="fsCopyModal" role="dialog" tabindex="-1">
     <div class="modal-dialog">
       <div class="modal-content">
-        <form action="/page/instructorFeedbackEditCopy" method="post" name="form_copy_list" role="form">
+        <form action="/page/instructorFeedbackEditCopy" id="instructorCopyModalForm" method="post" role="form">
           <div class="modal-header">
             <button aria-hidden="true" class="close" data-dismiss="modal" type="button">
               ×
@@ -844,7 +518,6 @@
           </div>
           <div class="modal-body">
             <div class="form-group" id="courseList">
->>>>>>> c6e7b879
             </div>
           </div>
           <div class="modal-footer">
