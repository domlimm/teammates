--- conflicted
+++ resolved
@@ -443,13 +443,8 @@
                     <input class="btn btn-default btn-xs" data-original-title="Edit the responses given by this student" data-toggle="tooltip" title="" type="submit" value="Moderate Response">
                     <input name="courseid" type="hidden" value="CFResultsUiT.CS2104">
                     <input name="fsname" type="hidden" value="First Session">
-<<<<<<< HEAD
-                    <input name="moderatedquestion" type="hidden" value="1">
+                    <input name="moderatedquestionid" type="hidden" value="${question.id}">
                     <input name="moderatedperson" type="hidden" value="CFResultsUiT.alice.b@gmail.tmt">
-=======
-                    <input name="moderatedquestionid" type="hidden" value="${question.id}">
-                    <input name="moderatedstudent" type="hidden" value="CFResultsUiT.alice.b@gmail.tmt">
->>>>>>> ad3f28f4
                   </form>
                 </td>
               </tr>
@@ -480,13 +475,8 @@
                     <input class="btn btn-default btn-xs" data-original-title="Edit the responses given by this student" data-toggle="tooltip" title="" type="submit" value="Moderate Response">
                     <input name="courseid" type="hidden" value="CFResultsUiT.CS2104">
                     <input name="fsname" type="hidden" value="First Session">
-<<<<<<< HEAD
-                    <input name="moderatedquestion" type="hidden" value="1">
+                    <input name="moderatedquestionid" type="hidden" value="${question.id}">
                     <input name="moderatedperson" type="hidden" value="CFResultsUiT.alice.b@gmail.tmt">
-=======
-                    <input name="moderatedquestionid" type="hidden" value="${question.id}">
-                    <input name="moderatedstudent" type="hidden" value="CFResultsUiT.alice.b@gmail.tmt">
->>>>>>> ad3f28f4
                   </form>
                 </td>
               </tr>
@@ -517,13 +507,8 @@
                     <input class="btn btn-default btn-xs" data-original-title="Edit the responses given by this student" data-toggle="tooltip" title="" type="submit" value="Moderate Response">
                     <input name="courseid" type="hidden" value="CFResultsUiT.CS2104">
                     <input name="fsname" type="hidden" value="First Session">
-<<<<<<< HEAD
-                    <input name="moderatedquestion" type="hidden" value="1">
+                    <input name="moderatedquestionid" type="hidden" value="${question.id}">
                     <input name="moderatedperson" type="hidden" value="CFResultsUiT.benny.c@gmail.tmt">
-=======
-                    <input name="moderatedquestionid" type="hidden" value="${question.id}">
-                    <input name="moderatedstudent" type="hidden" value="CFResultsUiT.benny.c@gmail.tmt">
->>>>>>> ad3f28f4
                   </form>
                 </td>
               </tr>
@@ -554,13 +539,8 @@
                     <input class="btn btn-default btn-xs" data-original-title="Edit the responses given by this student" data-toggle="tooltip" title="" type="submit" value="Moderate Response">
                     <input name="courseid" type="hidden" value="CFResultsUiT.CS2104">
                     <input name="fsname" type="hidden" value="First Session">
-<<<<<<< HEAD
-                    <input name="moderatedquestion" type="hidden" value="1">
+                    <input name="moderatedquestionid" type="hidden" value="${question.id}">
                     <input name="moderatedperson" type="hidden" value="CFResultsUiT.benny.c@gmail.tmt">
-=======
-                    <input name="moderatedquestionid" type="hidden" value="${question.id}">
-                    <input name="moderatedstudent" type="hidden" value="CFResultsUiT.benny.c@gmail.tmt">
->>>>>>> ad3f28f4
                   </form>
                 </td>
               </tr>
@@ -591,13 +571,8 @@
                     <input class="btn btn-default btn-xs" data-original-title="Edit the responses given by this student" data-toggle="tooltip" title="" type="submit" value="Moderate Response">
                     <input name="courseid" type="hidden" value="CFResultsUiT.CS2104">
                     <input name="fsname" type="hidden" value="First Session">
-<<<<<<< HEAD
-                    <input name="moderatedquestion" type="hidden" value="1">
+                    <input name="moderatedquestionid" type="hidden" value="${question.id}">
                     <input name="moderatedperson" type="hidden" value="CFResultsUiT.charlie.d@gmail.tmt">
-=======
-                    <input name="moderatedquestionid" type="hidden" value="${question.id}">
-                    <input name="moderatedstudent" type="hidden" value="CFResultsUiT.charlie.d@gmail.tmt">
->>>>>>> ad3f28f4
                   </form>
                 </td>
               </tr>
@@ -628,13 +603,8 @@
                     <input class="btn btn-default btn-xs" data-original-title="Edit the responses given by this student" data-toggle="tooltip" title="" type="submit" value="Moderate Response">
                     <input name="courseid" type="hidden" value="CFResultsUiT.CS2104">
                     <input name="fsname" type="hidden" value="First Session">
-<<<<<<< HEAD
-                    <input name="moderatedquestion" type="hidden" value="1">
+                    <input name="moderatedquestionid" type="hidden" value="${question.id}">
                     <input name="moderatedperson" type="hidden" value="drop.out@gmail.tmt">
-=======
-                    <input name="moderatedquestionid" type="hidden" value="${question.id}">
-                    <input name="moderatedstudent" type="hidden" value="drop.out@gmail.tmt">
->>>>>>> ad3f28f4
                   </form>
                 </td>
               </tr>
@@ -665,13 +635,8 @@
                     <input class="btn btn-default btn-xs" data-original-title="Edit the responses given by this student" data-toggle="tooltip" title="" type="submit" value="Moderate Response">
                     <input name="courseid" type="hidden" value="CFResultsUiT.CS2104">
                     <input name="fsname" type="hidden" value="First Session">
-<<<<<<< HEAD
-                    <input name="moderatedquestion" type="hidden" value="1">
+                    <input name="moderatedquestionid" type="hidden" value="${question.id}">
                     <input name="moderatedperson" type="hidden" value="drop.out@gmail.tmt">
-=======
-                    <input name="moderatedquestionid" type="hidden" value="${question.id}">
-                    <input name="moderatedstudent" type="hidden" value="drop.out@gmail.tmt">
->>>>>>> ad3f28f4
                   </form>
                 </td>
               </tr>
@@ -702,13 +667,8 @@
                     <input class="btn btn-default btn-xs" data-original-title="Edit the responses given by this student" data-toggle="tooltip" title="" type="submit" value="Moderate Response">
                     <input name="courseid" type="hidden" value="CFResultsUiT.CS2104">
                     <input name="fsname" type="hidden" value="First Session">
-<<<<<<< HEAD
-                    <input name="moderatedquestion" type="hidden" value="1">
+                    <input name="moderatedquestionid" type="hidden" value="${question.id}">
                     <input name="moderatedperson" type="hidden" value="drop.out@gmail.tmt">
-=======
-                    <input name="moderatedquestionid" type="hidden" value="${question.id}">
-                    <input name="moderatedstudent" type="hidden" value="drop.out@gmail.tmt">
->>>>>>> ad3f28f4
                   </form>
                 </td>
               </tr>
@@ -811,13 +771,8 @@
                     <input class="btn btn-default btn-xs" data-original-title="Edit the responses given by this student" data-toggle="tooltip" title="" type="submit" value="Moderate Response">
                     <input name="courseid" type="hidden" value="CFResultsUiT.CS2104">
                     <input name="fsname" type="hidden" value="First Session">
-<<<<<<< HEAD
-                    <input name="moderatedquestion" type="hidden" value="2">
+                    <input name="moderatedquestionid" type="hidden" value="${question.id}">
                     <input name="moderatedperson" type="hidden" value="CFResultsUiT.alice.b@gmail.tmt">
-=======
-                    <input name="moderatedquestionid" type="hidden" value="${question.id}">
-                    <input name="moderatedstudent" type="hidden" value="CFResultsUiT.alice.b@gmail.tmt">
->>>>>>> ad3f28f4
                   </form>
                 </td>
               </tr>
@@ -850,13 +805,8 @@
                     <input class="btn btn-default btn-xs" data-original-title="Edit the responses given by this student" data-toggle="tooltip" title="" type="submit" value="Moderate Response">
                     <input name="courseid" type="hidden" value="CFResultsUiT.CS2104">
                     <input name="fsname" type="hidden" value="First Session">
-<<<<<<< HEAD
-                    <input name="moderatedquestion" type="hidden" value="2">
+                    <input name="moderatedquestionid" type="hidden" value="${question.id}">
                     <input name="moderatedperson" type="hidden" value="CFResultsUiT.benny.c@gmail.tmt">
-=======
-                    <input name="moderatedquestionid" type="hidden" value="${question.id}">
-                    <input name="moderatedstudent" type="hidden" value="CFResultsUiT.benny.c@gmail.tmt">
->>>>>>> ad3f28f4
                   </form>
                 </td>
               </tr>
@@ -889,13 +839,8 @@
                     <input class="btn btn-default btn-xs" data-original-title="Edit the responses given by this student" data-toggle="tooltip" title="" type="submit" value="Moderate Response">
                     <input name="courseid" type="hidden" value="CFResultsUiT.CS2104">
                     <input name="fsname" type="hidden" value="First Session">
-<<<<<<< HEAD
-                    <input name="moderatedquestion" type="hidden" value="2">
+                    <input name="moderatedquestionid" type="hidden" value="${question.id}">
                     <input name="moderatedperson" type="hidden" value="CFResultsUiT.charlie.d@gmail.tmt">
-=======
-                    <input name="moderatedquestionid" type="hidden" value="${question.id}">
-                    <input name="moderatedstudent" type="hidden" value="CFResultsUiT.charlie.d@gmail.tmt">
->>>>>>> ad3f28f4
                   </form>
                 </td>
               </tr>
@@ -928,13 +873,8 @@
                     <input class="btn btn-default btn-xs" data-original-title="Edit the responses given by this student" data-toggle="tooltip" title="" type="submit" value="Moderate Response">
                     <input name="courseid" type="hidden" value="CFResultsUiT.CS2104">
                     <input name="fsname" type="hidden" value="First Session">
-<<<<<<< HEAD
-                    <input name="moderatedquestion" type="hidden" value="2">
+                    <input name="moderatedquestionid" type="hidden" value="${question.id}">
                     <input name="moderatedperson" type="hidden" value="CFResultsUiT.danny.e@gmail.tmt">
-=======
-                    <input name="moderatedquestionid" type="hidden" value="${question.id}">
-                    <input name="moderatedstudent" type="hidden" value="CFResultsUiT.danny.e@gmail.tmt">
->>>>>>> ad3f28f4
                   </form>
                 </td>
               </tr>
@@ -967,13 +907,8 @@
                     <input class="btn btn-default btn-xs" data-original-title="Edit the responses given by this student" data-toggle="tooltip" title="" type="submit" value="Moderate Response">
                     <input name="courseid" type="hidden" value="CFResultsUiT.CS2104">
                     <input name="fsname" type="hidden" value="First Session">
-<<<<<<< HEAD
-                    <input name="moderatedquestion" type="hidden" value="2">
+                    <input name="moderatedquestionid" type="hidden" value="${question.id}">
                     <input name="moderatedperson" type="hidden" value="drop.out@gmail.tmt">
-=======
-                    <input name="moderatedquestionid" type="hidden" value="${question.id}">
-                    <input name="moderatedstudent" type="hidden" value="drop.out@gmail.tmt">
->>>>>>> ad3f28f4
                   </form>
                 </td>
               </tr>
@@ -1006,13 +941,8 @@
                     <input class="btn btn-default btn-xs" data-original-title="Edit the responses given by this student" data-toggle="tooltip" title="" type="submit" value="Moderate Response">
                     <input name="courseid" type="hidden" value="CFResultsUiT.CS2104">
                     <input name="fsname" type="hidden" value="First Session">
-<<<<<<< HEAD
-                    <input name="moderatedquestion" type="hidden" value="2">
+                    <input name="moderatedquestionid" type="hidden" value="${question.id}">
                     <input name="moderatedperson" type="hidden" value="extra.guy@gmail.tmt">
-=======
-                    <input name="moderatedquestionid" type="hidden" value="${question.id}">
-                    <input name="moderatedstudent" type="hidden" value="extra.guy@gmail.tmt">
->>>>>>> ad3f28f4
                   </form>
                 </td>
               </tr>
@@ -1045,13 +975,8 @@
                     <input class="btn btn-default btn-xs" data-original-title="Edit the responses given by this student" data-toggle="tooltip" title="" type="submit" value="Moderate Response">
                     <input name="courseid" type="hidden" value="CFResultsUiT.CS2104">
                     <input name="fsname" type="hidden" value="First Session">
-<<<<<<< HEAD
-                    <input name="moderatedquestion" type="hidden" value="2">
+                    <input name="moderatedquestionid" type="hidden" value="${question.id}">
                     <input name="moderatedperson" type="hidden" value="CFResultsUiT.emily.f@gmail.tmt">
-=======
-                    <input name="moderatedquestionid" type="hidden" value="${question.id}">
-                    <input name="moderatedstudent" type="hidden" value="CFResultsUiT.emily.f@gmail.tmt">
->>>>>>> ad3f28f4
                   </form>
                 </td>
               </tr>
@@ -1240,13 +1165,8 @@
                     <input class="btn btn-default btn-xs" data-original-title="Edit the responses given by this student" data-toggle="tooltip" title="" type="submit" value="Moderate Response">
                     <input name="courseid" type="hidden" value="CFResultsUiT.CS2104">
                     <input name="fsname" type="hidden" value="First Session">
-<<<<<<< HEAD
-                    <input name="moderatedquestion" type="hidden" value="4">
+                    <input name="moderatedquestionid" type="hidden" value="${question.id}">
                     <input name="moderatedperson" type="hidden" value="Team 1</td></div>'&quot;">
-=======
-                    <input name="moderatedquestionid" type="hidden" value="${question.id}">
-                    <input name="moderatedstudent" type="hidden" value="Team 1</td></div>'&quot;">
->>>>>>> ad3f28f4
                   </form>
                 </td>
               </tr>
@@ -1516,13 +1436,8 @@
                     <input class="btn btn-default btn-xs" data-original-title="Edit the responses given by this student" data-toggle="tooltip" title="" type="submit" value="Moderate Response">
                     <input name="courseid" type="hidden" value="CFResultsUiT.CS2104">
                     <input name="fsname" type="hidden" value="First Session">
-<<<<<<< HEAD
-                    <input name="moderatedquestion" type="hidden" value="7">
+                    <input name="moderatedquestionid" type="hidden" value="${question.id}">
                     <input name="moderatedperson" type="hidden" value="CFResultsUiT.alice.b@gmail.tmt">
-=======
-                    <input name="moderatedquestionid" type="hidden" value="${question.id}">
-                    <input name="moderatedstudent" type="hidden" value="CFResultsUiT.alice.b@gmail.tmt">
->>>>>>> ad3f28f4
                   </form>
                 </td>
               </tr>
@@ -1553,13 +1468,8 @@
                     <input class="btn btn-default btn-xs" data-original-title="Edit the responses given by this student" data-toggle="tooltip" title="" type="submit" value="Moderate Response">
                     <input name="courseid" type="hidden" value="CFResultsUiT.CS2104">
                     <input name="fsname" type="hidden" value="First Session">
-<<<<<<< HEAD
-                    <input name="moderatedquestion" type="hidden" value="7">
+                    <input name="moderatedquestionid" type="hidden" value="${question.id}">
                     <input name="moderatedperson" type="hidden" value="drop.out@gmail.tmt">
-=======
-                    <input name="moderatedquestionid" type="hidden" value="${question.id}">
-                    <input name="moderatedstudent" type="hidden" value="drop.out@gmail.tmt">
->>>>>>> ad3f28f4
                   </form>
                 </td>
               </tr>
@@ -1592,13 +1502,8 @@
                     <input class="btn btn-default btn-xs" data-original-title="Edit the responses given by this student" data-toggle="tooltip" title="" type="submit" value="Moderate Response">
                     <input name="courseid" type="hidden" value="CFResultsUiT.CS2104">
                     <input name="fsname" type="hidden" value="First Session">
-<<<<<<< HEAD
-                    <input name="moderatedquestion" type="hidden" value="7">
+                    <input name="moderatedquestionid" type="hidden" value="${question.id}">
                     <input name="moderatedperson" type="hidden" value="CFResultsUiT.benny.c@gmail.tmt">
-=======
-                    <input name="moderatedquestionid" type="hidden" value="${question.id}">
-                    <input name="moderatedstudent" type="hidden" value="CFResultsUiT.benny.c@gmail.tmt">
->>>>>>> ad3f28f4
                   </form>
                 </td>
               </tr>
@@ -1631,13 +1536,8 @@
                     <input class="btn btn-default btn-xs" data-original-title="Edit the responses given by this student" data-toggle="tooltip" title="" type="submit" value="Moderate Response">
                     <input name="courseid" type="hidden" value="CFResultsUiT.CS2104">
                     <input name="fsname" type="hidden" value="First Session">
-<<<<<<< HEAD
-                    <input name="moderatedquestion" type="hidden" value="7">
+                    <input name="moderatedquestionid" type="hidden" value="${question.id}">
                     <input name="moderatedperson" type="hidden" value="CFResultsUiT.charlie.d@gmail.tmt">
-=======
-                    <input name="moderatedquestionid" type="hidden" value="${question.id}">
-                    <input name="moderatedstudent" type="hidden" value="CFResultsUiT.charlie.d@gmail.tmt">
->>>>>>> ad3f28f4
                   </form>
                 </td>
               </tr>
@@ -1670,13 +1570,8 @@
                     <input class="btn btn-default btn-xs" data-original-title="Edit the responses given by this student" data-toggle="tooltip" title="" type="submit" value="Moderate Response">
                     <input name="courseid" type="hidden" value="CFResultsUiT.CS2104">
                     <input name="fsname" type="hidden" value="First Session">
-<<<<<<< HEAD
-                    <input name="moderatedquestion" type="hidden" value="7">
+                    <input name="moderatedquestionid" type="hidden" value="${question.id}">
                     <input name="moderatedperson" type="hidden" value="CFResultsUiT.danny.e@gmail.tmt">
-=======
-                    <input name="moderatedquestionid" type="hidden" value="${question.id}">
-                    <input name="moderatedstudent" type="hidden" value="CFResultsUiT.danny.e@gmail.tmt">
->>>>>>> ad3f28f4
                   </form>
                 </td>
               </tr>
@@ -1709,13 +1604,8 @@
                     <input class="btn btn-default btn-xs" data-original-title="Edit the responses given by this student" data-toggle="tooltip" title="" type="submit" value="Moderate Response">
                     <input name="courseid" type="hidden" value="CFResultsUiT.CS2104">
                     <input name="fsname" type="hidden" value="First Session">
-<<<<<<< HEAD
-                    <input name="moderatedquestion" type="hidden" value="7">
+                    <input name="moderatedquestionid" type="hidden" value="${question.id}">
                     <input name="moderatedperson" type="hidden" value="extra.guy@gmail.tmt">
-=======
-                    <input name="moderatedquestionid" type="hidden" value="${question.id}">
-                    <input name="moderatedstudent" type="hidden" value="extra.guy@gmail.tmt">
->>>>>>> ad3f28f4
                   </form>
                 </td>
               </tr>
@@ -1748,13 +1638,8 @@
                     <input class="btn btn-default btn-xs" data-original-title="Edit the responses given by this student" data-toggle="tooltip" title="" type="submit" value="Moderate Response">
                     <input name="courseid" type="hidden" value="CFResultsUiT.CS2104">
                     <input name="fsname" type="hidden" value="First Session">
-<<<<<<< HEAD
-                    <input name="moderatedquestion" type="hidden" value="7">
+                    <input name="moderatedquestionid" type="hidden" value="${question.id}">
                     <input name="moderatedperson" type="hidden" value="CFResultsUiT.emily.f@gmail.tmt">
-=======
-                    <input name="moderatedquestionid" type="hidden" value="${question.id}">
-                    <input name="moderatedstudent" type="hidden" value="CFResultsUiT.emily.f@gmail.tmt">
->>>>>>> ad3f28f4
                   </form>
                 </td>
               </tr>
@@ -1961,13 +1846,8 @@
                     <input class="btn btn-default btn-xs" data-original-title="Edit the responses given by this student" data-toggle="tooltip" title="" type="submit" value="Moderate Response">
                     <input name="courseid" type="hidden" value="CFResultsUiT.CS2104">
                     <input name="fsname" type="hidden" value="First Session">
-<<<<<<< HEAD
-                    <input name="moderatedquestion" type="hidden" value="8">
+                    <input name="moderatedquestionid" type="hidden" value="${question.id}">
                     <input name="moderatedperson" type="hidden" value="CFResultsUiT.alice.b@gmail.tmt">
-=======
-                    <input name="moderatedquestionid" type="hidden" value="${question.id}">
-                    <input name="moderatedstudent" type="hidden" value="CFResultsUiT.alice.b@gmail.tmt">
->>>>>>> ad3f28f4
                   </form>
                 </td>
               </tr>
@@ -1997,13 +1877,8 @@
                     <input class="btn btn-default btn-xs" data-original-title="Edit the responses given by this student" data-toggle="tooltip" title="" type="submit" value="Moderate Response">
                     <input name="courseid" type="hidden" value="CFResultsUiT.CS2104">
                     <input name="fsname" type="hidden" value="First Session">
-<<<<<<< HEAD
-                    <input name="moderatedquestion" type="hidden" value="8">
+                    <input name="moderatedquestionid" type="hidden" value="${question.id}">
                     <input name="moderatedperson" type="hidden" value="CFResultsUiT.benny.c@gmail.tmt">
-=======
-                    <input name="moderatedquestionid" type="hidden" value="${question.id}">
-                    <input name="moderatedstudent" type="hidden" value="CFResultsUiT.benny.c@gmail.tmt">
->>>>>>> ad3f28f4
                   </form>
                 </td>
               </tr>
@@ -2036,13 +1911,8 @@
                     <input class="btn btn-default btn-xs" data-original-title="Edit the responses given by this student" data-toggle="tooltip" title="" type="submit" value="Moderate Response">
                     <input name="courseid" type="hidden" value="CFResultsUiT.CS2104">
                     <input name="fsname" type="hidden" value="First Session">
-<<<<<<< HEAD
-                    <input name="moderatedquestion" type="hidden" value="8">
+                    <input name="moderatedquestionid" type="hidden" value="${question.id}">
                     <input name="moderatedperson" type="hidden" value="CFResultsUiT.charlie.d@gmail.tmt">
-=======
-                    <input name="moderatedquestionid" type="hidden" value="${question.id}">
-                    <input name="moderatedstudent" type="hidden" value="CFResultsUiT.charlie.d@gmail.tmt">
->>>>>>> ad3f28f4
                   </form>
                 </td>
               </tr>
@@ -2075,13 +1945,8 @@
                     <input class="btn btn-default btn-xs" data-original-title="Edit the responses given by this student" data-toggle="tooltip" title="" type="submit" value="Moderate Response">
                     <input name="courseid" type="hidden" value="CFResultsUiT.CS2104">
                     <input name="fsname" type="hidden" value="First Session">
-<<<<<<< HEAD
-                    <input name="moderatedquestion" type="hidden" value="8">
+                    <input name="moderatedquestionid" type="hidden" value="${question.id}">
                     <input name="moderatedperson" type="hidden" value="CFResultsUiT.danny.e@gmail.tmt">
-=======
-                    <input name="moderatedquestionid" type="hidden" value="${question.id}">
-                    <input name="moderatedstudent" type="hidden" value="CFResultsUiT.danny.e@gmail.tmt">
->>>>>>> ad3f28f4
                   </form>
                 </td>
               </tr>
@@ -2114,13 +1979,8 @@
                     <input class="btn btn-default btn-xs" data-original-title="Edit the responses given by this student" data-toggle="tooltip" title="" type="submit" value="Moderate Response">
                     <input name="courseid" type="hidden" value="CFResultsUiT.CS2104">
                     <input name="fsname" type="hidden" value="First Session">
-<<<<<<< HEAD
-                    <input name="moderatedquestion" type="hidden" value="8">
+                    <input name="moderatedquestionid" type="hidden" value="${question.id}">
                     <input name="moderatedperson" type="hidden" value="drop.out@gmail.tmt">
-=======
-                    <input name="moderatedquestionid" type="hidden" value="${question.id}">
-                    <input name="moderatedstudent" type="hidden" value="drop.out@gmail.tmt">
->>>>>>> ad3f28f4
                   </form>
                 </td>
               </tr>
@@ -2153,13 +2013,8 @@
                     <input class="btn btn-default btn-xs" data-original-title="Edit the responses given by this student" data-toggle="tooltip" title="" type="submit" value="Moderate Response">
                     <input name="courseid" type="hidden" value="CFResultsUiT.CS2104">
                     <input name="fsname" type="hidden" value="First Session">
-<<<<<<< HEAD
-                    <input name="moderatedquestion" type="hidden" value="8">
+                    <input name="moderatedquestionid" type="hidden" value="${question.id}">
                     <input name="moderatedperson" type="hidden" value="extra.guy@gmail.tmt">
-=======
-                    <input name="moderatedquestionid" type="hidden" value="${question.id}">
-                    <input name="moderatedstudent" type="hidden" value="extra.guy@gmail.tmt">
->>>>>>> ad3f28f4
                   </form>
                 </td>
               </tr>
@@ -2192,13 +2047,8 @@
                     <input class="btn btn-default btn-xs" data-original-title="Edit the responses given by this student" data-toggle="tooltip" title="" type="submit" value="Moderate Response">
                     <input name="courseid" type="hidden" value="CFResultsUiT.CS2104">
                     <input name="fsname" type="hidden" value="First Session">
-<<<<<<< HEAD
-                    <input name="moderatedquestion" type="hidden" value="8">
+                    <input name="moderatedquestionid" type="hidden" value="${question.id}">
                     <input name="moderatedperson" type="hidden" value="CFResultsUiT.emily.f@gmail.tmt">
-=======
-                    <input name="moderatedquestionid" type="hidden" value="${question.id}">
-                    <input name="moderatedstudent" type="hidden" value="CFResultsUiT.emily.f@gmail.tmt">
->>>>>>> ad3f28f4
                   </form>
                 </td>
               </tr>
@@ -2353,13 +2203,8 @@
                     <input class="btn btn-default btn-xs" data-original-title="Edit the responses given by this student" data-toggle="tooltip" title="" type="submit" value="Moderate Response">
                     <input name="courseid" type="hidden" value="CFResultsUiT.CS2104">
                     <input name="fsname" type="hidden" value="First Session">
-<<<<<<< HEAD
-                    <input name="moderatedquestion" type="hidden" value="9">
+                    <input name="moderatedquestionid" type="hidden" value="${question.id}">
                     <input name="moderatedperson" type="hidden" value="CFResultsUiT.alice.b@gmail.tmt">
-=======
-                    <input name="moderatedquestionid" type="hidden" value="${question.id}">
-                    <input name="moderatedstudent" type="hidden" value="CFResultsUiT.alice.b@gmail.tmt">
->>>>>>> ad3f28f4
                   </form>
                 </td>
               </tr>
@@ -2392,13 +2237,8 @@
                     <input class="btn btn-default btn-xs" data-original-title="Edit the responses given by this student" data-toggle="tooltip" title="" type="submit" value="Moderate Response">
                     <input name="courseid" type="hidden" value="CFResultsUiT.CS2104">
                     <input name="fsname" type="hidden" value="First Session">
-<<<<<<< HEAD
-                    <input name="moderatedquestion" type="hidden" value="9">
+                    <input name="moderatedquestionid" type="hidden" value="${question.id}">
                     <input name="moderatedperson" type="hidden" value="CFResultsUiT.benny.c@gmail.tmt">
-=======
-                    <input name="moderatedquestionid" type="hidden" value="${question.id}">
-                    <input name="moderatedstudent" type="hidden" value="CFResultsUiT.benny.c@gmail.tmt">
->>>>>>> ad3f28f4
                   </form>
                 </td>
               </tr>
@@ -2431,13 +2271,8 @@
                     <input class="btn btn-default btn-xs" data-original-title="Edit the responses given by this student" data-toggle="tooltip" title="" type="submit" value="Moderate Response">
                     <input name="courseid" type="hidden" value="CFResultsUiT.CS2104">
                     <input name="fsname" type="hidden" value="First Session">
-<<<<<<< HEAD
-                    <input name="moderatedquestion" type="hidden" value="9">
+                    <input name="moderatedquestionid" type="hidden" value="${question.id}">
                     <input name="moderatedperson" type="hidden" value="CFResultsUiT.charlie.d@gmail.tmt">
-=======
-                    <input name="moderatedquestionid" type="hidden" value="${question.id}">
-                    <input name="moderatedstudent" type="hidden" value="CFResultsUiT.charlie.d@gmail.tmt">
->>>>>>> ad3f28f4
                   </form>
                 </td>
               </tr>
@@ -2470,13 +2305,8 @@
                     <input class="btn btn-default btn-xs" data-original-title="Edit the responses given by this student" data-toggle="tooltip" title="" type="submit" value="Moderate Response">
                     <input name="courseid" type="hidden" value="CFResultsUiT.CS2104">
                     <input name="fsname" type="hidden" value="First Session">
-<<<<<<< HEAD
-                    <input name="moderatedquestion" type="hidden" value="9">
+                    <input name="moderatedquestionid" type="hidden" value="${question.id}">
                     <input name="moderatedperson" type="hidden" value="CFResultsUiT.danny.e@gmail.tmt">
-=======
-                    <input name="moderatedquestionid" type="hidden" value="${question.id}">
-                    <input name="moderatedstudent" type="hidden" value="CFResultsUiT.danny.e@gmail.tmt">
->>>>>>> ad3f28f4
                   </form>
                 </td>
               </tr>
@@ -2509,13 +2339,8 @@
                     <input class="btn btn-default btn-xs" data-original-title="Edit the responses given by this student" data-toggle="tooltip" title="" type="submit" value="Moderate Response">
                     <input name="courseid" type="hidden" value="CFResultsUiT.CS2104">
                     <input name="fsname" type="hidden" value="First Session">
-<<<<<<< HEAD
-                    <input name="moderatedquestion" type="hidden" value="9">
+                    <input name="moderatedquestionid" type="hidden" value="${question.id}">
                     <input name="moderatedperson" type="hidden" value="drop.out@gmail.tmt">
-=======
-                    <input name="moderatedquestionid" type="hidden" value="${question.id}">
-                    <input name="moderatedstudent" type="hidden" value="drop.out@gmail.tmt">
->>>>>>> ad3f28f4
                   </form>
                 </td>
               </tr>
@@ -2548,13 +2373,8 @@
                     <input class="btn btn-default btn-xs" data-original-title="Edit the responses given by this student" data-toggle="tooltip" title="" type="submit" value="Moderate Response">
                     <input name="courseid" type="hidden" value="CFResultsUiT.CS2104">
                     <input name="fsname" type="hidden" value="First Session">
-<<<<<<< HEAD
-                    <input name="moderatedquestion" type="hidden" value="9">
+                    <input name="moderatedquestionid" type="hidden" value="${question.id}">
                     <input name="moderatedperson" type="hidden" value="extra.guy@gmail.tmt">
-=======
-                    <input name="moderatedquestionid" type="hidden" value="${question.id}">
-                    <input name="moderatedstudent" type="hidden" value="extra.guy@gmail.tmt">
->>>>>>> ad3f28f4
                   </form>
                 </td>
               </tr>
@@ -2587,13 +2407,8 @@
                     <input class="btn btn-default btn-xs" data-original-title="Edit the responses given by this student" data-toggle="tooltip" title="" type="submit" value="Moderate Response">
                     <input name="courseid" type="hidden" value="CFResultsUiT.CS2104">
                     <input name="fsname" type="hidden" value="First Session">
-<<<<<<< HEAD
-                    <input name="moderatedquestion" type="hidden" value="9">
+                    <input name="moderatedquestionid" type="hidden" value="${question.id}">
                     <input name="moderatedperson" type="hidden" value="CFResultsUiT.emily.f@gmail.tmt">
-=======
-                    <input name="moderatedquestionid" type="hidden" value="${question.id}">
-                    <input name="moderatedstudent" type="hidden" value="CFResultsUiT.emily.f@gmail.tmt">
->>>>>>> ad3f28f4
                   </form>
                 </td>
               </tr>
@@ -2759,13 +2574,8 @@
                     <input class="btn btn-default btn-xs" data-original-title="Edit the responses given by this student" data-toggle="tooltip" title="" type="submit" value="Moderate Response">
                     <input name="courseid" type="hidden" value="CFResultsUiT.CS2104">
                     <input name="fsname" type="hidden" value="First Session">
-<<<<<<< HEAD
-                    <input name="moderatedquestion" type="hidden" value="10">
+                    <input name="moderatedquestionid" type="hidden" value="${question.id}">
                     <input name="moderatedperson" type="hidden" value="CFResultsUiT.alice.b@gmail.tmt">
-=======
-                    <input name="moderatedquestionid" type="hidden" value="${question.id}">
-                    <input name="moderatedstudent" type="hidden" value="CFResultsUiT.alice.b@gmail.tmt">
->>>>>>> ad3f28f4
                   </form>
                 </td>
               </tr>
@@ -2796,13 +2606,8 @@
                     <input class="btn btn-default btn-xs" data-original-title="Edit the responses given by this student" data-toggle="tooltip" title="" type="submit" value="Moderate Response">
                     <input name="courseid" type="hidden" value="CFResultsUiT.CS2104">
                     <input name="fsname" type="hidden" value="First Session">
-<<<<<<< HEAD
-                    <input name="moderatedquestion" type="hidden" value="10">
+                    <input name="moderatedquestionid" type="hidden" value="${question.id}">
                     <input name="moderatedperson" type="hidden" value="drop.out@gmail.tmt">
-=======
-                    <input name="moderatedquestionid" type="hidden" value="${question.id}">
-                    <input name="moderatedstudent" type="hidden" value="drop.out@gmail.tmt">
->>>>>>> ad3f28f4
                   </form>
                 </td>
               </tr>
@@ -2835,13 +2640,8 @@
                     <input class="btn btn-default btn-xs" data-original-title="Edit the responses given by this student" data-toggle="tooltip" title="" type="submit" value="Moderate Response">
                     <input name="courseid" type="hidden" value="CFResultsUiT.CS2104">
                     <input name="fsname" type="hidden" value="First Session">
-<<<<<<< HEAD
-                    <input name="moderatedquestion" type="hidden" value="10">
+                    <input name="moderatedquestionid" type="hidden" value="${question.id}">
                     <input name="moderatedperson" type="hidden" value="CFResultsUiT.benny.c@gmail.tmt">
-=======
-                    <input name="moderatedquestionid" type="hidden" value="${question.id}">
-                    <input name="moderatedstudent" type="hidden" value="CFResultsUiT.benny.c@gmail.tmt">
->>>>>>> ad3f28f4
                   </form>
                 </td>
               </tr>
@@ -2874,13 +2674,8 @@
                     <input class="btn btn-default btn-xs" data-original-title="Edit the responses given by this student" data-toggle="tooltip" title="" type="submit" value="Moderate Response">
                     <input name="courseid" type="hidden" value="CFResultsUiT.CS2104">
                     <input name="fsname" type="hidden" value="First Session">
-<<<<<<< HEAD
-                    <input name="moderatedquestion" type="hidden" value="10">
+                    <input name="moderatedquestionid" type="hidden" value="${question.id}">
                     <input name="moderatedperson" type="hidden" value="CFResultsUiT.charlie.d@gmail.tmt">
-=======
-                    <input name="moderatedquestionid" type="hidden" value="${question.id}">
-                    <input name="moderatedstudent" type="hidden" value="CFResultsUiT.charlie.d@gmail.tmt">
->>>>>>> ad3f28f4
                   </form>
                 </td>
               </tr>
@@ -2913,13 +2708,8 @@
                     <input class="btn btn-default btn-xs" data-original-title="Edit the responses given by this student" data-toggle="tooltip" title="" type="submit" value="Moderate Response">
                     <input name="courseid" type="hidden" value="CFResultsUiT.CS2104">
                     <input name="fsname" type="hidden" value="First Session">
-<<<<<<< HEAD
-                    <input name="moderatedquestion" type="hidden" value="10">
+                    <input name="moderatedquestionid" type="hidden" value="${question.id}">
                     <input name="moderatedperson" type="hidden" value="CFResultsUiT.danny.e@gmail.tmt">
-=======
-                    <input name="moderatedquestionid" type="hidden" value="${question.id}">
-                    <input name="moderatedstudent" type="hidden" value="CFResultsUiT.danny.e@gmail.tmt">
->>>>>>> ad3f28f4
                   </form>
                 </td>
               </tr>
@@ -2952,13 +2742,8 @@
                     <input class="btn btn-default btn-xs" data-original-title="Edit the responses given by this student" data-toggle="tooltip" title="" type="submit" value="Moderate Response">
                     <input name="courseid" type="hidden" value="CFResultsUiT.CS2104">
                     <input name="fsname" type="hidden" value="First Session">
-<<<<<<< HEAD
-                    <input name="moderatedquestion" type="hidden" value="10">
+                    <input name="moderatedquestionid" type="hidden" value="${question.id}">
                     <input name="moderatedperson" type="hidden" value="extra.guy@gmail.tmt">
-=======
-                    <input name="moderatedquestionid" type="hidden" value="${question.id}">
-                    <input name="moderatedstudent" type="hidden" value="extra.guy@gmail.tmt">
->>>>>>> ad3f28f4
                   </form>
                 </td>
               </tr>
@@ -2991,13 +2776,8 @@
                     <input class="btn btn-default btn-xs" data-original-title="Edit the responses given by this student" data-toggle="tooltip" title="" type="submit" value="Moderate Response">
                     <input name="courseid" type="hidden" value="CFResultsUiT.CS2104">
                     <input name="fsname" type="hidden" value="First Session">
-<<<<<<< HEAD
-                    <input name="moderatedquestion" type="hidden" value="10">
+                    <input name="moderatedquestionid" type="hidden" value="${question.id}">
                     <input name="moderatedperson" type="hidden" value="CFResultsUiT.emily.f@gmail.tmt">
-=======
-                    <input name="moderatedquestionid" type="hidden" value="${question.id}">
-                    <input name="moderatedstudent" type="hidden" value="CFResultsUiT.emily.f@gmail.tmt">
->>>>>>> ad3f28f4
                   </form>
                 </td>
               </tr>
