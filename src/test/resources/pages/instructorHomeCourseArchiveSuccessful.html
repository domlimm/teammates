--- conflicted
+++ resolved
@@ -97,7 +97,6 @@
                                     <strong>
                                         [CHomeUiT.CS2104] :
                                         Programming Language Concepts
-<<<<<<< HEAD
                   </strong>
                </div>
                <div class="col-md-6">
@@ -406,7 +405,6 @@
       </div>
       <br/>
          </div>
-=======
                                     </strong>
                                 </div>
                                 <div class="col-md-6">
@@ -502,5 +500,4 @@
                     </div>
                     <br>
         
-        </div>
->>>>>>> 138e55f0
+        </div>