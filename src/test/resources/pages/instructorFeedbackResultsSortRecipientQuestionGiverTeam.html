--- conflicted
+++ resolved
@@ -467,13 +467,8 @@
                                 <input class="btn btn-default btn-xs" data-original-title="Edit the responses given by this student" data-toggle="tooltip" title="" type="submit" value="Moderate Response">
                                 <input name="courseid" type="hidden" value="CFResultsUiT.CS2104">
                                 <input name="fsname" type="hidden" value="First Session">
-<<<<<<< HEAD
-                                <input name="moderatedquestion" type="hidden" value="1">
+                                <input name="moderatedquestionid" type="hidden" value="${question.id}">
                                 <input name="moderatedperson" type="hidden" value="drop.out@gmail.tmt">
-=======
-                                <input name="moderatedquestionid" type="hidden" value="${question.id}">
-                                <input name="moderatedstudent" type="hidden" value="drop.out@gmail.tmt">
->>>>>>> ad3f28f4
                               </form>
                             </td>
                           </tr>
@@ -547,13 +542,8 @@
                                 <input class="btn btn-default btn-xs" data-original-title="Edit the responses given by this student" data-toggle="tooltip" title="" type="submit" value="Moderate Response">
                                 <input name="courseid" type="hidden" value="CFResultsUiT.CS2104">
                                 <input name="fsname" type="hidden" value="First Session">
-<<<<<<< HEAD
-                                <input name="moderatedquestion" type="hidden" value="2">
+                                <input name="moderatedquestionid" type="hidden" value="${question.id}">
                                 <input name="moderatedperson" type="hidden" value="CFResultsUiT.alice.b@gmail.tmt">
-=======
-                                <input name="moderatedquestionid" type="hidden" value="${question.id}">
-                                <input name="moderatedstudent" type="hidden" value="CFResultsUiT.alice.b@gmail.tmt">
->>>>>>> ad3f28f4
                               </form>
                             </td>
                           </tr>
@@ -724,13 +714,8 @@
                                 <input class="btn btn-default btn-xs" data-original-title="Edit the responses given by this student" data-toggle="tooltip" title="" type="submit" value="Moderate Response">
                                 <input name="courseid" type="hidden" value="CFResultsUiT.CS2104">
                                 <input name="fsname" type="hidden" value="First Session">
-<<<<<<< HEAD
-                                <input name="moderatedquestion" type="hidden" value="7">
+                                <input name="moderatedquestionid" type="hidden" value="${question.id}">
                                 <input name="moderatedperson" type="hidden" value="CFResultsUiT.alice.b@gmail.tmt">
-=======
-                                <input name="moderatedquestionid" type="hidden" value="${question.id}">
-                                <input name="moderatedstudent" type="hidden" value="CFResultsUiT.alice.b@gmail.tmt">
->>>>>>> ad3f28f4
                               </form>
                             </td>
                           </tr>
@@ -908,13 +893,8 @@
                                 <input class="btn btn-default btn-xs" data-original-title="Edit the responses given by this student" data-toggle="tooltip" title="" type="submit" value="Moderate Response">
                                 <input name="courseid" type="hidden" value="CFResultsUiT.CS2104">
                                 <input name="fsname" type="hidden" value="First Session">
-<<<<<<< HEAD
-                                <input name="moderatedquestion" type="hidden" value="8">
+                                <input name="moderatedquestionid" type="hidden" value="${question.id}">
                                 <input name="moderatedperson" type="hidden" value="CFResultsUiT.alice.b@gmail.tmt">
-=======
-                                <input name="moderatedquestionid" type="hidden" value="${question.id}">
-                                <input name="moderatedstudent" type="hidden" value="CFResultsUiT.alice.b@gmail.tmt">
->>>>>>> ad3f28f4
                               </form>
                             </td>
                           </tr>
@@ -1040,13 +1020,8 @@
                                 <input class="btn btn-default btn-xs" data-original-title="Edit the responses given by this student" data-toggle="tooltip" title="" type="submit" value="Moderate Response">
                                 <input name="courseid" type="hidden" value="CFResultsUiT.CS2104">
                                 <input name="fsname" type="hidden" value="First Session">
-<<<<<<< HEAD
-                                <input name="moderatedquestion" type="hidden" value="9">
+                                <input name="moderatedquestionid" type="hidden" value="${question.id}">
                                 <input name="moderatedperson" type="hidden" value="CFResultsUiT.alice.b@gmail.tmt">
-=======
-                                <input name="moderatedquestionid" type="hidden" value="${question.id}">
-                                <input name="moderatedstudent" type="hidden" value="CFResultsUiT.alice.b@gmail.tmt">
->>>>>>> ad3f28f4
                               </form>
                             </td>
                           </tr>
@@ -1172,13 +1147,8 @@
                                 <input class="btn btn-default btn-xs" data-original-title="Edit the responses given by this student" data-toggle="tooltip" title="" type="submit" value="Moderate Response">
                                 <input name="courseid" type="hidden" value="CFResultsUiT.CS2104">
                                 <input name="fsname" type="hidden" value="First Session">
-<<<<<<< HEAD
-                                <input name="moderatedquestion" type="hidden" value="10">
+                                <input name="moderatedquestionid" type="hidden" value="${question.id}">
                                 <input name="moderatedperson" type="hidden" value="CFResultsUiT.alice.b@gmail.tmt">
-=======
-                                <input name="moderatedquestionid" type="hidden" value="${question.id}">
-                                <input name="moderatedstudent" type="hidden" value="CFResultsUiT.alice.b@gmail.tmt">
->>>>>>> ad3f28f4
                               </form>
                             </td>
                           </tr>
@@ -1277,13 +1247,8 @@
                                 <input class="btn btn-default btn-xs" data-original-title="Edit the responses given by this student" data-toggle="tooltip" title="" type="submit" value="Moderate Response">
                                 <input name="courseid" type="hidden" value="CFResultsUiT.CS2104">
                                 <input name="fsname" type="hidden" value="First Session">
-<<<<<<< HEAD
-                                <input name="moderatedquestion" type="hidden" value="1">
+                                <input name="moderatedquestionid" type="hidden" value="${question.id}">
                                 <input name="moderatedperson" type="hidden" value="CFResultsUiT.alice.b@gmail.tmt">
-=======
-                                <input name="moderatedquestionid" type="hidden" value="${question.id}">
-                                <input name="moderatedstudent" type="hidden" value="CFResultsUiT.alice.b@gmail.tmt">
->>>>>>> ad3f28f4
                               </form>
                             </td>
                           </tr>
@@ -1310,13 +1275,8 @@
                                 <input class="btn btn-default btn-xs" data-original-title="Edit the responses given by this student" data-toggle="tooltip" title="" type="submit" value="Moderate Response">
                                 <input name="courseid" type="hidden" value="CFResultsUiT.CS2104">
                                 <input name="fsname" type="hidden" value="First Session">
-<<<<<<< HEAD
-                                <input name="moderatedquestion" type="hidden" value="1">
+                                <input name="moderatedquestionid" type="hidden" value="${question.id}">
                                 <input name="moderatedperson" type="hidden" value="drop.out@gmail.tmt">
-=======
-                                <input name="moderatedquestionid" type="hidden" value="${question.id}">
-                                <input name="moderatedstudent" type="hidden" value="drop.out@gmail.tmt">
->>>>>>> ad3f28f4
                               </form>
                             </td>
                           </tr>
@@ -1412,13 +1372,8 @@
                                 <input class="btn btn-default btn-xs" data-original-title="Edit the responses given by this student" data-toggle="tooltip" title="" type="submit" value="Moderate Response">
                                 <input name="courseid" type="hidden" value="CFResultsUiT.CS2104">
                                 <input name="fsname" type="hidden" value="First Session">
-<<<<<<< HEAD
-                                <input name="moderatedquestion" type="hidden" value="8">
+                                <input name="moderatedquestionid" type="hidden" value="${question.id}">
                                 <input name="moderatedperson" type="hidden" value="CFResultsUiT.benny.c@gmail.tmt">
-=======
-                                <input name="moderatedquestionid" type="hidden" value="${question.id}">
-                                <input name="moderatedstudent" type="hidden" value="CFResultsUiT.benny.c@gmail.tmt">
->>>>>>> ad3f28f4
                               </form>
                             </td>
                           </tr>
@@ -1517,13 +1472,8 @@
                                 <input class="btn btn-default btn-xs" data-original-title="Edit the responses given by this student" data-toggle="tooltip" title="" type="submit" value="Moderate Response">
                                 <input name="courseid" type="hidden" value="CFResultsUiT.CS2104">
                                 <input name="fsname" type="hidden" value="First Session">
-<<<<<<< HEAD
-                                <input name="moderatedquestion" type="hidden" value="1">
+                                <input name="moderatedquestionid" type="hidden" value="${question.id}">
                                 <input name="moderatedperson" type="hidden" value="CFResultsUiT.benny.c@gmail.tmt">
-=======
-                                <input name="moderatedquestionid" type="hidden" value="${question.id}">
-                                <input name="moderatedstudent" type="hidden" value="CFResultsUiT.benny.c@gmail.tmt">
->>>>>>> ad3f28f4
                               </form>
                             </td>
                           </tr>
@@ -1622,13 +1572,8 @@
                                 <input class="btn btn-default btn-xs" data-original-title="Edit the responses given by this student" data-toggle="tooltip" title="" type="submit" value="Moderate Response">
                                 <input name="courseid" type="hidden" value="CFResultsUiT.CS2104">
                                 <input name="fsname" type="hidden" value="First Session">
-<<<<<<< HEAD
-                                <input name="moderatedquestion" type="hidden" value="1">
+                                <input name="moderatedquestionid" type="hidden" value="${question.id}">
                                 <input name="moderatedperson" type="hidden" value="CFResultsUiT.benny.c@gmail.tmt">
-=======
-                                <input name="moderatedquestionid" type="hidden" value="${question.id}">
-                                <input name="moderatedstudent" type="hidden" value="CFResultsUiT.benny.c@gmail.tmt">
->>>>>>> ad3f28f4
                               </form>
                             </td>
                           </tr>
@@ -1655,13 +1600,8 @@
                                 <input class="btn btn-default btn-xs" data-original-title="Edit the responses given by this student" data-toggle="tooltip" title="" type="submit" value="Moderate Response">
                                 <input name="courseid" type="hidden" value="CFResultsUiT.CS2104">
                                 <input name="fsname" type="hidden" value="First Session">
-<<<<<<< HEAD
-                                <input name="moderatedquestion" type="hidden" value="1">
+                                <input name="moderatedquestionid" type="hidden" value="${question.id}">
                                 <input name="moderatedperson" type="hidden" value="drop.out@gmail.tmt">
-=======
-                                <input name="moderatedquestionid" type="hidden" value="${question.id}">
-                                <input name="moderatedstudent" type="hidden" value="drop.out@gmail.tmt">
->>>>>>> ad3f28f4
                               </form>
                             </td>
                           </tr>
@@ -1760,13 +1700,8 @@
                                 <input class="btn btn-default btn-xs" data-original-title="Edit the responses given by this student" data-toggle="tooltip" title="" type="submit" value="Moderate Response">
                                 <input name="courseid" type="hidden" value="CFResultsUiT.CS2104">
                                 <input name="fsname" type="hidden" value="First Session">
-<<<<<<< HEAD
-                                <input name="moderatedquestion" type="hidden" value="1">
+                                <input name="moderatedquestionid" type="hidden" value="${question.id}">
                                 <input name="moderatedperson" type="hidden" value="CFResultsUiT.alice.b@gmail.tmt">
-=======
-                                <input name="moderatedquestionid" type="hidden" value="${question.id}">
-                                <input name="moderatedstudent" type="hidden" value="CFResultsUiT.alice.b@gmail.tmt">
->>>>>>> ad3f28f4
                               </form>
                             </td>
                           </tr>
@@ -1937,13 +1872,8 @@
                                 <input class="btn btn-default btn-xs" data-original-title="Edit the responses given by this student" data-toggle="tooltip" title="" type="submit" value="Moderate Response">
                                 <input name="courseid" type="hidden" value="CFResultsUiT.CS2104">
                                 <input name="fsname" type="hidden" value="First Session">
-<<<<<<< HEAD
-                                <input name="moderatedquestion" type="hidden" value="7">
+                                <input name="moderatedquestionid" type="hidden" value="${question.id}">
                                 <input name="moderatedperson" type="hidden" value="drop.out@gmail.tmt">
-=======
-                                <input name="moderatedquestionid" type="hidden" value="${question.id}">
-                                <input name="moderatedstudent" type="hidden" value="drop.out@gmail.tmt">
->>>>>>> ad3f28f4
                               </form>
                             </td>
                           </tr>
@@ -2069,13 +1999,8 @@
                                 <input class="btn btn-default btn-xs" data-original-title="Edit the responses given by this student" data-toggle="tooltip" title="" type="submit" value="Moderate Response">
                                 <input name="courseid" type="hidden" value="CFResultsUiT.CS2104">
                                 <input name="fsname" type="hidden" value="First Session">
-<<<<<<< HEAD
-                                <input name="moderatedquestion" type="hidden" value="10">
+                                <input name="moderatedquestionid" type="hidden" value="${question.id}">
                                 <input name="moderatedperson" type="hidden" value="drop.out@gmail.tmt">
-=======
-                                <input name="moderatedquestionid" type="hidden" value="${question.id}">
-                                <input name="moderatedstudent" type="hidden" value="drop.out@gmail.tmt">
->>>>>>> ad3f28f4
                               </form>
                             </td>
                           </tr>
@@ -2168,13 +2093,8 @@
                                 <input class="btn btn-default btn-xs" data-original-title="Edit the responses given by this student" data-toggle="tooltip" title="" type="submit" value="Moderate Response">
                                 <input name="courseid" type="hidden" value="CFResultsUiT.CS2104">
                                 <input name="fsname" type="hidden" value="First Session">
-<<<<<<< HEAD
-                                <input name="moderatedquestion" type="hidden" value="4">
+                                <input name="moderatedquestionid" type="hidden" value="${question.id}">
                                 <input name="moderatedperson" type="hidden" value="Team 1</td></div>'&quot;">
-=======
-                                <input name="moderatedquestionid" type="hidden" value="${question.id}">
-                                <input name="moderatedstudent" type="hidden" value="Team 1</td></div>'&quot;">
->>>>>>> ad3f28f4
                               </form>
                             </td>
                           </tr>
@@ -2326,13 +2246,8 @@
                                 <input class="btn btn-default btn-xs" data-original-title="Edit the responses given by this student" data-toggle="tooltip" title="" type="submit" value="Moderate Response">
                                 <input name="courseid" type="hidden" value="CFResultsUiT.CS2104">
                                 <input name="fsname" type="hidden" value="First Session">
-<<<<<<< HEAD
-                                <input name="moderatedquestion" type="hidden" value="1">
+                                <input name="moderatedquestionid" type="hidden" value="${question.id}">
                                 <input name="moderatedperson" type="hidden" value="CFResultsUiT.charlie.d@gmail.tmt">
-=======
-                                <input name="moderatedquestionid" type="hidden" value="${question.id}">
-                                <input name="moderatedstudent" type="hidden" value="CFResultsUiT.charlie.d@gmail.tmt">
->>>>>>> ad3f28f4
                               </form>
                             </td>
                           </tr>
