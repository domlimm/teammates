--- conflicted
+++ resolved
@@ -1758,11 +1758,7 @@
                                                         </a>
                                                         
                                                     </div> <!-- frComment Content -->
-<<<<<<< HEAD
-                                                    <div id="plainCommentText-1-2-1-1">Instructor 1 comment to feedback Question 2</div>
-=======
                                                     <div style="margin-left: 15px;" id="plainCommentText-1-2-1-1">Instructor 1 comment to feedback Question 2</div>
->>>>>>> 7a17ad72
                                                     <!-- frComment Edit Form -->
                                                     <form style="display: none;" id="responseCommentEditForm-1-2-1-1" class="responseCommentEditForm">
                                                         <div class="form-group">
@@ -1871,11 +1867,7 @@
                                                             [Tue Feb 02 23:59:00 UTC 2016]
                                                         </span>
                                                         
-<<<<<<< HEAD
-                                                        <span data-original-title="This response comment is public" class="glyphicon glyphicon-eye-open" data-toggle="tooltip" data-placement="top" style="margin-left: 5px;" title=""></span>
-=======
                                                         <span data-original-title="This response comment is visible to other students in this course, and instructors" class="glyphicon glyphicon-eye-open" data-toggle="tooltip" data-placement="top" style="margin-left: 5px;" title=""></span>
->>>>>>> 7a17ad72
                                                         
                                                         
                                                         
@@ -1894,11 +1886,7 @@
                                                         </a>
                                                         
                                                     </div> <!-- frComment Content -->
-<<<<<<< HEAD
-                                                    <div id="plainCommentText-1-2-1-2">Anonymous comment to feedback Question 2</div>
-=======
                                                     <div style="margin-left: 15px;" id="plainCommentText-1-2-1-2">Anonymous comment to feedback Question 2</div>
->>>>>>> 7a17ad72
                                                     <!-- frComment Edit Form -->
                                                     <form style="display: none;" id="responseCommentEditForm-1-2-1-2" class="responseCommentEditForm">
                                                         <div class="form-group">
@@ -2007,11 +1995,7 @@
                                                             [Wed Feb 03 23:59:00 UTC 2016]
                                                         </span>
                                                         
-<<<<<<< HEAD
-                                                        <span data-original-title="This response comment is public" class="glyphicon glyphicon-eye-open" data-toggle="tooltip" data-placement="top" style="margin-left: 5px;" title=""></span>
-=======
                                                         <span data-original-title="This response comment is visible to response giver, response recipient, other students in this course, and instructors" class="glyphicon glyphicon-eye-open" data-toggle="tooltip" data-placement="top" style="margin-left: 5px;" title=""></span>
->>>>>>> 7a17ad72
                                                         
                                                         
                                                         
@@ -2030,11 +2014,7 @@
                                                         </a>
                                                         
                                                     </div> <!-- frComment Content -->
-<<<<<<< HEAD
-                                                    <div id="plainCommentText-1-2-1-3">Instructor 2 comment to feedback Question 2 (Student 3 see this as anonymous comment)</div>
-=======
                                                     <div style="margin-left: 15px;" id="plainCommentText-1-2-1-3">Instructor 2 comment to feedback Question 2 (Student 3 see this as anonymous comment)</div>
->>>>>>> 7a17ad72
                                                     <!-- frComment Edit Form -->
                                                     <form style="display: none;" id="responseCommentEditForm-1-2-1-3" class="responseCommentEditForm">
                                                         <div class="form-group">
