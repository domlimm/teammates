--- conflicted
+++ resolved
@@ -20,8 +20,7 @@
     <input name="courseid" value="IFSubmitUiT.CS2104" type="hidden">
     
         <input name="user" value="IFSubmitUiT.instr" type="hidden">
-    <div id="statusMessage" style="display: none;">
-         </div>
+    
     <div class="well well-plain" id="course1">
             <div class="panel-body">
                 <div class="form-horizontal">
@@ -65,10 +64,7 @@
 
 
 
-<<<<<<< HEAD
-=======
         <div id="statusMessage" style="display: none;"></div>
->>>>>>> 1095b520
 
     <br>
     
