--- conflicted
+++ resolved
@@ -50,11 +50,7 @@
                         <div class="form-group">
                             <label class="col-sm-2 control-label">Instructions:</label>
                             <div class="col-sm-10">
-<<<<<<< HEAD
-                                <pre><p class="form-control-static">Instructions for first session</p></pre>
-=======
                                 <p class="form-control-static text-preserve-space">Instructions for first session</p>
->>>>>>> 7a17ad72
                             </div>
                         </div> 
                     </div> 
