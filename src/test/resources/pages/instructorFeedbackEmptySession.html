<div class="container" id="mainContent">
  <div id="topOfPage">
  </div>
  <h1>
    Add New Feedback Session
  </h1>
  <br>
  <div class="well well-plain">
    <form action="/page/instructorFeedbackAdd" class="form-group" id="form_feedbacksession" method="post">
      <div class="row">
        <h4 class="label-control col-md-2 text-md">
          Create new
        </h4>
        <div class="col-md-5">
          <div class="col-xs-10 tablet-no-padding" data-original-title="Select a session type here." data-placement="top" data-toggle="tooltip" title="">
            <select class="form-control" id="fstype" name="fstype">
              <option value="STANDARD">
                Session with your own questions
              </option>
              <option selected="selected" value="TEAMEVALUATION">
                Team peer evaluation session
              </option>
            </select>
          </div>
          <div class="col-xs-1">
            <h5>
              <a href="/instructorHelp.html#fbSetupSession" target="_blank">
                <span class="glyphicon glyphicon-info-sign">
                </span>
              </a>
            </h5>
          </div>
        </div>
        <h4 class="label-control col-xs-12 col-md-1 text-md">
          Or:
        </h4>
        <div class="col-xs-12 col-md-3">
          <a class="btn btn-info" id="button_copy" style="vertical-align:middle;">
            Copy from previous feedback sessions
          </a>
        </div>
      </div>
      <br>
      <div class="panel panel-primary">
        <div class="panel-body">
          <div class="row">
            <div class="col-sm-12 col-md-6" data-original-title="Please select the course for which the feedback session is to be created." data-placement="top" data-toggle="tooltip" title="">
              <div class="form-group">
                <h5 class="col-sm-2 col-md-4">
                  <label class="control-label" for="courseid">
                    Course ID
                  </label>
                </h5>
                <div class="col-sm-10 col-md-8">
                  <select class="form-control" id="courseid" name="courseid">
                    <option value="CFeedbackUiT.coursewithoutsessions">
                      CFeedbackUiT.coursewithoutsessions
                    </option>
                  </select>
                </div>
              </div>
            </div>
            <div class="col-sm-12 col-md-6 tablet-no-mobile-margin-top-20px" data-original-title="You should not need to change this as your timezone is auto-detected. <br /><br />However, note that daylight saving is not taken into account i.e. if you are in UTC -8:00 and there is daylight saving, you should choose UTC -7:00 and its corresponding timings." data-placement="top" data-toggle="tooltip" title="">
              <div class="form-group">
                <h5 class="col-sm-2 col-md-4">
                  <label class="control-label" for="timezone">
                    Timezone
                  </label>
                </h5>
                <div class="col-sm-10 col-md-8">
                  <select class="form-control" id="timezone" name="timezone">
                    <option value="-12">
                      (UTC -12:00) Baker Island, Howland Island
                    </option>
                    <option value="-11">
                      (UTC -11:00) American Samoa, Niue
                    </option>
                    <option value="-10">
                      (UTC -10:00) Hawaii, Cook Islands
                    </option>
                    <option value="-9.5">
                      (UTC -09:30) Marquesas Islands
                    </option>
                    <option value="-9">
                      (UTC -09:00) Gambier Islands, Alaska
                    </option>
                    <option value="-8">
                      (UTC -08:00) Los Angeles, Vancouver, Tijuana
                    </option>
                    <option value="-7">
                      (UTC -07:00) Phoenix, Calgary, Ciudad Juárez
                    </option>
                    <option value="-6">
                      (UTC -06:00) Chicago, Guatemala City, Mexico City, San José, San Salvador, Tegucigalpa, Winnipeg
                    </option>
                    <option value="-5">
                      (UTC -05:00) New York, Lima, Toronto, Bogotá, Havana, Kingston
                    </option>
                    <option value="-4.5">
                      (UTC -04:30) Caracas
                    </option>
                    <option value="-4">
                      (UTC -04:00) Santiago, La Paz, San Juan de Puerto Rico, Manaus, Halifax
                    </option>
                    <option value="-3.5">
                      (UTC -03:30) St. John's
                    </option>
                    <option value="-3">
                      (UTC -03:00) Buenos Aires, Montevideo, São Paulo
                    </option>
                    <option value="-2">
                      (UTC -02:00) Fernando de Noronha, South Georgia and the South Sandwich Islands
                    </option>
                    <option value="-1">
                      (UTC -01:00) Cape Verde, Greenland, Azores islands
                    </option>
                    <option value="0">
                      (UTC) Accra, Abidjan, Casablanca, Dakar, Dublin, Lisbon, London
                    </option>
                    <option value="1">
                      (UTC +01:00) Belgrade, Berlin, Brussels, Lagos, Madrid, Paris, Rome, Tunis, Vienna, Warsaw
                    </option>
                    <option value="2">
                      (UTC +02:00) Athens, Sofia, Cairo, Kiev, Istanbul, Beirut, Helsinki, Jerusalem, Johannesburg, Bucharest
                    </option>
                    <option value="3">
                      (UTC +03:00) Nairobi, Baghdad, Doha, Khartoum, Minsk, Riyadh
                    </option>
                    <option value="3.5">
                      (UTC +03:30) Tehran
                    </option>
                    <option value="4">
                      (UTC +04:00) Baku, Dubai, Moscow
                    </option>
                    <option value="4.5">
                      (UTC +04:30) Kabul
                    </option>
                    <option value="5">
                      (UTC +05:00) Karachi, Tashkent
                    </option>
                    <option value="5.5">
                      (UTC +05:30) Colombo, Delhi
                    </option>
                    <option value="5.75">
                      (UTC +05:45) Kathmandu
                    </option>
                    <option value="6">
                      (UTC +06:00) Almaty, Dhaka, Yekaterinburg
                    </option>
                    <option value="6.5">
                      (UTC +06:30) Yangon
                    </option>
                    <option value="7">
                      (UTC +07:00) Jakarta, Bangkok, Novosibirsk, Hanoi
                    </option>
                    <option value="8">
                      (UTC +08:00) Perth, Beijing, Manila, Singapore, Kuala Lumpur, Denpasar, Krasnoyarsk
                    </option>
                    <option value="8.75">
                      (UTC +08:45) Eucla
                    </option>
                    <option value="9">
                      (UTC +09:00) Seoul, Tokyo, Pyongyang, Ambon, Irkutsk
                    </option>
                    <option value="9.5">
                      (UTC +09:30) Adelaide
                    </option>
                    <option value="10">
                      (UTC +10:00) Canberra, Yakutsk, Port Moresby
                    </option>
                    <option value="10.5">
                      (UTC +10:30) Lord Howe Islands
                    </option>
                    <option value="11">
                      (UTC +11:00) Vladivostok, Noumea
                    </option>
                    <option value="12">
                      (UTC +12:00) Auckland, Suva
                    </option>
                    <option value="12.75">
                      (UTC +12:45) Chatham Islands
                    </option>
                    <option value="13">
                      (UTC +13:00) Phoenix Islands, Tokelau, Tonga
                    </option>
                    <option value="14">
                      (UTC +14:00) Line Islands
                    </option>
                  </select>
                </div>
              </div>
            </div>
          </div>
          <br class="hidden-xs">
          <div class="row">
            <div class="col-sm-12" data-original-title="Enter the name of the feedback session e.g. Feedback Session 1." data-placement="top" data-toggle="tooltip" title="">
              <div class="form-group">
                <h5 class="col-sm-2">
                  <label class="control-label" for="fsname">
                    Session name
                  </label>
                </h5>
                <div class="col-sm-10">
                  <input class="form-control" id="fsname" maxlength="38" name="fsname" placeholder="e.g. Feedback for Project Presentation 1" type="text" value="">
                </div>
              </div>
            </div>
          </div>
          <br class="hidden-xs">
          <div class="row" id="instructionsRow">
            <div class="col-sm-12" data-original-title="Enter instructions for this feedback session. e.g. Avoid comments which are too critical.<br /> It will be displayed at the top of the page when users respond to the session." data-placement="top" data-toggle="tooltip" title="">
              <div class="form-group">
                <h5 class="col-sm-2 margin-top-0">
                  <label class="control-label" for="instructions">
                    Instructions
                  </label>
                </h5>
                <div class="col-sm-10">
                  <textarea class="form-control" cols="100%" id="instructions" name="instructions" placeholder="e.g. Please answer all the given questions." rows="4">
                    Please answer all the given questions.
                  </textarea>
                </div>
              </div>
            </div>
          </div>
        </div>
      </div>
      <div class="panel panel-primary" id="timeFramePanel">
        <div class="panel-body">
          <div class="row">
            <div class="col-md-5" data-original-title="Please select the date and time for which users can start submitting responses for the feedback session." data-placement="top" data-toggle="tooltip" title="">
              <div class="row">
                <div class="col-xs-12">
                  <label class="label-control" for="startdate">
                    Submission opening time
                  </label>
                </div>
              </div>
              <div class="row">
                <div class="col-xs-6">
                  <input class="form-control col-sm-2 hasDatepicker" id="startdate" name="startdate" placeholder="Date" type="text" value="${today}">
                </div>
                <div class="col-xs-6">
                  <select class="form-control" id="starttime" name="starttime">
                    <option value="1">
                      0100H
                    </option>
                    <option value="2">
                      0200H
                    </option>
                    <option value="3">
                      0300H
                    </option>
                    <option value="4">
                      0400H
                    </option>
                    <option value="5">
                      0500H
                    </option>
                    <option value="6">
                      0600H
                    </option>
                    <option value="7">
                      0700H
                    </option>
                    <option value="8">
                      0800H
                    </option>
                    <option value="9">
                      0900H
                    </option>
                    <option value="10">
                      1000H
                    </option>
                    <option value="11">
                      1100H
                    </option>
                    <option value="12">
                      1200H
                    </option>
                    <option value="13">
                      1300H
                    </option>
                    <option value="14">
                      1400H
                    </option>
                    <option value="15">
                      1500H
                    </option>
                    <option value="16">
                      1600H
                    </option>
                    <option value="17">
                      1700H
                    </option>
                    <option value="18">
                      1800H
                    </option>
                    <option value="19">
                      1900H
                    </option>
                    <option value="20">
                      2000H
                    </option>
                    <option value="21">
                      2100H
                    </option>
                    <option value="22">
                      2200H
                    </option>
                    <option value="23">
                      2300H
                    </option>
                    <option selected="selected" value="24">
                      2359H
                    </option>
                  </select>
                </div>
              </div>
            </div>
            <div class="col-md-5 border-left-gray" data-original-title="Please select the date and time after which the feedback session will no longer accept submissions from users." data-placement="top" data-toggle="tooltip" title="">
              <div class="row">
                <div class="col-xs-12">
                  <label class="label-control" for="enddate">
                    Submission closing time
                  </label>
                </div>
              </div>
              <div class="row">
                <div class="col-xs-6">
                  <input class="form-control col-sm-2 hasDatepicker" id="enddate" name="enddate" placeholder="Date" type="text" value="">
                </div>
                <div class="col-xs-6">
                  <select class="form-control" id="endtime" name="endtime">
                    <option value="1">
                      0100H
                    </option>
                    <option value="2">
                      0200H
                    </option>
                    <option value="3">
                      0300H
                    </option>
                    <option value="4">
                      0400H
                    </option>
                    <option value="5">
                      0500H
                    </option>
                    <option value="6">
                      0600H
                    </option>
                    <option value="7">
                      0700H
                    </option>
                    <option value="8">
                      0800H
                    </option>
                    <option value="9">
                      0900H
                    </option>
                    <option value="10">
                      1000H
                    </option>
                    <option value="11">
                      1100H
                    </option>
                    <option value="12">
                      1200H
                    </option>
                    <option value="13">
                      1300H
                    </option>
                    <option value="14">
                      1400H
                    </option>
                    <option value="15">
                      1500H
                    </option>
                    <option value="16">
                      1600H
                    </option>
                    <option value="17">
                      1700H
                    </option>
                    <option value="18">
                      1800H
                    </option>
                    <option value="19">
                      1900H
                    </option>
                    <option value="20">
                      2000H
                    </option>
                    <option value="21">
                      2100H
                    </option>
                    <option value="22">
                      2200H
                    </option>
                    <option value="23">
                      2300H
                    </option>
                    <option selected="selected" value="24">
                      2359H
                    </option>
                  </select>
                </div>
              </div>
            </div>
            <div class="col-md-2 border-left-gray" data-original-title="Please select the amount of time that the system will continue accepting <br />submissions after the specified deadline." data-placement="top" data-toggle="tooltip" title="">
              <div class="row">
                <div class="col-xs-12">
                  <label class="control-label" for="graceperiod">
                    Grace period
                  </label>
                </div>
              </div>
              <div class="row">
                <div class="col-xs-12">
                  <select class="form-control" id="graceperiod" name="graceperiod">
                    <option value="0">
                      0 mins
                    </option>
                    <option value="5">
                      5 mins
                    </option>
                    <option value="10">
                      10 mins
                    </option>
                    <option selected="selected" value="15">
                      15 mins
                    </option>
                    <option value="20">
                      20 mins
                    </option>
                    <option value="25">
                      25 mins
                    </option>
                    <option value="30">
                      30 mins
                    </option>
                  </select>
                </div>
              </div>
            </div>
          </div>
        </div>
      </div>
      <div class="row" id="uncommonSettingsInfo">
        <div class="col-md-12 text-muted">
          <span id="uncommonSettingsInfoText">
            Session is visible at submission opening time, responses are only visible when you publish the results.
            <br>
            Emails are sent when session opens (within 15 mins), 24 hrs before session closes and when results are published.
          </span>
          <a data-done="[Done]" data-edit="[Edit]" id="editUncommonSettingsButton">
            [Edit]
          </a>
          <br>
          <br>
        </div>
      </div>
      <div class="panel panel-primary" id="sessionResponsesVisiblePanel" style="display:none;">
        <div class="panel-body">
          <div class="row">
            <div class="col-xs-12 col-md-6">
              <div class="row">
                <div class="col-xs-12" data-original-title="Please select when you want the questions for the feedback session to be visible to users who need to participate. Note that users cannot submit their responses until the submissions opening time set below." data-placement="top" data-toggle="tooltip" title="">
                  <label class="label-control">
                    Session visible from
                  </label>
                </div>
              </div>
              <div class="row radio">
                <h5 class="col-xs-2" data-original-title="Select this option to enter in a custom date and time for which the feedback session will become visible.<br />Note that you can make a session visible before it is open for submissions so that users can preview the questions." data-placement="top" data-toggle="tooltip" title="">
                  <label for="sessionVisibleFromButton_custom">
                    At
                  </label>
                  <input id="sessionVisibleFromButton_custom" name="sessionVisibleFromButton" type="radio" value="custom">
                </h5>
                <div class="col-xs-5">
                  <input class="form-control col-sm-2 hasDatepicker" disabled="disabled" id="visibledate" name="visibledate" type="text" value="">
                </div>
                <div class="col-xs-5">
                  <select class="form-control" disabled="disabled" id="visibletime" name="visibletime">
                    <option value="1">
                      0100H
                    </option>
                    <option value="2">
                      0200H
                    </option>
                    <option value="3">
                      0300H
                    </option>
                    <option value="4">
                      0400H
                    </option>
                    <option value="5">
                      0500H
                    </option>
                    <option value="6">
                      0600H
                    </option>
                    <option value="7">
                      0700H
                    </option>
                    <option value="8">
                      0800H
                    </option>
                    <option value="9">
                      0900H
                    </option>
                    <option value="10">
                      1000H
                    </option>
                    <option value="11">
                      1100H
                    </option>
                    <option value="12">
                      1200H
                    </option>
                    <option value="13">
                      1300H
                    </option>
                    <option value="14">
                      1400H
                    </option>
                    <option value="15">
                      1500H
                    </option>
                    <option value="16">
                      1600H
                    </option>
                    <option value="17">
                      1700H
                    </option>
                    <option value="18">
                      1800H
                    </option>
                    <option value="19">
                      1900H
                    </option>
                    <option value="20">
                      2000H
                    </option>
                    <option value="21">
                      2100H
                    </option>
                    <option value="22">
                      2200H
                    </option>
                    <option value="23">
                      2300H
                    </option>
                    <option selected="selected" value="24">
                      2359H
                    </option>
                  </select>
                </div>
              </div>
              <div class="row radio">
                <div class="col-xs-12" data-original-title="Select this option to have the feedback session become visible when it is open for submissions (as selected above)." data-placement="top" data-toggle="tooltip" title="">
                  <label for="sessionVisibleFromButton_atopen">
                    Submission opening time
                  </label>
                  <input checked="checked" id="sessionVisibleFromButton_atopen" name="sessionVisibleFromButton" type="radio" value="atopen">
                </div>
              </div>
              <div class="row radio">
                <div class="col-xs-12" data-original-title="Select this option if you want the feedback session to never be visible. Use this option if you want to use this as a private feedback session." data-placement="top" data-toggle="tooltip" title="">
                  <label for="sessionVisibleFromButton_never">
                    Never (this is a private session)
                  </label>
                  <input id="sessionVisibleFromButton_never" name="sessionVisibleFromButton" type="radio" value="never">
                </div>
              </div>
            </div>
            <div class="col-xs-12 col-md-6 border-left-gray" id="responsesVisibleFromColumn">
              <div class="row">
                <div class="col-xs-12" data-original-title="Please select when the responses for the feedback session will be visible to the designated recipients.<br />You can select the response visibility for each type of user and question later." data-placement="top" data-toggle="tooltip" title="">
                  <label class="label-control">
                    Responses visible from
                  </label>
                </div>
              </div>
              <div class="row radio">
                <h5 class="col-xs-2" data-original-title="Select this option to use a custom time for when the responses of the feedback session<br />will be visible to the designated recipients." data-placement="top" data-toggle="tooltip" title="">
                  <label for="resultsVisibleFromButton_custom">
                    At
                  </label>
                  <input id="resultsVisibleFromButton_custom" name="resultsVisibleFromButton" type="radio" value="custom">
                </h5>
                <div class="col-xs-5">
                  <input class="form-control hasDatepicker" disabled="disabled" id="publishdate" name="publishdate" type="text" value="">
                </div>
                <div class="col-xs-5">
                  <select class="form-control" data-original-title="Select this option to enter in a custom date and time for which</br>the responses for this feedback session will become visible." data-placement="top" data-toggle="tooltip" disabled="disabled" id="publishtime" name="publishtime" title="">
                    <option value="1">
                      0100H
                    </option>
                    <option value="2">
                      0200H
                    </option>
                    <option value="3">
                      0300H
                    </option>
                    <option value="4">
                      0400H
                    </option>
                    <option value="5">
                      0500H
                    </option>
                    <option value="6">
                      0600H
                    </option>
                    <option value="7">
                      0700H
                    </option>
                    <option value="8">
                      0800H
                    </option>
                    <option value="9">
                      0900H
                    </option>
                    <option value="10">
                      1000H
                    </option>
                    <option value="11">
                      1100H
                    </option>
                    <option value="12">
                      1200H
                    </option>
                    <option value="13">
                      1300H
                    </option>
                    <option value="14">
                      1400H
                    </option>
                    <option value="15">
                      1500H
                    </option>
                    <option value="16">
                      1600H
                    </option>
                    <option value="17">
                      1700H
                    </option>
                    <option value="18">
                      1800H
                    </option>
                    <option value="19">
                      1900H
                    </option>
                    <option value="20">
                      2000H
                    </option>
                    <option value="21">
                      2100H
                    </option>
                    <option value="22">
                      2200H
                    </option>
                    <option value="23">
                      2300H
                    </option>
                    <option selected="selected" value="24">
                      2359H
                    </option>
                  </select>
                </div>
              </div>
              <div class="row radio">
                <div class="col-xs-12" data-original-title="Select this option to have the feedback responses be immediately visible<br />when the session becomes visible to users." data-placement="top" data-toggle="tooltip" title="">
                  <label for="resultsVisibleFromButton_atvisible">
                    Immediately
                  </label>
                  <input id="resultsVisibleFromButton_atvisible" name="resultsVisibleFromButton" type="radio" value="atvisible">
                </div>
              </div>
              <div class="row radio">
                <div class="col-xs-12" data-original-title="Select this option if you intend to manually publish the responses for this session later on." data-placement="top" data-toggle="tooltip" title="">
                  <label for="resultsVisibleFromButton_later">
                    Publish manually
                  </label>
                  <input checked="checked" id="resultsVisibleFromButton_later" name="resultsVisibleFromButton" type="radio" value="later">
                </div>
              </div>
              <div class="row radio">
                <div class="col-xs-12" data-original-title="Select this option if you intend never to publish the responses." data-placement="top" data-toggle="tooltip" title="">
                  <label for="resultsVisibleFromButton_never">
                    Never
                  </label>
                  <input id="resultsVisibleFromButton_never" name="resultsVisibleFromButton" type="radio" value="never">
                </div>
              </div>
            </div>
          </div>
        </div>
      </div>
      <div class="panel panel-primary" id="sendEmailsForPanel" style="display:none;">
        <div class="panel-body">
          <div class="row">
            <div class="col-md-12">
              <label class="control-label">
                Send emails for
              </label>
            </div>
          </div>
          <div class="row">
            <div class="col-md-3" data-original-title="Select this option to automatically send an email to students to notify them when the session is open for submission." data-placement="top" data-toggle="tooltip" title="">
              <div class="checkbox">
                <label>
                  Session opening reminder
                </label>
                <input checked="checked" disabled="disabled" id="sendreminderemail_open" name="sendreminderemail" type="checkbox" value="FEEDBACK_OPENING">
              </div>
            </div>
            <div class="col-md-3" data-original-title="Select this option to automatically send an email to students to remind them to submit 24 hours before the end of the session." data-placement="top" data-toggle="tooltip" title="">
              <div class="checkbox">
                <label for="sendreminderemail_closing">
                  Session closing reminder
                </label>
                <input checked="checked" id="sendreminderemail_closing" name="sendreminderemail" type="checkbox" value="FEEDBACK_CLOSING">
              </div>
            </div>
            <div class="col-md-4" data-original-title="Select this option to automatically send an email to students to notify them when the session results is published." data-placement="top" data-toggle="tooltip" title="">
              <div class="checkbox">
                <label for="sendreminderemail_published">
                  Results published announcement
                </label>
                <input checked="checked" id="sendreminderemail_published" name="sendreminderemail" type="checkbox" value="FEEDBACK_PUBLISHED">
              </div>
            </div>
          </div>
        </div>
      </div>
      <div class="form-group">
        <div class="row">
          <div class="col-md-offset-5 col-md-3">
            <button class="btn btn-primary" id="button_submit" type="submit">
              Create Feedback Session
            </button>
          </div>
        </div>
      </div>
      <input name="user" type="hidden" value="CFeedbackUiT.nosessions">
    </form>
  </div>
  <form action="/page/instructorFeedbacksPage" class="ajaxForSessionsForm" id="ajaxForSessions" style="display:none;">
    <input name="user" type="hidden" value="CFeedbackUiT.nosessions">
    <input name="isusingAjax" type="hidden" value="on">
  </form>
  <br>
  <div id="statusMessage" style="display: none;">
  </div>
  <br>
  <div class="" id="sessionList">
    <table class="table-responsive table table-striped table-bordered" id="table-sessions">
      <thead>
        <tr class="fill-primary">
          <th class="button-sort-ascending course-id-table-width" id="button_sortid" onclick="toggleSort(this);">
            Course ID
            <span class="icon-sort unsorted">
            </span>
          </th>
          <th class="button-sort-none session-name-table-width" id="button_sortname" onclick="toggleSort(this)">
            Session Name
            <span class="icon-sort unsorted">
            </span>
          </th>
          <th>
            Status
          </th>
          <th>
            <span data-original-title="Number of students submitted / Class size" data-placement="top" data-toggle="tooltip" title="">
              Response Rate
            </span>
          </th>
          <th class="no-print">
            Action(s)
          </th>
        </tr>
      </thead>
      <tbody>
        <tr>
          <td>
          </td>
          <td>
          </td>
          <td>
          </td>
          <td>
          </td>
          <td>
          </td>
        </tr>
      </tbody>
    </table>
    <p class="col-md-12 text-muted">
      Note: The table above doesn't contain sessions from archived courses. To view sessions from an archived course, unarchive the course first.
    </p>
    <br>
    <br>
    <br>
    <div class="align-center">
      No records found.
    </div>
    <br>
    <br>
    <br>
  </div>
  <div aria-hidden="true" aria-labelledby="remindModal" class="modal fade" id="remindModal" role="dialog" tabindex="-1">
    <div class="modal-dialog">
      <div class="modal-content">
        <form action="/page/instructorFeedbackRemindParticularStudents" method="post" name="form_remind_list" role="form">
          <div class="modal-header">
            <button aria-hidden="true" class="close" data-dismiss="modal" type="button">
              ×
            </button>
            <h4 class="modal-title">
              Remind Particular Students
              <small>
                (Select the student(s) you want to remind)
              </small>
            </h4>
          </div>
          <div class="modal-body">
            <div class="form-group" id="studentList">
            </div>
          </div>
          <div class="modal-footer">
            <button class="btn btn-default" data-dismiss="modal" type="button">
              Cancel
            </button>
            <input class="btn btn-primary" type="submit" value="Remind">
            <input name="user" type="hidden" value="CFeedbackUiT.nosessions">
          </div>
        </form>
      </div>
    </div>
  </div>
  <div aria-hidden="true" aria-labelledby="copyModalTitle" class="modal fade" id="copyModal" role="dialog" tabindex="-1">
    <div class="modal-dialog">
      <div class="modal-content">
        <div class="modal-header">
          <button class="close" data-dismiss="modal" type="button">
            <span aria-hidden="true">
              ×
            </span>
            <span class="sr-only">
              Close
            </span>
          </button>
          <h4 class="modal-title" id="copyModalTitle">
            Creating a new session by copying a previous session
          </h4>
        </div>
        <div class="modal-body" id="copySessionsBody">
          <form action="/page/instructorFeedbackCopy" class="form" id="copyModalForm" method="post" role="form">
            <div class="form-group">
              <label class="control-label" for="modalCopiedCourseId">
                Create in course
              </label>
              <select class="form-control" id="modalCopiedCourseId" name="copiedcourseid">
                <option value="CFeedbackUiT.coursewithoutsessions">
                  CFeedbackUiT.coursewithoutsessions
                </option>
              </select>
            </div>
            <div class="form-group">
              <label class="control-label" for="modalCopiedSessionName">
                Name for new session
              </label>
              <input class="form-control" id="modalCopiedSessionName" maxlength="38" name="copiedfsname" placeholder="e.g. Feedback for Project Presentation 1" type="text" value="">
            </div>
            <label>
              Copy sessions/questions from
            </label>
            <table class="table-responsive table table-bordered table-hover margin-0" id="copyTableModal">
              <thead class="fill-primary">
                <tr>
                  <th style="width:20px;">
                     
                  </th>
                  <th>
                    Course ID
                  </th>
                  <th>
                    Feedback Session Name
                  </th>
                </tr>
              </thead>
            </table>
            <input id="modalSessionName" name="fsname" type="hidden" value="">
            <input id="modalCourseId" name="courseid" type="hidden" value="">
            <input name="user" type="hidden" value="CFeedbackUiT.nosessions">
          </form>
        </div>
        <div class="modal-footer margin-0">
          <button class="btn btn-primary" disabled="disabled" id="button_copy_submit" type="button">
            Copy
          </button>
          <button class="btn btn-default" data-dismiss="modal" type="button">
            Cancel
          </button>
        </div>
      </div>
<<<<<<< HEAD
      <div aria-hidden="true" aria-labelledby="fsCopyModal" class="modal fade" id="fsCopyModal" role="dialog" tabindex="-1">
         <div class="modal-dialog">
            <div class="modal-content">
               <form action="/page/instructorFeedbackEditCopy" id="instructorCopyModalForm" method="post" role="form">
                  <div class="modal-header">
                     <button aria-hidden="true" class="close" data-dismiss="modal" type="button">
                        ×
                     </button>
                     <h4 class="modal-title">
                        Copy this feedback session to other courses
                        <br/>
                        <small>
                           (Select the course(s) you want to copy this feedback session to)
                        </small>
                     </h4>
                  </div>
                  <div class="modal-body">
                     <div class="form-group" id="courseList">
                     </div>
                  </div>
                  <div class="modal-footer">
                     <button class="btn btn-default" data-dismiss="modal" type="button">
                        Cancel
                     </button>
                     <input class="btn btn-primary" id="fscopy_submit" type="submit" value="Copy"/>
                     <input name="user" type="hidden" value="CFeedbackUiT.nosessions"/>
                  </div>
               </form>
=======
    </div>
  </div>
  <div aria-hidden="true" aria-labelledby="fsCopyModal" class="modal fade" id="fsCopyModal" role="dialog" tabindex="-1">
    <div class="modal-dialog">
      <div class="modal-content">
        <form action="/page/instructorFeedbackEditCopy" method="post" name="form_copy_list" role="form">
          <div class="modal-header">
            <button aria-hidden="true" class="close" data-dismiss="modal" type="button">
              ×
            </button>
            <h4 class="modal-title">
              Copy this feedback session to other courses
              <br>
              <small>
                (Select the course(s) you want to copy this feedback session to)
              </small>
            </h4>
          </div>
          <div class="modal-body">
            <div class="form-group" id="courseList">
>>>>>>> c6e7b879
            </div>
          </div>
          <div class="modal-footer">
            <button class="btn btn-default" data-dismiss="modal" type="button">
              Cancel
            </button>
            <input class="btn btn-primary" id="fscopy_submit" type="submit" value="Copy">
            <input name="user" type="hidden" value="CFeedbackUiT.nosessions">
          </div>
        </form>
      </div>
    </div>
  </div>
</div><|MERGE_RESOLUTION|>--- conflicted
+++ resolved
@@ -907,42 +907,12 @@
           </button>
         </div>
       </div>
-<<<<<<< HEAD
-      <div aria-hidden="true" aria-labelledby="fsCopyModal" class="modal fade" id="fsCopyModal" role="dialog" tabindex="-1">
-         <div class="modal-dialog">
-            <div class="modal-content">
-               <form action="/page/instructorFeedbackEditCopy" id="instructorCopyModalForm" method="post" role="form">
-                  <div class="modal-header">
-                     <button aria-hidden="true" class="close" data-dismiss="modal" type="button">
-                        ×
-                     </button>
-                     <h4 class="modal-title">
-                        Copy this feedback session to other courses
-                        <br/>
-                        <small>
-                           (Select the course(s) you want to copy this feedback session to)
-                        </small>
-                     </h4>
-                  </div>
-                  <div class="modal-body">
-                     <div class="form-group" id="courseList">
-                     </div>
-                  </div>
-                  <div class="modal-footer">
-                     <button class="btn btn-default" data-dismiss="modal" type="button">
-                        Cancel
-                     </button>
-                     <input class="btn btn-primary" id="fscopy_submit" type="submit" value="Copy"/>
-                     <input name="user" type="hidden" value="CFeedbackUiT.nosessions"/>
-                  </div>
-               </form>
-=======
     </div>
   </div>
   <div aria-hidden="true" aria-labelledby="fsCopyModal" class="modal fade" id="fsCopyModal" role="dialog" tabindex="-1">
     <div class="modal-dialog">
       <div class="modal-content">
-        <form action="/page/instructorFeedbackEditCopy" method="post" name="form_copy_list" role="form">
+        <form action="/page/instructorFeedbackEditCopy" id="instructorCopyModalForm" method="post" role="form">
           <div class="modal-header">
             <button aria-hidden="true" class="close" data-dismiss="modal" type="button">
               ×
@@ -957,7 +927,6 @@
           </div>
           <div class="modal-body">
             <div class="form-group" id="courseList">
->>>>>>> c6e7b879
             </div>
           </div>
           <div class="modal-footer">
