<div class="container" id="mainContent">
        


<div id="topOfPage"></div>

    <h1>Session Results</h1>
    <br>

        
        
        














<div class="well well-plain padding-0">
    <div class="form-horizontal">
        <div class="panel-heading">
            <div class="row">
                <div class="col-sm-4">
                    <div class="form-group">
                      <label class="col-sm-2 control-label">Course ID:</label>
                      <div class="col-sm-10">
                        <p class="form-control-static">CFResultsUiT.CS2104</p>
                      </div>
                  </div>
                  <div class="form-group">
                      <label class="col-sm-2 control-label">Session:</label>
                      <div class="col-sm-10">
                        <p class="form-control-static">First Session 
                            
                                <a href="/page/instructorFeedbackEditPage?courseid=CFResultsUiT.CS2104&amp;fsname=First+Session&amp;user=CFResultsUiT.instr">[Edit]</a>
                            
                        </p>
                    </div>
                  </div>
              </div>
              <div class="col-sm-6">
                  <div class="form-group">
                    <label class="col-sm-4 control-label">Session duration:</label>
                    <div class="col-sm-8">
                      <p class="form-control-static">Sun, 01 Apr 2012, 23:59&nbsp;&nbsp;&nbsp;<b>to</b>&nbsp;&nbsp;&nbsp;Sat, 30 Apr 2016, 23:59</p>
                    </div>
                  </div>
                  <div class="form-group">
                    <label class="col-sm-4 control-label">Results visible from:</label>
                    <div class="col-sm-8">
                        <p class="form-control-static">
                            Tue, 01 May 2012, 23:59
                        </p>
                    </div>
                </div>
            </div>
            <div class="col-sm-2">
                <div class="form-group">
                    <div class="col-sm-12">
                        <form method="post" action="/page/instructorFeedbackResultsDownload">
                            <div id="feedbackDataButtons">
                                <input id="button_download" class="btn btn-primary btn-block" name="fruploaddownloadbtn" value="Download Results" type="submit">
                            </div>
                            <input name="user" value="CFResultsUiT.instr" type="hidden">
                            <input name="fsname" value="First Session" type="hidden">
                            <input name="courseid" value="CFResultsUiT.CS2104" type="hidden">
                            <input name="sectionname" value="All" type="hidden">
                        </form>
                        <br>
                        <div>
                            





    
        <a data-original-title="Make responses no longer visible" class="btn btn-primary btn-block btn-tm-actions session-unpublish-for-test" href="/page/instructorFeedbackUnpublish?courseid=CFResultsUiT.CS2104&amp;fsname=First+Session&amp;next=%2Fpage%2FinstructorFeedbacksPage%3Fuser%3DCFResultsUiT.instr&amp;user=CFResultsUiT.instr" title="" data-toggle="tooltip" data-placement="top" onclick="return toggleUnpublishEvaluation('First Session');">
            Unpublish Results
        </a>
    
    

                        </div>
                    </div>
                </div>
            </div>
        </div>
            <div class="row">
                <span class="help-block align-center">
                    Non-English characters not displayed properly in the downloaded file?
                    <span class="btn-link" data-toggle="modal" data-target="#fsResultsTableWindow" onclick="submitFormAjax()">click here</span>
                </span>
            </div>
        </div>
    </div>
</div>








<form id="csvToHtmlForm">
    <input name="courseid" value="CFResultsUiT.CS2104" type="hidden">
    <input name="fsname" value="First Session" type="hidden">
    <input name="user" value="CFResultsUiT.instr" type="hidden">
    <input name="frgroupbysection" value="All" type="hidden">
    <input name="csvtohtmltable" value="true" type="hidden">
</form>
<div class="modal fade align-center" id="fsResultsTableWindow">
    <div class="modal-dialog modal-lg">
        <div class="modal-content">
            <div class="modal-header">
                <span class="help-block" style="display:inline;">
                    Tips: After selecting the table, <kbd>Ctrl + C</kbd> to COPY and
                    <kbd>Ctrl + V</kbd> to PASTE to your Excel Workbook.
                </span>
                &nbsp;&nbsp;&nbsp;&nbsp;&nbsp;
                <button type="button" class="btn btn-default" data-dismiss="modal">Close</button>
                <button type="button" class="btn btn-primary" onclick="selectElementContents(document.getElementById('fsModalTable'));">
                    Select Table</button>
            </div>
            <div class="modal-body">
                <div class="table-responsive">
                    <div id="fsModalTable"></div>
                    <br>
                    <div id="ajaxStatus"></div>      
                </div>
            </div>
            <div class="modal-footer"></div>
        </div>
    </div>
</div>


    




<form class="form-horizontal" role="form" method="post" action="/page/instructorFeedbackResultsPage?courseid=CFResultsUiT.CS2104&amp;fsname=First+Session&amp;user=CFResultsUiT.instr">
    <div class="panel panel-info margin-0">
        <div class="panel-body">
            <div class="row">
                <div data-original-title="View results in different formats" class="col-sm-5" data-toggle="tooltip" title="">
                    <div class="form-group">
                        <label for="viewSelect" class="col-sm-2 control-label">
                            View:
                        </label>
                        <div class="col-sm-10">
                            <select id="viewSelect" class="form-control" name="frsorttype" onchange="this.form.submit()">
                                <option value="question">
                                    Group by - Question
                                </option>
                                <option value="giver-recipient-question">
                                    Group by - Giver &gt; Recipient &gt; Question
                                </option>
                                <option value="recipient-giver-question">
                                    Group by - Recipient &gt; Giver &gt; Question
                                </option>
                                <option value="giver-question-recipient" selected="selected">
                                    Group by - Giver &gt; Question &gt; Recipient
                                </option>
                                <option value="recipient-question-giver">
                                    Group by - Recipient &gt; Question &gt; Giver
                                </option>
                            </select>
                        </div>
                    </div>
                </div>
                <div data-original-title="Filter the results in the current view" class="col-sm-5" data-toggle="tooltip" title="">
                    <div class="form-group">
                        <label for="viewSelect" class="col-sm-2 control-label">
                            Filter:
                        </label>
                        <div class="col-sm-10">
                            <div class="input-group">
                                <input id="results-search-box" class="form-control" placeholder="Type student/team name/section name to filter" onchange="updateResultsFilter()" type="text">
                                <a class="input-group-addon btn btn-default"><span class="glyphicon glyphicon-search"></span></a>
                            </div>
                        </div>
                    </div>
                </div>
                <div class="col-sm-2 pull-right">
                  <div data-original-title="Group results in the current view by team" class="col-sm-12" data-toggle="tooltip" title="">
                      <div class="checkbox padding-top-0 min-height-0">
                          <label>
                              <input name="frgroupbyteam" id="frgroupbyteam" onchange="this.form.submit()" type="checkbox"> Group by Teams
                          </label>
                      </div>
                  </div>
                  <div data-original-title="Show statistics" class="col-sm-12" data-toggle="tooltip" title="">
                      <div class="checkbox padding-top-0 min-height-0">
                          <label>
                              <input id="show-stats-checkbox" name="frshowstats" type="checkbox"> Show Statistics
                          </label>
                      </div>
                  </div>
                </div>
            </div>
            <div class="row">
<<<<<<< HEAD
                
                    <div data-original-title="View results by sections" class="col-sm-5" data-toggle="tooltip" title="">
                        <div class="form-group">
                            <label for="sectionSelect" class="col-sm-2 control-label">
                                Section:
                            </label>
                            <div class="col-sm-10">
                                <select id="sectionSelect" class="form-control" name="frgroupbysection" onchange="this.form.submit()">
                                    <option value="All" selected="selected">
                                        All
                                    </option>
                                    
                                        <option value="Section A">
                                            Section A
                                        </option>
                                    
                                        <option value="Section B">
                                            Section B
                                        </option>
                                    
                                </select>
                            </div>
=======
               <div class="col-sm-5" data-original-title="View results by sections" data-toggle="tooltip" title="">
                  <div class="form-group">
                     <label class="col-sm-2 control-label" for="sectionSelect">
                        Section:
                     </label>
                     <div class="col-sm-10">
                        <select class="form-control" id="sectionSelect" name="frgroupbysection" onchange="this.form.submit()">
                           <option selected="selected" value="All">
                              All
                           </option>
                           <option value="Section A">
                              Section A
                           </option>
                           <option value="Section B">
                              Section B
                           </option>
                        </select>
                     </div>
                  </div>
               </div>
               <div class="col-sm-7 pull-right" style="padding-top:8px;">
                  <div class="pull-right" data-original-title="This button is disabled because this session contains more data than we can retrieve at one go. You can still expand one panel at a time by clicking on the panels below." data-toggle="tooltip" style="display:inline-block;" title="">
                     <a class="btn btn-default btn-xs pull-right" disabled="disabled" id="collapse-panels-button" onclick="toggleCollapse(this)">
                        Expand Sections
                     </a>
                  </div>
               </div>
            </div>
         </div>
      </div>
      <input name="fsname" type="hidden" value="First Session"/>
            <input name="courseid" type="hidden" value="CFResultsUiT.CS2104"/>
            <input name="user" type="hidden" value="CFResultsUiT.instr"/>
         </form>
   <br/>
      <div class="alert alert-danger" id="statusMessage">
      This session seems to have a large number of responses. It is recommended to view the results one question/section at a time. To view responses for a particular question, click on the question below. To view response for a particular section, choose the section from the drop-down box above.
   </div>
   <script src="&#x2f;js&#x2f;statusMessage.js" type="text&#x2f;javascript">
   </script>
   <br/>
      <br/>
      <div class="panel panel-success">
      <div class="panel-heading" data-target="#panelBodyCollapse-1" id="panelHeading-1" style="cursor: pointer;">
         <div class="row">
            <div class="col-sm-9 panel-heading-text">
               <strong>
                  Section A
               </strong>
            </div>
            <div class="col-sm-3">
               <div class="pull-right">
                  <a class="btn btn-success btn-xs" data-original-title="Collapse or expand all student panels. You can also click on the panel heading to toggle each one individually." data-toggle="tooltip" id="collapse-panels-button-section-0" style="" title="">
                     Expand Students
                  </a>
                   
                  <div class="display-icon" style="display:inline;">
                     <span class="glyphicon glyphicon-chevron-up">
                     </span>
                  </div>
               </div>
            </div>
         </div>
         <form action="&#x2f;page&#x2f;instructorFeedbackResultsPage" class="seeMoreForm-0" id="seeMore-0" style="display:none;">
            <input name="courseid" type="hidden" value="CFResultsUiT.CS2104"/>
                        <input name="fsname" type="hidden" value="First Session"/>
                        <input name="frgroupbysection" type="hidden" value="Section A"/>
                        <input name="user" type="hidden" value="CFResultsUiT.instr"/>
                        <input name="frgroupbyteam" type="hidden" value="null"/>
                        <input name="frsorttype" type="hidden" value="giver-question-recipient"/>
                        <input id="showStats-0" name="frshowstats" type="hidden" value="off"/>
                        <input id="mainIndex-0" name="frmainindex" type="hidden" value="-1"/>
                     </form>
      </div>
      <div class="panel-collapse collapse in" id="panelBodyCollapse-1" style="height: auto;">
         <div class="panel-body" id="sectionBody-0">
            <div class="panel panel-primary">
               <div class="panel-heading" data-target="#panelBodyCollapse-5" id="panelHeading-5" style="cursor: pointer;">
                  From:
                  <div class="middlealign profile-pic-icon-hover inline panel-heading-text" data-link="&#x2f;page&#x2f;studentProfilePic?studentemail={*}&amp;courseid={*}&amp;user=CFResultsUiT.instr" data-original-title="" title="">
                     <strong>
                        Alice Betsy
                     </strong>
                     <img alt="No Image Given" class="hidden profile-pic-icon-hidden" src=""/>
                                          <a class="link-in-dark-bg" href="mailto:CFResultsUiT.alice.b@gmail.tmt">
                        [CFResultsUiT.alice.b@gmail.tmt]
                     </a>
                  </div>
                  <div class="pull-right">
                     <form action="&#x2f;page&#x2f;instructorEditStudentFeedbackPage?user=CFResultsUiT.instr" class="inline" method="post" target="_blank">
                        <input class="btn btn-primary btn-xs" data-original-title="Edit the responses given by this student" data-toggle="tooltip" title="" type="submit" value="Moderate Responses"/>
                                                <input name="courseid" type="hidden" value="CFResultsUiT.CS2104"/>
                                                <input name="fsname" type="hidden" value="First Session"/>
                                                <input name="moderatedstudent" type="hidden" value="CFResultsUiT.alice.b@gmail.tmt"/>
                                             </form>
                      
                     <div class="display-icon" style="display:inline;">
                        <span class="glyphicon glyphicon-chevron-up pull-right">
                        </span>
                     </div>
                  </div>
               </div>
               <div class="panel-collapse collapse in" id="panelBodyCollapse-5">
                  <div class="panel-body">
                     <div class="panel panel-info">
                        <div class="panel-heading">
                           Question 1:
                           <span class="text-preserve-space">
                              Rate 3 other students&#39; products
                           </span>
>>>>>>> 5bb1f1d5
                        </div>
                    </div>
                
                <div class="col-sm-7 pull-right" style="padding-top:8px;">
                    
                        
                            <div data-original-title="This button is disabled because this session contains more data than we can retrieve at one go. You can still expand one panel at a time by clicking on the panels below." style="display:inline-block;" class="pull-right" data-toggle="tooltip" title="">
                                <a class="btn btn-default btn-xs pull-right" id="collapse-panels-button" onclick="toggleCollapse(this)" disabled="disabled">
                                    Expand Sections
                                </a>
                            </div>
                        
                        
                        
                    
                </div>
            </div>
        </div>
    </div>
    <input name="fsname" value="First Session" type="hidden">
    <input name="courseid" value="CFResultsUiT.CS2104" type="hidden">
    <input name="user" value="CFResultsUiT.instr" type="hidden">
</form>

<br>







    
        <div id="statusMessage" class="alert alert-danger">
            This session seems to have a large number of responses. It is recommended to view the results one section at at time.
        </div>
        
            <script type="text/javascript" src="/js/statusMessage.js"></script>
        
    
    

<br>


        
    











<br>


    

 















<div class="panel panel-success">
    
        
        
            <div style="cursor: pointer;" id="panelHeading-1" data-target="#panelBodyCollapse-1" class="panel-heading">
                <div class="row">
                    <div class="col-sm-9 panel-heading-text">
                        <strong>Section A</strong>
                    </div>
                    <div class="col-sm-3">
                        <div class="pull-right">
                            <a data-original-title="Collapse or expand all student panels. You can also click on the panel heading to toggle each one individually." class="btn btn-success btn-xs" style="" id="collapse-panels-button-section-0" data-toggle="tooltip" title="">
                                Expand Students
                            </a>
                            &nbsp;
                            <div class="display-icon" style="display:inline;"><span class="glyphicon glyphicon-chevron-up"></span></div>
                        </div>
                     </div>
                </div>
    
                <form style="display:none;" id="seeMore-0" class="seeMoreForm-0" action="/page/instructorFeedbackResultsPage">
                    <input name="courseid" value="CFResultsUiT.CS2104" type="hidden">
                    <input name="fsname" value="First Session" type="hidden">
                    <input name="frgroupbysection" value="Section A" type="hidden">
                    <input name="user" value="CFResultsUiT.instr" type="hidden">
                    <input name="frgroupbyteam" value="null" type="hidden">
                    <input name="frsorttype" value="giver-question-recipient" type="hidden">
                    <input name="frshowstats" value="off" id="showStats-0" type="hidden">
                    <input name="frmainindex" value="-1" id="mainIndex-0" type="hidden">
                </form>
            </div>
        
    
    
    <div style="height: auto;" id="panelBodyCollapse-1" class="panel-collapse collapse in">
        <div class="panel-body" id="sectionBody-0">
            
            
                
                
                
                    
                        














    
    
        











<div class="panel panel-primary">
    <div style="cursor: pointer;" id="panelHeading-5" data-target="#panelBodyCollapse-5" class="panel-heading">
        From: 
        
            
                <div title="" data-original-title="" class="middlealign profile-pic-icon-hover inline panel-heading-text" data-link="/page/studentProfilePic?studentemail={*}&amp;courseid={*}&amp;user=CFResultsUiT.instr">
                    <strong>Alice Betsy</strong>
                    <img src="" alt="No Image Given" class="hidden profile-pic-icon-hidden">
                    <a class="link-in-dark-bg" href="mailto:CFResultsUiT.alice.b@gmail.tmt">[CFResultsUiT.alice.b@gmail.tmt]</a>
                </div>
            
            
        

        <div class="pull-right">
            
                






<form class="inline" method="post" action="/page/instructorEditStudentFeedbackPage?user=CFResultsUiT.instr" target="_blank"> 
    <input data-original-title="Edit the responses given by this student" class="btn btn-primary btn-xs" value="Moderate Responses" data-toggle="tooltip" title="" type="submit">
    <input name="courseid" value="CFResultsUiT.CS2104" type="hidden">
    <input name="fsname" value="First Session" type="hidden">
    
    <input name="moderatedstudent" value="CFResultsUiT.alice.b@gmail.tmt" type="hidden">
</form>


            
            &nbsp;
            <div class="display-icon" style="display:inline;">
                <span class="glyphicon glyphicon-chevron-up pull-right"></span>
            </div>                
        </div>
    </div>
    <div id="panelBodyCollapse-5" class="panel-collapse collapse in">
        <div class="panel-body">
            
                
                    
                        












<div class="panel panel-info">
    <div class="panel-heading">
        
        
            
            
                Question 1: 
                <!--Note: When an element has class text-preserve-space, do not insert and HTML spaces-->
                <span class="text-preserve-space">Rate 3 other students' products</span>
            
        
    </div>
    <div>
        <div class="panel-body padding-0">
            
            
            
            
                <div style="display: none;" class="resultStatistics">
                    
                </div>
                
                    <div class="table-responsive">
                        <table class="table table-striped table-bordered dataTable margin-0">
                            <thead class="background-color-medium-gray text-color-gray font-weight-normal">
                                <tr>
                                    
                                        <th> 
                                            Photo
                                            
                                        </th>
                                    
                                        <th id="button_sortTo" style="width: 15%;" onclick="toggleSort(this,2)" class="button-sort-none"> 
                                            Recipient
                                            <span class="icon-sort unsorted"></span>
                                        </th>
                                    
                                        <th id="button_sortFromTeam" style="width: 15%;" onclick="toggleSort(this,3)" class="button-sort-ascending"> 
                                            Team
                                            <span class="icon-sort unsorted"></span>
                                        </th>
                                    
                                        <th id="button_sortFeedback" onclick="toggleSort(this,4)" class="button-sort-none"> 
                                            Feedback
                                            <span class="icon-sort unsorted"></span>
                                        </th>
                                    
                                </tr>
                            </thead><thead>
                            </thead><tbody>
                                
                                    







<tr>
    
    
        
            <td class="middlealign">
                
                    
                        <div class="profile-pic-icon-click align-center" data-link="/page/studentProfilePic?studentemail={*}&amp;courseid={*}&amp;user=CFResultsUiT.instr">
                            <a class="student-profile-pic-view-link btn-link">
                                View Photo
                            </a>
                            <img src="" alt="No Image Given" class="hidden">
                        </div>
                    
                    
                
            </td>
        
        <td class="middlealign">
        
            
              
                Benny Charles
            
           
        </td>
        <td class="middlealign">Team 1</td>
    
    <!--Note: When an element has class text-preserve-space, do not insert and HTML spaces-->
    <td class="text-preserve-space">2 Response to Benny.</td>
    

</tr>
                                
                                    







<tr>
    
    
        
            <td class="middlealign">
                
                    
                        <div class="profile-pic-icon-click align-center" data-link="/page/studentProfilePic?studentemail={*}&amp;courseid={*}&amp;user=CFResultsUiT.instr">
                            <a class="student-profile-pic-view-link btn-link">
                                View Photo
                            </a>
                            <img src="" alt="No Image Given" class="hidden">
                        </div>
                    
                    
                
            </td>
        
        <td class="middlealign">
        
            
              
                Drop out
            
           
        </td>
        <td class="middlealign">Team 2</td>
    
    <!--Note: When an element has class text-preserve-space, do not insert and HTML spaces-->
    <td class="text-preserve-space">Response to Dropout.</td>
    

</tr>
                                
                            </tbody>
                        </table>
                    </div>
                
            
            
        </div>
    </div>
</div>        
                    
                        












<div class="panel panel-info">
    <div class="panel-heading">
        
        
            
            
                Question 2: 
                <!--Note: When an element has class text-preserve-space, do not insert and HTML spaces-->
                <span class="text-preserve-space">What is the best selling point of your product?</span>
            
        
    </div>
    <div>
        <div class="panel-body padding-0">
            
            
            
            
                <div style="display: none;" class="resultStatistics">
                    
                </div>
                
                    <div class="table-responsive">
                        <table class="table table-striped table-bordered dataTable margin-0">
                            <thead class="background-color-medium-gray text-color-gray font-weight-normal">
                                <tr>
                                    
                                        <th> 
                                            Photo
                                            
                                        </th>
                                    
                                        <th id="button_sortTo" style="width: 15%;" onclick="toggleSort(this,2)" class="button-sort-none"> 
                                            Recipient
                                            <span class="icon-sort unsorted"></span>
                                        </th>
                                    
                                        <th id="button_sortFromTeam" style="width: 15%;" onclick="toggleSort(this,3)" class="button-sort-ascending"> 
                                            Team
                                            <span class="icon-sort unsorted"></span>
                                        </th>
                                    
                                        <th id="button_sortFeedback" onclick="toggleSort(this,4)" class="button-sort-none"> 
                                            Feedback
                                            <span class="icon-sort unsorted"></span>
                                        </th>
                                    
                                </tr>
                            </thead><thead>
                            </thead><tbody>
                                
                                    







<tr>
    
    
        
            <td class="middlealign">
                
                    
                        <div class="profile-pic-icon-click align-center" data-link="/page/studentProfilePic?studentemail={*}&amp;courseid={*}&amp;user=CFResultsUiT.instr">
                            <a class="student-profile-pic-view-link btn-link">
                                View Photo
                            </a>
                            <img src="" alt="No Image Given" class="hidden">
                        </div>
                    
                    
                
            </td>
        
        <td class="middlealign">
        
            
              
                Alice Betsy
            
           
        </td>
        <td class="middlealign">Team 1</td>
    
    <!--Note: When an element has class text-preserve-space, do not insert and HTML spaces-->
    <td class="text-preserve-space">Alice self feedback.</td>
    

</tr>
                                
                            </tbody>
                        </table>
                    </div>
                
            
            
        </div>
    </div>
</div>        
                    
                        












<div class="panel panel-info">
    <div class="panel-heading">
        
        
            
            
                Question 7: 
                <!--Note: When an element has class text-preserve-space, do not insert and HTML spaces-->
                <span class="text-preserve-space">What is your extra feature?&nbsp;<span style=" white-space: normal;">
    <a href="javascript:;" id="questionAdditionalInfoButton-7-giver-0-question-3" class="color_gray" onclick="toggleAdditionalQuestionInfo('7-giver-0-question-3')" data-more="[more]" data-less="[less]">[more]</a>
    <br>
    <span id="questionAdditionalInfo-7-giver-0-question-3" style="display:none;">Multiple-choice (single answer) question options:
<ul style="list-style-type: disc;margin-left: 20px;"><li>FlexiCommand</li><li>PowerSearch</li><li>GoodUI</li><li>Google Integration</li></ul></span>
</span></span>
            
        
    </div>
    <div>
        <div class="panel-body padding-0">
            
            
            
            
                <div style="display: none;" class="resultStatistics">
                    <div class="panel-body">
    <div class="row">
        <div class="col-sm-4 text-color-gray">
            <strong>
                Response Summary
            </strong>
        </div>
    </div>
    <div class="row">
        <div class="col-sm-4">
            <table class="table margin-0">
                <thead>
                    <tr>
                        <td>
                            Choice
                        </td>
                        <td>
                            Response Count
                        </td>
                        <td>
                            Percentage
                        </td>
                    </tr>
                </thead>
                <tbody>
                    <tr>
    <td>
        FlexiCommand
    </td>
    <td>
        0
    </td>
    <td>
        0%
    </td>
</tr><tr>
    <td>
        PowerSearch
    </td>
    <td>
        1
    </td>
    <td>
        100%
    </td>
</tr><tr>
    <td>
        GoodUI
    </td>
    <td>
        0
    </td>
    <td>
        0%
    </td>
</tr><tr>
    <td>
        Google Integration
    </td>
    <td>
        0
    </td>
    <td>
        0%
    </td>
</tr>
                </tbody>
            </table>
        </div>
    </div>
</div>
                </div>
                
                    <div class="table-responsive">
                        <table class="table table-striped table-bordered dataTable margin-0">
                            <thead class="background-color-medium-gray text-color-gray font-weight-normal">
                                <tr>
                                    
                                        <th> 
                                            Photo
                                            
                                        </th>
                                    
                                        <th id="button_sortTo" style="width: 15%;" onclick="toggleSort(this,2)" class="button-sort-none"> 
                                            Recipient
                                            <span class="icon-sort unsorted"></span>
                                        </th>
                                    
                                        <th id="button_sortFromTeam" style="width: 15%;" onclick="toggleSort(this,3)" class="button-sort-ascending"> 
                                            Team
                                            <span class="icon-sort unsorted"></span>
                                        </th>
                                    
                                        <th id="button_sortFeedback" onclick="toggleSort(this,4)" class="button-sort-none"> 
                                            Feedback
                                            <span class="icon-sort unsorted"></span>
                                        </th>
                                    
                                </tr>
                            </thead><thead>
                            </thead><tbody>
                                
                                    







<tr>
    
    
        
            <td class="middlealign">
                
                    
                        <div class="profile-pic-icon-click align-center" data-link="/page/studentProfilePic?studentemail={*}&amp;courseid={*}&amp;user=CFResultsUiT.instr">
                            <a class="student-profile-pic-view-link btn-link">
                                View Photo
                            </a>
                            <img src="" alt="No Image Given" class="hidden">
                        </div>
                    
                    
                
            </td>
        
        <td class="middlealign">
        
            
              
                Alice Betsy
            
           
        </td>
        <td class="middlealign">Team 1</td>
    
    <!--Note: When an element has class text-preserve-space, do not insert and HTML spaces-->
    <td class="text-preserve-space">PowerSearch</td>
    

</tr>
                                
                            </tbody>
                        </table>
                    </div>
                
            
            
        </div>
    </div>
</div>        
                    
                        












<div class="panel panel-info">
    <div class="panel-heading">
        
        
            
            
                Question 8: 
                <!--Note: When an element has class text-preserve-space, do not insert and HTML spaces-->
                <span class="text-preserve-space">What is your extra feature?&nbsp;<span style=" white-space: normal;">
    <a href="javascript:;" id="questionAdditionalInfoButton-8-giver-0-question-4" class="color_gray" onclick="toggleAdditionalQuestionInfo('8-giver-0-question-4')" data-more="[more]" data-less="[less]">[more]</a>
    <br>
    <span id="questionAdditionalInfo-8-giver-0-question-4" style="display:none;">Multiple-choice (multiple answers) question options:
<ul style="list-style-type: disc;margin-left: 20px;"><li>FlexiCommand</li><li>PowerSearch</li><li>GoodUI</li><li>Google Integration</li></ul></span>
</span></span>
            
        
    </div>
    <div>
        <div class="panel-body padding-0">
            
            
            
            
                <div style="display: none;" class="resultStatistics">
                    <div class="panel-body">
    <div class="row">
        <div class="col-sm-4 text-color-gray">
            <strong>
                Response Summary
            </strong>
        </div>
    </div>
    <div class="row">
        <div class="col-sm-4">
            <table class="table margin-0">
                <thead>
                    <tr>
                        <td>
                            Choice
                        </td>
                        <td>
                            Response Count
                        </td>
                        <td>
                            Percentage
                        </td>
                    </tr>
                </thead>
                <tbody>
                    <tr>
    <td>
        FlexiCommand
    </td>
    <td>
        0
    </td>
    <td>
        0%
    </td>
</tr><tr>
    <td>
        PowerSearch
    </td>
    <td>
        1
    </td>
    <td>
        50%
    </td>
</tr><tr>
    <td>
        GoodUI
    </td>
    <td>
        1
    </td>
    <td>
        50%
    </td>
</tr><tr>
    <td>
        Google Integration
    </td>
    <td>
        0
    </td>
    <td>
        0%
    </td>
</tr>
                </tbody>
            </table>
        </div>
    </div>
</div>
                </div>
                
                    <div class="table-responsive">
                        <table class="table table-striped table-bordered dataTable margin-0">
                            <thead class="background-color-medium-gray text-color-gray font-weight-normal">
                                <tr>
                                    
                                        <th> 
                                            Photo
                                            
                                        </th>
                                    
                                        <th id="button_sortTo" style="width: 15%;" onclick="toggleSort(this,2)" class="button-sort-none"> 
                                            Recipient
                                            <span class="icon-sort unsorted"></span>
                                        </th>
                                    
                                        <th id="button_sortFromTeam" style="width: 15%;" onclick="toggleSort(this,3)" class="button-sort-ascending"> 
                                            Team
                                            <span class="icon-sort unsorted"></span>
                                        </th>
                                    
                                        <th id="button_sortFeedback" onclick="toggleSort(this,4)" class="button-sort-none"> 
                                            Feedback
                                            <span class="icon-sort unsorted"></span>
                                        </th>
                                    
                                </tr>
                            </thead><thead>
                            </thead><tbody>
                                
                                    







<tr>
    
    
        
            <td class="middlealign">
                
                    
                        <div class="profile-pic-icon-click align-center" data-link="/page/studentProfilePic?studentemail={*}&amp;courseid={*}&amp;user=CFResultsUiT.instr">
                            <a class="student-profile-pic-view-link btn-link">
                                View Photo
                            </a>
                            <img src="" alt="No Image Given" class="hidden">
                        </div>
                    
                    
                
            </td>
        
        <td class="middlealign">
        
            
              
                Alice Betsy
            
           
        </td>
        <td class="middlealign">Team 1</td>
    
    <!--Note: When an element has class text-preserve-space, do not insert and HTML spaces-->
    <td class="text-preserve-space"><ul class="selectedOptionsList"><li>PowerSearch</li><li>GoodUI</li></ul></td>
    

</tr>
                                
                            </tbody>
                        </table>
                    </div>
                
            
            
        </div>
    </div>
</div>        
                    
                        












<div class="panel panel-info">
    <div class="panel-heading">
        
        
            
            
                Question 9: 
                <!--Note: When an element has class text-preserve-space, do not insert and HTML spaces-->
                <span class="text-preserve-space">Who do you think is the most hardworking student?&nbsp;<span style=" white-space: normal;">
    <a href="javascript:;" id="questionAdditionalInfoButton-9-giver-0-question-5" class="color_gray" onclick="toggleAdditionalQuestionInfo('9-giver-0-question-5')" data-more="[more]" data-less="[less]">[more]</a>
    <br>
    <span id="questionAdditionalInfo-9-giver-0-question-5" style="display:none;">Multiple-choice (single answer) question options:
<br>The options for this question is automatically generated from the list of all students in this course.</span>
</span></span>
            
        
    </div>
    <div>
        <div class="panel-body padding-0">
            
            
            
            
                <div style="display: none;" class="resultStatistics">
                    <div class="panel-body">
    <div class="row">
        <div class="col-sm-4 text-color-gray">
            <strong>
                Response Summary
            </strong>
        </div>
    </div>
    <div class="row">
        <div class="col-sm-4">
            <table class="table margin-0">
                <thead>
                    <tr>
                        <td>
                            Choice
                        </td>
                        <td>
                            Response Count
                        </td>
                        <td>
                            Percentage
                        </td>
                    </tr>
                </thead>
                <tbody>
                    <tr>
    <td>
        Danny
    </td>
    <td>
        1
    </td>
    <td>
        100%
    </td>
</tr>
                </tbody>
            </table>
        </div>
    </div>
</div>
                </div>
                
                    <div class="table-responsive">
                        <table class="table table-striped table-bordered dataTable margin-0">
                            <thead class="background-color-medium-gray text-color-gray font-weight-normal">
                                <tr>
                                    
                                        <th> 
                                            Photo
                                            
                                        </th>
                                    
                                        <th id="button_sortTo" style="width: 15%;" onclick="toggleSort(this,2)" class="button-sort-none"> 
                                            Recipient
                                            <span class="icon-sort unsorted"></span>
                                        </th>
                                    
                                        <th id="button_sortFromTeam" style="width: 15%;" onclick="toggleSort(this,3)" class="button-sort-ascending"> 
                                            Team
                                            <span class="icon-sort unsorted"></span>
                                        </th>
                                    
                                        <th id="button_sortFeedback" onclick="toggleSort(this,4)" class="button-sort-none"> 
                                            Feedback
                                            <span class="icon-sort unsorted"></span>
                                        </th>
                                    
                                </tr>
                            </thead><thead>
                            </thead><tbody>
                                
                                    







<tr>
    
    
        
            <td class="middlealign">
                
                    
                        <div class="profile-pic-icon-click align-center" data-link="/page/studentProfilePic?studentemail={*}&amp;courseid={*}&amp;user=CFResultsUiT.instr">
                            <a class="student-profile-pic-view-link btn-link">
                                View Photo
                            </a>
                            <img src="" alt="No Image Given" class="hidden">
                        </div>
                    
                    
                
            </td>
        
        <td class="middlealign">
        
            
              
                Alice Betsy
            
           
        </td>
        <td class="middlealign">Team 1</td>
    
    <!--Note: When an element has class text-preserve-space, do not insert and HTML spaces-->
    <td class="text-preserve-space">Danny</td>
    

</tr>
                                
                            </tbody>
                        </table>
                    </div>
                
            
            
        </div>
    </div>
</div>        
                    
                        












<div class="panel panel-info">
    <div class="panel-heading">
        
        
            
            
                Question 10: 
                <!--Note: When an element has class text-preserve-space, do not insert and HTML spaces-->
                <span class="text-preserve-space">Which team do you think has the best feature?&nbsp;<span style=" white-space: normal;">
    <a href="javascript:;" id="{*}" class="color_gray" onclick="toggleAdditionalQuestionInfo('10-giver-0-question-6')" data-more="[more]" data-less="[less]">[more]</a>
    <br>
    <span id="questionAdditionalInfo-10-giver-0-question-6" style="display:none;">Multiple-choice (single answer) question options:
<br>The options for this question is automatically generated from the list of all teams in this course.</span>
</span></span>
            
        
    </div>
    <div>
        <div class="panel-body padding-0">
            
            
            
            
                <div style="display: none;" class="resultStatistics">
                    <div class="panel-body">
    <div class="row">
        <div class="col-sm-4 text-color-gray">
            <strong>
                Response Summary
            </strong>
        </div>
    </div>
    <div class="row">
        <div class="col-sm-4">
            <table class="table margin-0">
                <thead>
                    <tr>
                        <td>
                            Choice
                        </td>
                        <td>
                            Response Count
                        </td>
                        <td>
                            Percentage
                        </td>
                    </tr>
                </thead>
                <tbody>
                    <tr>
    <td>
        Team 1
    </td>
    <td>
        1
    </td>
    <td>
        100%
    </td>
</tr>
                </tbody>
            </table>
        </div>
    </div>
</div>
                </div>
                
                    <div class="table-responsive">
                        <table class="table table-striped table-bordered dataTable margin-0">
                            <thead class="background-color-medium-gray text-color-gray font-weight-normal">
                                <tr>
                                    
                                        <th> 
                                            Photo
                                            
                                        </th>
                                    
                                        <th id="button_sortTo" style="width: 15%;" onclick="toggleSort(this,2)" class="button-sort-none"> 
                                            Recipient
                                            <span class="icon-sort unsorted"></span>
                                        </th>
                                    
                                        <th id="button_sortFromTeam" style="width: 15%;" onclick="toggleSort(this,3)" class="button-sort-ascending"> 
                                            Team
                                            <span class="icon-sort unsorted"></span>
                                        </th>
                                    
                                        <th id="button_sortFeedback" onclick="toggleSort(this,4)" class="button-sort-none"> 
                                            Feedback
                                            <span class="icon-sort unsorted"></span>
                                        </th>
                                    
                                </tr>
                            </thead><thead>
                            </thead><tbody>
                                
                                    







<tr>
    
    
        
            <td class="middlealign">
                
                    
                        <div class="profile-pic-icon-click align-center" data-link="/page/studentProfilePic?studentemail={*}&amp;courseid={*}&amp;user=CFResultsUiT.instr">
                            <a class="student-profile-pic-view-link btn-link">
                                View Photo
                            </a>
                            <img src="" alt="No Image Given" class="hidden">
                        </div>
                    
                    
                
            </td>
        
        <td class="middlealign">
        
            
              
                Alice Betsy
            
           
        </td>
        <td class="middlealign">Team 1</td>
    
    <!--Note: When an element has class text-preserve-space, do not insert and HTML spaces-->
    <td class="text-preserve-space">Team 1</td>
    

</tr>
                                
                            </tbody>
                        </table>
                    </div>
                
            
            
        </div>
    </div>
</div>        
                    
                
                
            
        </div>
    </div>
</div>
    


                    
                        














    
    
        











<div class="panel panel-primary">
    <div style="cursor: pointer;" id="panelHeading-6" data-target="#panelBodyCollapse-6" class="panel-heading">
        From: 
        
            
                <div title="" data-original-title="" class="middlealign profile-pic-icon-hover inline panel-heading-text" data-link="/page/studentProfilePic?studentemail={*}&amp;courseid={*}&amp;user=CFResultsUiT.instr">
                    <strong>Benny Charles</strong>
                    <img src="" alt="No Image Given" class="hidden profile-pic-icon-hidden">
                    <a class="link-in-dark-bg" href="mailto:CFResultsUiT.benny.c@gmail.tmt">[CFResultsUiT.benny.c@gmail.tmt]</a>
                </div>
            
            
        

        <div class="pull-right">
            
                






<form class="inline" method="post" action="/page/instructorEditStudentFeedbackPage?user=CFResultsUiT.instr" target="_blank"> 
    <input data-original-title="Edit the responses given by this student" class="btn btn-primary btn-xs" value="Moderate Responses" data-toggle="tooltip" title="" type="submit">
    <input name="courseid" value="CFResultsUiT.CS2104" type="hidden">
    <input name="fsname" value="First Session" type="hidden">
    
    <input name="moderatedstudent" value="CFResultsUiT.benny.c@gmail.tmt" type="hidden">
</form>


            
            &nbsp;
            <div class="display-icon" style="display:inline;">
                <span class="glyphicon glyphicon-chevron-up pull-right"></span>
            </div>                
        </div>
    </div>
    <div id="panelBodyCollapse-6" class="panel-collapse collapse in">
        <div class="panel-body">
            
                
                    
                        












<div class="panel panel-info">
    <div class="panel-heading">
        
        
            
            
                Question 1: 
                <!--Note: When an element has class text-preserve-space, do not insert and HTML spaces-->
                <span class="text-preserve-space">Rate 3 other students' products</span>
            
        
    </div>
    <div>
        <div class="panel-body padding-0">
            
            
            
            
                <div style="display: none;" class="resultStatistics">
                    
                </div>
                
                    <div class="table-responsive">
                        <table class="table table-striped table-bordered dataTable margin-0">
                            <thead class="background-color-medium-gray text-color-gray font-weight-normal">
                                <tr>
                                    
                                        <th> 
                                            Photo
                                            
                                        </th>
                                    
                                        <th id="button_sortTo" style="width: 15%;" onclick="toggleSort(this,2)" class="button-sort-none"> 
                                            Recipient
                                            <span class="icon-sort unsorted"></span>
                                        </th>
                                    
                                        <th id="button_sortFromTeam" style="width: 15%;" onclick="toggleSort(this,3)" class="button-sort-ascending"> 
                                            Team
                                            <span class="icon-sort unsorted"></span>
                                        </th>
                                    
                                        <th id="button_sortFeedback" onclick="toggleSort(this,4)" class="button-sort-none"> 
                                            Feedback
                                            <span class="icon-sort unsorted"></span>
                                        </th>
                                    
                                </tr>
                            </thead><thead>
                            </thead><tbody>
                                
                                    







<tr>
    
    
        
            <td class="middlealign">
                
                    
                        <div class="profile-pic-icon-click align-center" data-link="/page/studentProfilePic?studentemail={*}&amp;courseid={*}&amp;user=CFResultsUiT.instr">
                            <a class="student-profile-pic-view-link btn-link">
                                View Photo
                            </a>
                            <img src="" alt="No Image Given" class="hidden">
                        </div>
                    
                    
                
            </td>
        
        <td class="middlealign">
        
            
              
                Charlie Dávis
            
           
        </td>
        <td class="middlealign">Team 2</td>
    
    <!--Note: When an element has class text-preserve-space, do not insert and HTML spaces-->
    <td class="text-preserve-space">4 Response to Charlie.</td>
    

</tr>
                                
                                    







<tr>
    
    
        
            <td class="middlealign">
                
                    
                        <div class="profile-pic-icon-click align-center" data-link="/page/studentProfilePic?studentemail={*}&amp;courseid={*}&amp;user=CFResultsUiT.instr">
                            <a class="student-profile-pic-view-link btn-link">
                                View Photo
                            </a>
                            <img src="" alt="No Image Given" class="hidden">
                        </div>
                    
                    
                
            </td>
        
        <td class="middlealign">
        
            
              
                Danny Engrid
            
           
        </td>
        <td class="middlealign">Team 2</td>
    
    <!--Note: When an element has class text-preserve-space, do not insert and HTML spaces-->
    <td class="text-preserve-space">1 Response to Danny.</td>
    

</tr>
                                
                            </tbody>
                        </table>
                    </div>
                
            
            
        </div>
    </div>
</div>        
                    
                        












<div class="panel panel-info">
    <div class="panel-heading">
        
        
            
            
                Question 8: 
                <!--Note: When an element has class text-preserve-space, do not insert and HTML spaces-->
                <span class="text-preserve-space">What is your extra feature?&nbsp;<span style=" white-space: normal;">
    <a href="javascript:;" id="questionAdditionalInfoButton-8-giver-1-question-2" class="color_gray" onclick="toggleAdditionalQuestionInfo('8-giver-1-question-2')" data-more="[more]" data-less="[less]">[more]</a>
    <br>
    <span id="questionAdditionalInfo-8-giver-1-question-2" style="display:none;">Multiple-choice (multiple answers) question options:
<ul style="list-style-type: disc;margin-left: 20px;"><li>FlexiCommand</li><li>PowerSearch</li><li>GoodUI</li><li>Google Integration</li></ul></span>
</span></span>
            
        
    </div>
    <div>
        <div class="panel-body padding-0">
            
            
            
            
                <div style="display: none;" class="resultStatistics">
                    
                </div>
                
                    <div class="table-responsive">
                        <table class="table table-striped table-bordered dataTable margin-0">
                            <thead class="background-color-medium-gray text-color-gray font-weight-normal">
                                <tr>
                                    
                                        <th> 
                                            Photo
                                            
                                        </th>
                                    
                                        <th id="button_sortTo" style="width: 15%;" onclick="toggleSort(this,2)" class="button-sort-none"> 
                                            Recipient
                                            <span class="icon-sort unsorted"></span>
                                        </th>
                                    
                                        <th id="button_sortFromTeam" style="width: 15%;" onclick="toggleSort(this,3)" class="button-sort-ascending"> 
                                            Team
                                            <span class="icon-sort unsorted"></span>
                                        </th>
                                    
                                        <th id="button_sortFeedback" onclick="toggleSort(this,4)" class="button-sort-none"> 
                                            Feedback
                                            <span class="icon-sort unsorted"></span>
                                        </th>
                                    
                                </tr>
                            </thead><thead>
                            </thead><tbody>
                                
                                    







<tr>
    
    
        
            <td class="middlealign">
                
                    
                        <div class="profile-pic-icon-click align-center" data-link="/page/studentProfilePic?studentemail={*}&amp;courseid={*}&amp;user=CFResultsUiT.instr">
                            <a class="student-profile-pic-view-link btn-link">
                                View Photo
                            </a>
                            <img src="" alt="No Image Given" class="hidden">
                        </div>
                    
                    
                
            </td>
        
        <td class="middlealign">
        
            
              
                Benny Charles
            
           
        </td>
        <td class="middlealign">Team 1</td>
    
    <!--Note: When an element has class text-preserve-space, do not insert and HTML spaces-->
    <td class="text-preserve-space"></td>
    

</tr>
                                
                            </tbody>
                        </table>
                    </div>
                
            
            
        </div>
    </div>
</div>        
                    
                
                
            
        </div>
    </div>
</div>
    


                    
                        














    
    
        











<div class="panel panel-primary">
    <div style="cursor: pointer;" id="panelHeading-7" data-target="#panelBodyCollapse-7" class="panel-heading">
        From: 
        
            
                <div title="" data-original-title="" class="middlealign profile-pic-icon-hover inline panel-heading-text" data-link="/page/studentProfilePic?studentemail={*}&amp;courseid={*}&amp;user=CFResultsUiT.instr">
                    <strong>Charlie Dávis</strong>
                    <img src="" alt="No Image Given" class="hidden profile-pic-icon-hidden">
                    <a class="link-in-dark-bg" href="mailto:CFResultsUiT.charlie.d@gmail.tmt">[CFResultsUiT.charlie.d@gmail.tmt]</a>
                </div>
            
            
        

        <div class="pull-right">
            
                






<form class="inline" method="post" action="/page/instructorEditStudentFeedbackPage?user=CFResultsUiT.instr" target="_blank"> 
    <input data-original-title="Edit the responses given by this student" class="btn btn-primary btn-xs" value="Moderate Responses" data-toggle="tooltip" title="" type="submit">
    <input name="courseid" value="CFResultsUiT.CS2104" type="hidden">
    <input name="fsname" value="First Session" type="hidden">
    
    <input name="moderatedstudent" value="CFResultsUiT.charlie.d@gmail.tmt" type="hidden">
</form>


            
            &nbsp;
            <div class="display-icon" style="display:inline;">
                <span class="glyphicon glyphicon-chevron-up pull-right"></span>
            </div>                
        </div>
    </div>
    <div id="panelBodyCollapse-7" class="panel-collapse collapse in">
        <div class="panel-body">
            
                
                    
                        












<div class="panel panel-info">
    <div class="panel-heading">
        
        
            
            
                Question 1: 
                <!--Note: When an element has class text-preserve-space, do not insert and HTML spaces-->
                <span class="text-preserve-space">Rate 3 other students' products</span>
            
        
    </div>
    <div>
        <div class="panel-body padding-0">
            
            
            
            
                <div style="display: none;" class="resultStatistics">
                    
                </div>
                
                    <div class="table-responsive">
                        <table class="table table-striped table-bordered dataTable margin-0">
                            <thead class="background-color-medium-gray text-color-gray font-weight-normal">
                                <tr>
                                    
                                        <th> 
                                            Photo
                                            
                                        </th>
                                    
                                        <th id="button_sortTo" style="width: 15%;" onclick="toggleSort(this,2)" class="button-sort-none"> 
                                            Recipient
                                            <span class="icon-sort unsorted"></span>
                                        </th>
                                    
                                        <th id="button_sortFromTeam" style="width: 15%;" onclick="toggleSort(this,3)" class="button-sort-ascending"> 
                                            Team
                                            <span class="icon-sort unsorted"></span>
                                        </th>
                                    
                                        <th id="button_sortFeedback" onclick="toggleSort(this,4)" class="button-sort-none"> 
                                            Feedback
                                            <span class="icon-sort unsorted"></span>
                                        </th>
                                    
                                </tr>
                            </thead><thead>
                            </thead><tbody>
                                
                                    







<tr>
    
    
        
            <td class="middlealign">
                
                    
                        <div class="profile-pic-icon-click align-center" data-link="/page/studentProfilePic?studentemail={*}&amp;courseid={*}&amp;user=CFResultsUiT.instr">
                            <a class="student-profile-pic-view-link btn-link">
                                View Photo
                            </a>
                            <img src="" alt="No Image Given" class="hidden">
                        </div>
                    
                    
                
            </td>
        
        <td class="middlealign">
        
            
              
                Emily
            
           
        </td>
        <td class="middlealign">Team 3</td>
    
    <!--Note: When an element has class text-preserve-space, do not insert and HTML spaces-->
    <td class="text-preserve-space">3 Response to Emily.</td>
    

</tr>
                                
                            </tbody>
                        </table>
                    </div>
                
            
            
        </div>
    </div>
</div>        
                    
                
                
            
        </div>
    </div>
</div>
    


                    
                        














    
    
        











<div class="panel panel-primary">
    <div style="cursor: pointer;" id="panelHeading-8" data-target="#panelBodyCollapse-8" class="panel-heading">
        From: 
        
            
                <div title="" data-original-title="" class="middlealign profile-pic-icon-hover inline panel-heading-text" data-link="/page/studentProfilePic?studentemail={*}&amp;courseid={*}&amp;user=CFResultsUiT.instr">
                    <strong>Drop out</strong>
                    <img src="" alt="No Image Given" class="hidden profile-pic-icon-hidden">
                    <a class="link-in-dark-bg" href="mailto:drop.out@gmail.tmt">[drop.out@gmail.tmt]</a>
                </div>
            
            
        

        <div class="pull-right">
            
                






<form class="inline" method="post" action="/page/instructorEditStudentFeedbackPage?user=CFResultsUiT.instr" target="_blank"> 
    <input data-original-title="Edit the responses given by this student" class="btn btn-primary btn-xs" value="Moderate Responses" data-toggle="tooltip" title="" type="submit">
    <input name="courseid" value="CFResultsUiT.CS2104" type="hidden">
    <input name="fsname" value="First Session" type="hidden">
    
    <input name="moderatedstudent" value="drop.out@gmail.tmt" type="hidden">
</form>


            
            &nbsp;
            <div class="display-icon" style="display:inline;">
                <span class="glyphicon glyphicon-chevron-up pull-right"></span>
            </div>                
        </div>
    </div>
    <div id="panelBodyCollapse-8" class="panel-collapse collapse in">
        <div class="panel-body">
            
                
                    
                        












<div class="panel panel-info">
    <div class="panel-heading">
        
        
            
            
                Question 1: 
                <!--Note: When an element has class text-preserve-space, do not insert and HTML spaces-->
                <span class="text-preserve-space">Rate 3 other students' products</span>
            
        
    </div>
    <div>
        <div class="panel-body padding-0">
            
            
            
            
                <div style="display: none;" class="resultStatistics">
                    
                </div>
                
                    <div class="table-responsive">
                        <table class="table table-striped table-bordered dataTable margin-0">
                            <thead class="background-color-medium-gray text-color-gray font-weight-normal">
                                <tr>
                                    
                                        <th> 
                                            Photo
                                            
                                        </th>
                                    
                                        <th id="button_sortTo" style="width: 15%;" onclick="toggleSort(this,2)" class="button-sort-none"> 
                                            Recipient
                                            <span class="icon-sort unsorted"></span>
                                        </th>
                                    
                                        <th id="button_sortFromTeam" style="width: 15%;" onclick="toggleSort(this,3)" class="button-sort-ascending"> 
                                            Team
                                            <span class="icon-sort unsorted"></span>
                                        </th>
                                    
                                        <th id="button_sortFeedback" onclick="toggleSort(this,4)" class="button-sort-none"> 
                                            Feedback
                                            <span class="icon-sort unsorted"></span>
                                        </th>
                                    
                                </tr>
                            </thead><thead>
                            </thead><tbody>
                                
                                    







<tr>
    
    
        
            <td class="middlealign">
                
                    
                        <div class="profile-pic-icon-click align-center" data-link="/page/studentProfilePic?studentemail={*}&amp;courseid={*}&amp;user=CFResultsUiT.instr">
                            <a class="student-profile-pic-view-link btn-link">
                                View Photo
                            </a>
                            <img src="" alt="No Image Given" class="hidden">
                        </div>
                    
                    
                
            </td>
        
        <td class="middlealign">
        
            
              
                Alice Betsy
            
           
        </td>
        <td class="middlealign">Team 1</td>
    
    <!--Note: When an element has class text-preserve-space, do not insert and HTML spaces-->
    <td class="text-preserve-space">Response to Alice from Dropout.</td>
    

</tr>
                                
                                    







<tr>
    
    
        
            <td class="middlealign">
                
                    
                        <div class="profile-pic-icon-click align-center" data-link="/page/studentProfilePic?studentemail={*}&amp;courseid={*}&amp;user=CFResultsUiT.instr">
                            <a class="student-profile-pic-view-link btn-link">
                                View Photo
                            </a>
                            <img src="" alt="No Image Given" class="hidden">
                        </div>
                    
                    
                
            </td>
        
        <td class="middlealign">
        
            
              
                Benny Charles
            
           
        </td>
        <td class="middlealign">Team 1</td>
    
    <!--Note: When an element has class text-preserve-space, do not insert and HTML spaces-->
    <td class="text-preserve-space">Response to Benny from Dropout.</td>
    

</tr>
                                
                                    







<tr>
    
    
        
            <td class="middlealign">
                
                    
                        <div class="profile-pic-icon-click align-center" data-link="/page/studentProfilePic?studentemail={*}&amp;courseid={*}&amp;user=CFResultsUiT.instr">
                            <a class="student-profile-pic-view-link btn-link">
                                View Photo
                            </a>
                            <img src="" alt="No Image Given" class="hidden">
                        </div>
                    
                    
                
            </td>
        
        <td class="middlealign">
        
            
              
                Danny Engrid
            
           
        </td>
        <td class="middlealign">Team 2</td>
    
    <!--Note: When an element has class text-preserve-space, do not insert and HTML spaces-->
    <td class="text-preserve-space">Response to Danny from Dropout.</td>
    

</tr>
                                
                            </tbody>
                        </table>
                    </div>
                
            
            
        </div>
    </div>
</div>        
                    
                        












<div class="panel panel-info">
    <div class="panel-heading">
        
        
            
            
                Question 7: 
                <!--Note: When an element has class text-preserve-space, do not insert and HTML spaces-->
                <span class="text-preserve-space">What is your extra feature?&nbsp;<span style=" white-space: normal;">
    <a href="javascript:;" id="questionAdditionalInfoButton-7-giver-4-question-2" class="color_gray" onclick="toggleAdditionalQuestionInfo('7-giver-4-question-2')" data-more="[more]" data-less="[less]">[more]</a>
    <br>
    <span id="questionAdditionalInfo-7-giver-4-question-2" style="display:none;">Multiple-choice (single answer) question options:
<ul style="list-style-type: disc;margin-left: 20px;"><li>FlexiCommand</li><li>PowerSearch</li><li>GoodUI</li><li>Google Integration</li></ul></span>
</span></span>
            
        
    </div>
    <div>
        <div class="panel-body padding-0">
            
            
            
            
                <div style="display: none;" class="resultStatistics">
                    <div class="panel-body">
    <div class="row">
        <div class="col-sm-4 text-color-gray">
            <strong>
                Response Summary
            </strong>
        </div>
    </div>
    <div class="row">
        <div class="col-sm-4">
            <table class="table margin-0">
                <thead>
                    <tr>
                        <td>
                            Choice
                        </td>
                        <td>
                            Response Count
                        </td>
                        <td>
                            Percentage
                        </td>
                    </tr>
                </thead>
                <tbody>
                    <tr>
    <td>
        FlexiCommand
    </td>
    <td>
        0
    </td>
    <td>
        0%
    </td>
</tr><tr>
    <td>
        PowerSearch
    </td>
    <td>
        1
    </td>
    <td>
        100%
    </td>
</tr><tr>
    <td>
        GoodUI
    </td>
    <td>
        0
    </td>
    <td>
        0%
    </td>
</tr><tr>
    <td>
        Google Integration
    </td>
    <td>
        0
    </td>
    <td>
        0%
    </td>
</tr>
                </tbody>
            </table>
        </div>
    </div>
</div>
                </div>
                
                    <div class="table-responsive">
                        <table class="table table-striped table-bordered dataTable margin-0">
                            <thead class="background-color-medium-gray text-color-gray font-weight-normal">
                                <tr>
                                    
                                        <th> 
                                            Photo
                                            
                                        </th>
                                    
                                        <th id="button_sortTo" style="width: 15%;" onclick="toggleSort(this,2)" class="button-sort-none"> 
                                            Recipient
                                            <span class="icon-sort unsorted"></span>
                                        </th>
                                    
                                        <th id="button_sortFromTeam" style="width: 15%;" onclick="toggleSort(this,3)" class="button-sort-ascending"> 
                                            Team
                                            <span class="icon-sort unsorted"></span>
                                        </th>
                                    
                                        <th id="button_sortFeedback" onclick="toggleSort(this,4)" class="button-sort-none"> 
                                            Feedback
                                            <span class="icon-sort unsorted"></span>
                                        </th>
                                    
                                </tr>
                            </thead><thead>
                            </thead><tbody>
                                
                                    







<tr>
    
    
        
            <td class="middlealign">
                
                    
                        <div class="profile-pic-icon-click align-center" data-link="/page/studentProfilePic?studentemail={*}&amp;courseid={*}&amp;user=CFResultsUiT.instr">
                            <a class="student-profile-pic-view-link btn-link">
                                View Photo
                            </a>
                            <img src="" alt="No Image Given" class="hidden">
                        </div>
                    
                    
                
            </td>
        
        <td class="middlealign">
        
            
              
                Drop out
            
           
        </td>
        <td class="middlealign">Team 2</td>
    
    <!--Note: When an element has class text-preserve-space, do not insert and HTML spaces-->
    <td class="text-preserve-space">PowerSearch</td>
    

</tr>
                                
                            </tbody>
                        </table>
                    </div>
                
            
            
        </div>
    </div>
</div>        
                    
                        












<div class="panel panel-info">
    <div class="panel-heading">
        
        
            
            
                Question 10: 
                <!--Note: When an element has class text-preserve-space, do not insert and HTML spaces-->
                <span class="text-preserve-space">Which team do you think has the best feature?&nbsp;<span style=" white-space: normal;">
    <a href="javascript:;" id="{*}" class="color_gray" onclick="toggleAdditionalQuestionInfo('10-giver-4-question-3')" data-more="[more]" data-less="[less]">[more]</a>
    <br>
    <span id="questionAdditionalInfo-10-giver-4-question-3" style="display:none;">Multiple-choice (single answer) question options:
<br>The options for this question is automatically generated from the list of all teams in this course.</span>
</span></span>
            
        
    </div>
    <div>
        <div class="panel-body padding-0">
            
            
            
            
                <div style="display: none;" class="resultStatistics">
                    <div class="panel-body">
    <div class="row">
        <div class="col-sm-4 text-color-gray">
            <strong>
                Response Summary
            </strong>
        </div>
    </div>
    <div class="row">
        <div class="col-sm-4">
            <table class="table margin-0">
                <thead>
                    <tr>
                        <td>
                            Choice
                        </td>
                        <td>
                            Response Count
                        </td>
                        <td>
                            Percentage
                        </td>
                    </tr>
                </thead>
                <tbody>
                    <tr>
    <td>
        Team 2
    </td>
    <td>
        1
    </td>
    <td>
        100%
    </td>
</tr>
                </tbody>
            </table>
        </div>
    </div>
</div>
                </div>
                
                    <div class="table-responsive">
                        <table class="table table-striped table-bordered dataTable margin-0">
                            <thead class="background-color-medium-gray text-color-gray font-weight-normal">
                                <tr>
                                    
                                        <th> 
                                            Photo
                                            
                                        </th>
                                    
                                        <th id="button_sortTo" style="width: 15%;" onclick="toggleSort(this,2)" class="button-sort-none"> 
                                            Recipient
                                            <span class="icon-sort unsorted"></span>
                                        </th>
                                    
                                        <th id="button_sortFromTeam" style="width: 15%;" onclick="toggleSort(this,3)" class="button-sort-ascending"> 
                                            Team
                                            <span class="icon-sort unsorted"></span>
                                        </th>
                                    
                                        <th id="button_sortFeedback" onclick="toggleSort(this,4)" class="button-sort-none"> 
                                            Feedback
                                            <span class="icon-sort unsorted"></span>
                                        </th>
                                    
                                </tr>
                            </thead><thead>
                            </thead><tbody>
                                
                                    







<tr>
    
    
        
            <td class="middlealign">
                
                    
                        <div class="profile-pic-icon-click align-center" data-link="/page/studentProfilePic?studentemail={*}&amp;courseid={*}&amp;user=CFResultsUiT.instr">
                            <a class="student-profile-pic-view-link btn-link">
                                View Photo
                            </a>
                            <img src="" alt="No Image Given" class="hidden">
                        </div>
                    
                    
                
            </td>
        
        <td class="middlealign">
        
            
              
                Drop out
            
           
        </td>
        <td class="middlealign">Team 2</td>
    
    <!--Note: When an element has class text-preserve-space, do not insert and HTML spaces-->
    <td class="text-preserve-space">Team 2</td>
    

</tr>
                                
                            </tbody>
                        </table>
                    </div>
                
            
            
        </div>
    </div>
</div>        
                    
                
                
            
        </div>
    </div>
</div>
    


                    
                        














    
    
        











<div class="panel panel-primary">
    <div style="cursor: pointer;" id="panelHeading-9" data-target="#panelBodyCollapse-9" class="panel-heading">
        From: 
        
            
            
                <div class="inline panel-heading-text">
                    <strong>Team 1</strong>
                </div>
            
        

        <div class="pull-right">
            
            &nbsp;
            <div class="display-icon" style="display:inline;">
                <span class="glyphicon glyphicon-chevron-up pull-right"></span>
            </div>                
        </div>
    </div>
    <div id="panelBodyCollapse-9" class="panel-collapse collapse in">
        <div class="panel-body">
            
                
                    
                        












<div class="panel panel-info">
    <div class="panel-heading">
        
        
            
            
                Question 4: 
                <!--Note: When an element has class text-preserve-space, do not insert and HTML spaces-->
                <span class="text-preserve-space">Give feedback to 3 other teams.</span>
            
        
    </div>
    <div>
        <div class="panel-body padding-0">
            
            
            
            
                <div style="display: none;" class="resultStatistics">
                    
                </div>
                
                    <div class="table-responsive">
                        <table class="table table-striped table-bordered dataTable margin-0">
                            <thead class="background-color-medium-gray text-color-gray font-weight-normal">
                                <tr>
                                    
                                        <th> 
                                            Photo
                                            
                                        </th>
                                    
                                        <th id="button_sortTo" style="width: 15%;" onclick="toggleSort(this,2)" class="button-sort-none"> 
                                            Recipient
                                            <span class="icon-sort unsorted"></span>
                                        </th>
                                    
                                        <th id="button_sortFromTeam" style="width: 15%;" onclick="toggleSort(this,3)" class="button-sort-ascending"> 
                                            Team
                                            <span class="icon-sort unsorted"></span>
                                        </th>
                                    
                                        <th id="button_sortFeedback" onclick="toggleSort(this,4)" class="button-sort-none"> 
                                            Feedback
                                            <span class="icon-sort unsorted"></span>
                                        </th>
                                    
                                </tr>
                            </thead><thead>
                            </thead><tbody>
                                
                                    







<tr>
    
    
        
            <td class="middlealign">
                
                    
                    
                        
                            <div class="align-center" data-link="">
                                <a class="student-profile-pic-view-link btn-link">
                                    No Photo
                                </a>
                            </div>
                       
                    
                
            </td>
        
        <td class="middlealign">
        
            
              
                Team 2
            
           
        </td>
        <td class="middlealign"></td>
    
    <!--Note: When an element has class text-preserve-space, do not insert and HTML spaces-->
    <td class="text-preserve-space">Response from team 1 (by alice) to team 2.</td>
    

</tr>
                                
                            </tbody>
                        </table>
                    </div>
                
            
            
        </div>
    </div>
</div>        
                    
                
                
            
        </div>
    </div>
</div>
    


                    
                        














    
    
        











<div class="panel panel-default">
    <div style="cursor: pointer;" id="panelHeading-10" data-target="#panelBodyCollapse-10" class="panel-heading">
        From: 
        
            
                <div title="" data-original-title="" class="middlealign profile-pic-icon-hover inline panel-heading-text" data-link="/page/studentProfilePic?studentemail={*}&amp;courseid={*}&amp;user=CFResultsUiT.instr">
                    <strong>Danny Engrid</strong>
                    <img src="" alt="No Image Given" class="hidden profile-pic-icon-hidden">
                    <a href="mailto:CFResultsUiT.danny.e@gmail.tmt">[CFResultsUiT.danny.e@gmail.tmt]</a>
                </div>
            
            
        

        <div class="pull-right">
            
                






<form class="inline" method="post" action="/page/instructorEditStudentFeedbackPage?user=CFResultsUiT.instr" target="_blank"> 
    <input data-original-title="Edit the responses given by this student" class="btn btn-default btn-xs" value="Moderate Responses" data-toggle="tooltip" title="" type="submit">
    <input name="courseid" value="CFResultsUiT.CS2104" type="hidden">
    <input name="fsname" value="First Session" type="hidden">
    
    <input name="moderatedstudent" value="CFResultsUiT.danny.e@gmail.tmt" type="hidden">
</form>


            
            &nbsp;
            <div class="display-icon" style="display:inline;">
                <span class="glyphicon glyphicon-chevron-up pull-right"></span>
            </div>                
        </div>
    </div>
    <div id="panelBodyCollapse-10" class="panel-collapse collapse in">
        <div class="panel-body">
            
                
                
                    <i>There are no responses given by this user</i>
                
            
        </div>
    </div>
</div>
    


                    
                        














    
    
        











<div class="panel panel-default">
    <div style="cursor: pointer;" id="panelHeading-11" data-target="#panelBodyCollapse-11" class="panel-heading">
        From: 
        
            
                <div title="" data-original-title="" class="middlealign profile-pic-icon-hover inline panel-heading-text" data-link="/page/studentProfilePic?studentemail={*}&amp;courseid={*}&amp;user=CFResultsUiT.instr">
                    <strong>Extra guy</strong>
                    <img src="" alt="No Image Given" class="hidden profile-pic-icon-hidden">
                    <a href="mailto:extra.guy@gmail.tmt">[extra.guy@gmail.tmt]</a>
                </div>
            
            
        

        <div class="pull-right">
            
                






<form class="inline" method="post" action="/page/instructorEditStudentFeedbackPage?user=CFResultsUiT.instr" target="_blank"> 
    <input data-original-title="Edit the responses given by this student" class="btn btn-default btn-xs" value="Moderate Responses" data-toggle="tooltip" title="" type="submit">
    <input name="courseid" value="CFResultsUiT.CS2104" type="hidden">
    <input name="fsname" value="First Session" type="hidden">
    
    <input name="moderatedstudent" value="extra.guy@gmail.tmt" type="hidden">
</form>


            
            &nbsp;
            <div class="display-icon" style="display:inline;">
                <span class="glyphicon glyphicon-chevron-up pull-right"></span>
            </div>                
        </div>
    </div>
    <div id="panelBodyCollapse-11" class="panel-collapse collapse in">
        <div class="panel-body">
            
                
                
                    <i>There are no responses given by this user</i>
                
            
        </div>
    </div>
</div>
    


                    
                
            
        </div>
    </div>
</div>

    

    

 















<div class="panel panel-success">
    
        
        
            <div style="cursor: pointer;" id="panelHeading-2" data-target="#panelBodyCollapse-2" class="panel-heading ajax_submit">
                <div class="row">
                    <div class="col-sm-9 panel-heading-text">
                        <strong>Section B</strong>
                    </div>
                    <div class="col-sm-3">
                        <div class="pull-right">
                            <a data-original-title="Collapse or expand all student panels. You can also click on the panel heading to toggle each one individually." class="btn btn-success btn-xs" style="display:none" id="collapse-panels-button-section-1" data-toggle="tooltip" title="">
                                Expand Students
                            </a>
                            &nbsp;
                            <div class="display-icon" style="display:inline;">
                                <span class="glyphicon glyphicon-chevron-down"></span>
                            </div>
                        </div>
                     </div>
                </div>
    
                <form style="display:none;" id="seeMore-1" class="seeMoreForm-1" action="/page/instructorFeedbackResultsPage">
                    <input name="courseid" value="CFResultsUiT.CS2104" type="hidden">
                    <input name="fsname" value="First Session" type="hidden">
                    <input name="frgroupbysection" value="Section B" type="hidden">
                    <input name="user" value="CFResultsUiT.instr" type="hidden">
                    <input name="frgroupbyteam" value="null" type="hidden">
                    <input name="frsorttype" value="giver-question-recipient" type="hidden">
                    <input name="frshowstats" value="on" id="showStats-1" type="hidden">
                    <input name="frmainindex" value="on" id="mainIndex-1" type="hidden">
                </form>
            </div>
        
    
    
    <div id="panelBodyCollapse-2" class="panel-collapse collapse ">
        <div class="panel-body" id="sectionBody-1">
            
            
                
                
                
                    
                
            
        </div>
    </div>
</div>

    

    

 















<div class="panel panel-success">
    
        
        
            <div style="cursor: pointer;" id="panelHeading-3" data-target="#panelBodyCollapse-3" class="panel-heading ajax_submit">
                <div class="row">
                    <div class="col-sm-9 panel-heading-text">
                        <strong>Not in a section</strong>
                    </div>
                    <div class="col-sm-3">
                        <div class="pull-right">
                            <a data-original-title="Collapse or expand all student panels. You can also click on the panel heading to toggle each one individually." class="btn btn-success btn-xs" style="display:none" id="collapse-panels-button-section-2" data-toggle="tooltip" title="">
                                Expand Students
                            </a>
                            &nbsp;
                            <div class="display-icon" style="display:inline;">
                                <span class="glyphicon glyphicon-chevron-down"></span>
                            </div>
                        </div>
                     </div>
                </div>
    
                <form style="display:none;" id="seeMore-2" class="seeMoreForm-2" action="/page/instructorFeedbackResultsPage">
                    <input name="courseid" value="CFResultsUiT.CS2104" type="hidden">
                    <input name="fsname" value="First Session" type="hidden">
                    <input name="frgroupbysection" value="None" type="hidden">
                    <input name="user" value="CFResultsUiT.instr" type="hidden">
                    <input name="frgroupbyteam" value="null" type="hidden">
                    <input name="frsorttype" value="giver-question-recipient" type="hidden">
                    <input name="frshowstats" value="on" id="showStats-2" type="hidden">
                    <input name="frmainindex" value="on" id="mainIndex-2" type="hidden">
                </form>
            </div>
        
    
    
    <div id="panelBodyCollapse-3" class="panel-collapse collapse ">
        <div class="panel-body" id="sectionBody-2">
            
            
                
                
                
                    
                
            
        </div>
    </div>
</div>

    



        







    <div class="panel panel-warning">
        <div style="cursor: pointer;" id="panelHeading-4" data-target="#panelBodyCollapse-4" class="panel-heading ajax_response_rate_submit">
            <form style="display:none;" id="responseRate" class="responseRateForm" action="/page/instructorFeedbackResultsPage">
                <input name="courseid" value="CFResultsUiT.CS2104" type="hidden">
                <input name="fsname" value="First Session" type="hidden">
                <input name="user" value="CFResultsUiT.instr" type="hidden">
                <input name="questionnum" value="-1" type="hidden">
            </form>
            <div class="display-icon pull-right">
                <span class="glyphicon glyphicon-chevron-down pull-right"></span>
            </div>
            Participants who have not responded to any question
        </div>
        <div class="panel-collapse collapse" id="panelBodyCollapse-4">
            
        </div>
    </div>

    
    
    </div><|MERGE_RESOLUTION|>--- conflicted
+++ resolved
@@ -1,239 +1,208 @@
 <div class="container" id="mainContent">
-        
-
-
-<div id="topOfPage"></div>
-
-    <h1>Session Results</h1>
-    <br>
-
-        
-        
-        
-
-
-
-
-
-
-
-
-
-
-
-
-
-
-<div class="well well-plain padding-0">
-    <div class="form-horizontal">
-        <div class="panel-heading">
+   <div id="topOfPage">
+   </div>
+   <h1>
+      Session Results
+   </h1>
+   <br/>
+      <div class="well well-plain padding-0">
+      <div class="form-horizontal">
+         <div class="panel-heading">
             <div class="row">
-                <div class="col-sm-4">
-                    <div class="form-group">
-                      <label class="col-sm-2 control-label">Course ID:</label>
-                      <div class="col-sm-10">
-                        <p class="form-control-static">CFResultsUiT.CS2104</p>
-                      </div>
-                  </div>
+               <div class="col-sm-4">
                   <div class="form-group">
-                      <label class="col-sm-2 control-label">Session:</label>
-                      <div class="col-sm-10">
-                        <p class="form-control-static">First Session 
-                            
-                                <a href="/page/instructorFeedbackEditPage?courseid=CFResultsUiT.CS2104&amp;fsname=First+Session&amp;user=CFResultsUiT.instr">[Edit]</a>
-                            
+                     <label class="col-sm-2 control-label">
+                        Course ID:
+                     </label>
+                     <div class="col-sm-10">
+                        <p class="form-control-static">
+                           CFResultsUiT.CS2104
                         </p>
-                    </div>
-                  </div>
-              </div>
-              <div class="col-sm-6">
+                     </div>
+                  </div>
                   <div class="form-group">
-                    <label class="col-sm-4 control-label">Session duration:</label>
-                    <div class="col-sm-8">
-                      <p class="form-control-static">Sun, 01 Apr 2012, 23:59&nbsp;&nbsp;&nbsp;<b>to</b>&nbsp;&nbsp;&nbsp;Sat, 30 Apr 2016, 23:59</p>
-                    </div>
-                  </div>
+                     <label class="col-sm-2 control-label">
+                        Session:
+                     </label>
+                     <div class="col-sm-10">
+                        <p class="form-control-static">
+                           First Session
+                           <a href="&#x2f;page&#x2f;instructorFeedbackEditPage?courseid=CFResultsUiT.CS2104&amp;fsname=First+Session&amp;user=CFResultsUiT.instr">
+                              [Edit]
+                           </a>
+                        </p>
+                     </div>
+                  </div>
+               </div>
+               <div class="col-sm-6">
                   <div class="form-group">
-                    <label class="col-sm-4 control-label">Results visible from:</label>
-                    <div class="col-sm-8">
+                     <label class="col-sm-4 control-label">
+                        Session duration:
+                     </label>
+                     <div class="col-sm-8">
                         <p class="form-control-static">
-                            Tue, 01 May 2012, 23:59
+                           Sun, 01 Apr 2012, 23:59   
+                           <b>
+                              to
+                           </b>
+                              Sat, 30 Apr 2016, 23:59
                         </p>
-                    </div>
-                </div>
+                     </div>
+                  </div>
+                  <div class="form-group">
+                     <label class="col-sm-4 control-label">
+                        Results visible from:
+                     </label>
+                     <div class="col-sm-8">
+                        <p class="form-control-static">
+                           Tue, 01 May 2012, 23:59
+                        </p>
+                     </div>
+                  </div>
+               </div>
+               <div class="col-sm-2">
+                  <div class="form-group">
+                     <div class="col-sm-12">
+                        <form action="&#x2f;page&#x2f;instructorFeedbackResultsDownload" method="post">
+                           <div id="feedbackDataButtons">
+                              <input class="btn btn-primary btn-block" id="button_download" name="fruploaddownloadbtn" type="submit" value="Download Results"/>
+                                                         </div>
+                           <input name="user" type="hidden" value="CFResultsUiT.instr"/>
+                                                      <input name="fsname" type="hidden" value="First Session"/>
+                                                      <input name="courseid" type="hidden" value="CFResultsUiT.CS2104"/>
+                                                      <input name="sectionname" type="hidden" value="All"/>
+                                                   </form>
+                        <br/>
+                                                <div>
+                           <a class="btn btn-primary btn-block btn-tm-actions session-unpublish-for-test" data-original-title="Make responses no longer visible" data-placement="top" data-toggle="tooltip" href="&#x2f;page&#x2f;instructorFeedbackUnpublish?courseid=CFResultsUiT.CS2104&amp;fsname=First+Session&amp;next=%2Fpage%2FinstructorFeedbacksPage%3Fuser%3DCFResultsUiT.instr&amp;user=CFResultsUiT.instr" onclick="return toggleUnpublishEvaluation(&#39;First Session&#39;);" title="">
+                              Unpublish Results
+                           </a>
+                        </div>
+                     </div>
+                  </div>
+               </div>
             </div>
-            <div class="col-sm-2">
-                <div class="form-group">
-                    <div class="col-sm-12">
-                        <form method="post" action="/page/instructorFeedbackResultsDownload">
-                            <div id="feedbackDataButtons">
-                                <input id="button_download" class="btn btn-primary btn-block" name="fruploaddownloadbtn" value="Download Results" type="submit">
-                            </div>
-                            <input name="user" value="CFResultsUiT.instr" type="hidden">
-                            <input name="fsname" value="First Session" type="hidden">
-                            <input name="courseid" value="CFResultsUiT.CS2104" type="hidden">
-                            <input name="sectionname" value="All" type="hidden">
-                        </form>
-                        <br>
-                        <div>
-                            
-
-
-
-
-
-    
-        <a data-original-title="Make responses no longer visible" class="btn btn-primary btn-block btn-tm-actions session-unpublish-for-test" href="/page/instructorFeedbackUnpublish?courseid=CFResultsUiT.CS2104&amp;fsname=First+Session&amp;next=%2Fpage%2FinstructorFeedbacksPage%3Fuser%3DCFResultsUiT.instr&amp;user=CFResultsUiT.instr" title="" data-toggle="tooltip" data-placement="top" onclick="return toggleUnpublishEvaluation('First Session');">
-            Unpublish Results
-        </a>
-    
-    
-
-                        </div>
-                    </div>
-                </div>
+            <div class="row">
+               <span class="help-block align-center">
+                  Non-English characters not displayed properly in the downloaded file?
+                  <span class="btn-link" data-target="#fsResultsTableWindow" data-toggle="modal" onclick="submitFormAjax()">
+                     click here
+                  </span>
+               </span>
             </div>
-        </div>
-            <div class="row">
-                <span class="help-block align-center">
-                    Non-English characters not displayed properly in the downloaded file?
-                    <span class="btn-link" data-toggle="modal" data-target="#fsResultsTableWindow" onclick="submitFormAjax()">click here</span>
-                </span>
-            </div>
-        </div>
-    </div>
-</div>
-
-
-
-
-
-
-
-
-<form id="csvToHtmlForm">
-    <input name="courseid" value="CFResultsUiT.CS2104" type="hidden">
-    <input name="fsname" value="First Session" type="hidden">
-    <input name="user" value="CFResultsUiT.instr" type="hidden">
-    <input name="frgroupbysection" value="All" type="hidden">
-    <input name="csvtohtmltable" value="true" type="hidden">
-</form>
-<div class="modal fade align-center" id="fsResultsTableWindow">
-    <div class="modal-dialog modal-lg">
-        <div class="modal-content">
+         </div>
+      </div>
+   </div>
+   <form id="csvToHtmlForm">
+      <input name="courseid" type="hidden" value="CFResultsUiT.CS2104"/>
+            <input name="fsname" type="hidden" value="First Session"/>
+            <input name="user" type="hidden" value="CFResultsUiT.instr"/>
+            <input name="frgroupbysection" type="hidden" value="All"/>
+            <input name="csvtohtmltable" type="hidden" value="true"/>
+         </form>
+   <div class="modal fade align-center" id="fsResultsTableWindow">
+      <div class="modal-dialog modal-lg">
+         <div class="modal-content">
             <div class="modal-header">
-                <span class="help-block" style="display:inline;">
-                    Tips: After selecting the table, <kbd>Ctrl + C</kbd> to COPY and
-                    <kbd>Ctrl + V</kbd> to PASTE to your Excel Workbook.
-                </span>
-                &nbsp;&nbsp;&nbsp;&nbsp;&nbsp;
-                <button type="button" class="btn btn-default" data-dismiss="modal">Close</button>
-                <button type="button" class="btn btn-primary" onclick="selectElementContents(document.getElementById('fsModalTable'));">
-                    Select Table</button>
+               <span class="help-block" style="display:inline;">
+                  Tips: After selecting the table,
+                  <kbd>
+                     Ctrl + C
+                  </kbd>
+                  to COPY and
+                  <kbd>
+                     Ctrl + V
+                  </kbd>
+                  to PASTE to your Excel Workbook.
+               </span>
+                    
+               <button class="btn btn-default" data-dismiss="modal" type="button">
+                  Close
+               </button>
+               <button class="btn btn-primary" onclick="selectElementContents(document.getElementById(&#39;fsModalTable&#39;));" type="button">
+                  Select Table
+               </button>
             </div>
             <div class="modal-body">
-                <div class="table-responsive">
-                    <div id="fsModalTable"></div>
-                    <br>
-                    <div id="ajaxStatus"></div>      
-                </div>
+               <div class="table-responsive">
+                  <div id="fsModalTable">
+                  </div>
+                  <br/>
+                                    <div id="ajaxStatus">
+                  </div>
+               </div>
             </div>
-            <div class="modal-footer"></div>
-        </div>
-    </div>
-</div>
-
-
-    
-
-
-
-
-<form class="form-horizontal" role="form" method="post" action="/page/instructorFeedbackResultsPage?courseid=CFResultsUiT.CS2104&amp;fsname=First+Session&amp;user=CFResultsUiT.instr">
-    <div class="panel panel-info margin-0">
-        <div class="panel-body">
+            <div class="modal-footer">
+            </div>
+         </div>
+      </div>
+   </div>
+   <form action="&#x2f;page&#x2f;instructorFeedbackResultsPage?courseid=CFResultsUiT.CS2104&amp;fsname=First+Session&amp;user=CFResultsUiT.instr" class="form-horizontal" method="post" role="form">
+      <div class="panel panel-info margin-0">
+         <div class="panel-body">
             <div class="row">
-                <div data-original-title="View results in different formats" class="col-sm-5" data-toggle="tooltip" title="">
-                    <div class="form-group">
-                        <label for="viewSelect" class="col-sm-2 control-label">
-                            View:
+               <div class="col-sm-5" data-original-title="View results in different formats" data-toggle="tooltip" title="">
+                  <div class="form-group">
+                     <label class="col-sm-2 control-label" for="viewSelect">
+                        View:
+                     </label>
+                     <div class="col-sm-10">
+                        <select class="form-control" id="viewSelect" name="frsorttype" onchange="this.form.submit()">
+                           <option value="question">
+                              Group by - Question
+                           </option>
+                           <option value="giver-recipient-question">
+                              Group by - Giver &gt; Recipient &gt; Question
+                           </option>
+                           <option value="recipient-giver-question">
+                              Group by - Recipient &gt; Giver &gt; Question
+                           </option>
+                           <option selected="selected" value="giver-question-recipient">
+                              Group by - Giver &gt; Question &gt; Recipient
+                           </option>
+                           <option value="recipient-question-giver">
+                              Group by - Recipient &gt; Question &gt; Giver
+                           </option>
+                        </select>
+                     </div>
+                  </div>
+               </div>
+               <div class="col-sm-5" data-original-title="Filter the results in the current view" data-toggle="tooltip" title="">
+                  <div class="form-group">
+                     <label class="col-sm-2 control-label" for="viewSelect">
+                        Filter:
+                     </label>
+                     <div class="col-sm-10">
+                        <div class="input-group">
+                           <input class="form-control" id="results-search-box" onchange="updateResultsFilter()" placeholder="Type student&#x2f;team name&#x2f;section name to filter" type="text"/>
+                                                      <a class="input-group-addon btn btn-default">
+                              <span class="glyphicon glyphicon-search">
+                              </span>
+                           </a>
+                        </div>
+                     </div>
+                  </div>
+               </div>
+               <div class="col-sm-2 pull-right">
+                  <div class="col-sm-12" data-original-title="Group results in the current view by team" data-toggle="tooltip" title="">
+                     <div class="checkbox padding-top-0 min-height-0">
+                        <label>
+                           <input id="frgroupbyteam" name="frgroupbyteam" onchange="this.form.submit()" type="checkbox"/>
+                                                      Group by Teams
                         </label>
-                        <div class="col-sm-10">
-                            <select id="viewSelect" class="form-control" name="frsorttype" onchange="this.form.submit()">
-                                <option value="question">
-                                    Group by - Question
-                                </option>
-                                <option value="giver-recipient-question">
-                                    Group by - Giver &gt; Recipient &gt; Question
-                                </option>
-                                <option value="recipient-giver-question">
-                                    Group by - Recipient &gt; Giver &gt; Question
-                                </option>
-                                <option value="giver-question-recipient" selected="selected">
-                                    Group by - Giver &gt; Question &gt; Recipient
-                                </option>
-                                <option value="recipient-question-giver">
-                                    Group by - Recipient &gt; Question &gt; Giver
-                                </option>
-                            </select>
-                        </div>
-                    </div>
-                </div>
-                <div data-original-title="Filter the results in the current view" class="col-sm-5" data-toggle="tooltip" title="">
-                    <div class="form-group">
-                        <label for="viewSelect" class="col-sm-2 control-label">
-                            Filter:
+                     </div>
+                  </div>
+                  <div class="col-sm-12" data-original-title="Show statistics" data-toggle="tooltip" title="">
+                     <div class="checkbox padding-top-0 min-height-0">
+                        <label>
+                           <input id="show-stats-checkbox" name="frshowstats" type="checkbox"/>
+                                                      Show Statistics
                         </label>
-                        <div class="col-sm-10">
-                            <div class="input-group">
-                                <input id="results-search-box" class="form-control" placeholder="Type student/team name/section name to filter" onchange="updateResultsFilter()" type="text">
-                                <a class="input-group-addon btn btn-default"><span class="glyphicon glyphicon-search"></span></a>
-                            </div>
-                        </div>
-                    </div>
-                </div>
-                <div class="col-sm-2 pull-right">
-                  <div data-original-title="Group results in the current view by team" class="col-sm-12" data-toggle="tooltip" title="">
-                      <div class="checkbox padding-top-0 min-height-0">
-                          <label>
-                              <input name="frgroupbyteam" id="frgroupbyteam" onchange="this.form.submit()" type="checkbox"> Group by Teams
-                          </label>
-                      </div>
-                  </div>
-                  <div data-original-title="Show statistics" class="col-sm-12" data-toggle="tooltip" title="">
-                      <div class="checkbox padding-top-0 min-height-0">
-                          <label>
-                              <input id="show-stats-checkbox" name="frshowstats" type="checkbox"> Show Statistics
-                          </label>
-                      </div>
-                  </div>
-                </div>
+                     </div>
+                  </div>
+               </div>
             </div>
             <div class="row">
-<<<<<<< HEAD
-                
-                    <div data-original-title="View results by sections" class="col-sm-5" data-toggle="tooltip" title="">
-                        <div class="form-group">
-                            <label for="sectionSelect" class="col-sm-2 control-label">
-                                Section:
-                            </label>
-                            <div class="col-sm-10">
-                                <select id="sectionSelect" class="form-control" name="frgroupbysection" onchange="this.form.submit()">
-                                    <option value="All" selected="selected">
-                                        All
-                                    </option>
-                                    
-                                        <option value="Section A">
-                                            Section A
-                                        </option>
-                                    
-                                        <option value="Section B">
-                                            Section B
-                                        </option>
-                                    
-                                </select>
-                            </div>
-=======
                <div class="col-sm-5" data-original-title="View results by sections" data-toggle="tooltip" title="">
                   <div class="form-group">
                      <label class="col-sm-2 control-label" for="sectionSelect">
@@ -344,2908 +313,1646 @@
                            <span class="text-preserve-space">
                               Rate 3 other students&#39; products
                            </span>
->>>>>>> 5bb1f1d5
-                        </div>
-                    </div>
-                
-                <div class="col-sm-7 pull-right" style="padding-top:8px;">
-                    
-                        
-                            <div data-original-title="This button is disabled because this session contains more data than we can retrieve at one go. You can still expand one panel at a time by clicking on the panels below." style="display:inline-block;" class="pull-right" data-toggle="tooltip" title="">
-                                <a class="btn btn-default btn-xs pull-right" id="collapse-panels-button" onclick="toggleCollapse(this)" disabled="disabled">
-                                    Expand Sections
-                                </a>
-                            </div>
-                        
-                        
-                        
-                    
-                </div>
+                        </div>
+                        <div>
+                           <div class="panel-body padding-0">
+                              <div class="resultStatistics" style="display: none;">
+                              </div>
+                              <div class="table-responsive">
+                                 <table class="table table-striped table-bordered dataTable margin-0">
+                                    <thead class="background-color-medium-gray text-color-gray font-weight-normal">
+                                       <tr>
+                                          <th>
+                                             Photo
+                                          </th>
+                                          <th class="button-sort-none" id="button_sortTo" onclick="toggleSort(this,2)" style="width: 15%;">
+                                             Recipient
+                                             <span class="icon-sort unsorted">
+                                             </span>
+                                          </th>
+                                          <th class="button-sort-ascending" id="button_sortFromTeam" onclick="toggleSort(this,3)" style="width: 15%;">
+                                             Team
+                                             <span class="icon-sort unsorted">
+                                             </span>
+                                          </th>
+                                          <th class="button-sort-none" id="button_sortFeedback" onclick="toggleSort(this,4)">
+                                             Feedback
+                                             <span class="icon-sort unsorted">
+                                             </span>
+                                          </th>
+                                       </tr>
+                                    </thead>
+                                    <thead>
+                                    </thead>
+                                    <tbody>
+                                       <tr>
+                                          <td class="middlealign">
+                                             <div class="profile-pic-icon-click align-center" data-link="&#x2f;page&#x2f;studentProfilePic?studentemail={*}&amp;courseid={*}&amp;user=CFResultsUiT.instr">
+                                                <a class="student-profile-pic-view-link btn-link">
+                                                   View Photo
+                                                </a>
+                                                <img alt="No Image Given" class="hidden" src=""/>
+                                                                                             </div>
+                                          </td>
+                                          <td class="middlealign">
+                                             Benny Charles
+                                          </td>
+                                          <td class="middlealign">
+                                             Team 1
+                                          </td>
+                                          <td class="text-preserve-space">
+                                             2 Response to Benny.
+                                          </td>
+                                       </tr>
+                                       <tr>
+                                          <td class="middlealign">
+                                             <div class="profile-pic-icon-click align-center" data-link="&#x2f;page&#x2f;studentProfilePic?studentemail={*}&amp;courseid={*}&amp;user=CFResultsUiT.instr">
+                                                <a class="student-profile-pic-view-link btn-link">
+                                                   View Photo
+                                                </a>
+                                                <img alt="No Image Given" class="hidden" src=""/>
+                                                                                             </div>
+                                          </td>
+                                          <td class="middlealign">
+                                             Drop out
+                                          </td>
+                                          <td class="middlealign">
+                                             Team 2
+                                          </td>
+                                          <td class="text-preserve-space">
+                                             Response to Dropout.
+                                          </td>
+                                       </tr>
+                                    </tbody>
+                                 </table>
+                              </div>
+                           </div>
+                        </div>
+                     </div>
+                     <div class="panel panel-info">
+                        <div class="panel-heading">
+                           Question 2:
+                           <span class="text-preserve-space">
+                              What is the best selling point of your product?
+                           </span>
+                        </div>
+                        <div>
+                           <div class="panel-body padding-0">
+                              <div class="resultStatistics" style="display: none;">
+                              </div>
+                              <div class="table-responsive">
+                                 <table class="table table-striped table-bordered dataTable margin-0">
+                                    <thead class="background-color-medium-gray text-color-gray font-weight-normal">
+                                       <tr>
+                                          <th>
+                                             Photo
+                                          </th>
+                                          <th class="button-sort-none" id="button_sortTo" onclick="toggleSort(this,2)" style="width: 15%;">
+                                             Recipient
+                                             <span class="icon-sort unsorted">
+                                             </span>
+                                          </th>
+                                          <th class="button-sort-ascending" id="button_sortFromTeam" onclick="toggleSort(this,3)" style="width: 15%;">
+                                             Team
+                                             <span class="icon-sort unsorted">
+                                             </span>
+                                          </th>
+                                          <th class="button-sort-none" id="button_sortFeedback" onclick="toggleSort(this,4)">
+                                             Feedback
+                                             <span class="icon-sort unsorted">
+                                             </span>
+                                          </th>
+                                       </tr>
+                                    </thead>
+                                    <thead>
+                                    </thead>
+                                    <tbody>
+                                       <tr>
+                                          <td class="middlealign">
+                                             <div class="profile-pic-icon-click align-center" data-link="&#x2f;page&#x2f;studentProfilePic?studentemail={*}&amp;courseid={*}&amp;user=CFResultsUiT.instr">
+                                                <a class="student-profile-pic-view-link btn-link">
+                                                   View Photo
+                                                </a>
+                                                <img alt="No Image Given" class="hidden" src=""/>
+                                                                                             </div>
+                                          </td>
+                                          <td class="middlealign">
+                                             Alice Betsy
+                                          </td>
+                                          <td class="middlealign">
+                                             Team 1
+                                          </td>
+                                          <td class="text-preserve-space">
+                                             Alice self feedback.
+                                          </td>
+                                       </tr>
+                                    </tbody>
+                                 </table>
+                              </div>
+                           </div>
+                        </div>
+                     </div>
+                     <div class="panel panel-info">
+                        <div class="panel-heading">
+                           Question 7:
+                           <span class="text-preserve-space">
+                              What is your extra feature? 
+                              <span style=" white-space: normal;">
+                                 <a class="color_gray" data-less="[less]" data-more="[more]" href="javascript:;" id="questionAdditionalInfoButton-7-giver-0-question-3" onclick="toggleAdditionalQuestionInfo(&#39;7-giver-0-question-3&#39;)">
+                                    [more]
+                                 </a>
+                                 <br/>
+                                                                  <span id="questionAdditionalInfo-7-giver-0-question-3" style="display:none;">
+                                    Multiple-choice (single answer) question options:
+                                    <ul style="list-style-type: disc;margin-left: 20px;">
+                                       <li>
+                                          FlexiCommand
+                                       </li>
+                                       <li>
+                                          PowerSearch
+                                       </li>
+                                       <li>
+                                          GoodUI
+                                       </li>
+                                       <li>
+                                          Google Integration
+                                       </li>
+                                    </ul>
+                                 </span>
+                              </span>
+                           </span>
+                        </div>
+                        <div>
+                           <div class="panel-body padding-0">
+                              <div class="resultStatistics" style="display: none;">
+                                 <div class="panel-body">
+                                    <div class="row">
+                                       <div class="col-sm-4 text-color-gray">
+                                          <strong>
+                                             Response Summary
+                                          </strong>
+                                       </div>
+                                    </div>
+                                    <div class="row">
+                                       <div class="col-sm-4">
+                                          <table class="table margin-0">
+                                             <thead>
+                                                <tr>
+                                                   <td>
+                                                      Choice
+                                                   </td>
+                                                   <td>
+                                                      Response Count
+                                                   </td>
+                                                   <td>
+                                                      Percentage
+                                                   </td>
+                                                </tr>
+                                             </thead>
+                                             <tbody>
+                                                <tr>
+                                                   <td>
+                                                      FlexiCommand
+                                                   </td>
+                                                   <td>
+                                                      0
+                                                   </td>
+                                                   <td>
+                                                      0%
+                                                   </td>
+                                                </tr>
+                                                <tr>
+                                                   <td>
+                                                      PowerSearch
+                                                   </td>
+                                                   <td>
+                                                      1
+                                                   </td>
+                                                   <td>
+                                                      100%
+                                                   </td>
+                                                </tr>
+                                                <tr>
+                                                   <td>
+                                                      GoodUI
+                                                   </td>
+                                                   <td>
+                                                      0
+                                                   </td>
+                                                   <td>
+                                                      0%
+                                                   </td>
+                                                </tr>
+                                                <tr>
+                                                   <td>
+                                                      Google Integration
+                                                   </td>
+                                                   <td>
+                                                      0
+                                                   </td>
+                                                   <td>
+                                                      0%
+                                                   </td>
+                                                </tr>
+                                             </tbody>
+                                          </table>
+                                       </div>
+                                    </div>
+                                 </div>
+                              </div>
+                              <div class="table-responsive">
+                                 <table class="table table-striped table-bordered dataTable margin-0">
+                                    <thead class="background-color-medium-gray text-color-gray font-weight-normal">
+                                       <tr>
+                                          <th>
+                                             Photo
+                                          </th>
+                                          <th class="button-sort-none" id="button_sortTo" onclick="toggleSort(this,2)" style="width: 15%;">
+                                             Recipient
+                                             <span class="icon-sort unsorted">
+                                             </span>
+                                          </th>
+                                          <th class="button-sort-ascending" id="button_sortFromTeam" onclick="toggleSort(this,3)" style="width: 15%;">
+                                             Team
+                                             <span class="icon-sort unsorted">
+                                             </span>
+                                          </th>
+                                          <th class="button-sort-none" id="button_sortFeedback" onclick="toggleSort(this,4)">
+                                             Feedback
+                                             <span class="icon-sort unsorted">
+                                             </span>
+                                          </th>
+                                       </tr>
+                                    </thead>
+                                    <thead>
+                                    </thead>
+                                    <tbody>
+                                       <tr>
+                                          <td class="middlealign">
+                                             <div class="profile-pic-icon-click align-center" data-link="&#x2f;page&#x2f;studentProfilePic?studentemail={*}&amp;courseid={*}&amp;user=CFResultsUiT.instr">
+                                                <a class="student-profile-pic-view-link btn-link">
+                                                   View Photo
+                                                </a>
+                                                <img alt="No Image Given" class="hidden" src=""/>
+                                                                                             </div>
+                                          </td>
+                                          <td class="middlealign">
+                                             Alice Betsy
+                                          </td>
+                                          <td class="middlealign">
+                                             Team 1
+                                          </td>
+                                          <td class="text-preserve-space">
+                                             PowerSearch
+                                          </td>
+                                       </tr>
+                                    </tbody>
+                                 </table>
+                              </div>
+                           </div>
+                        </div>
+                     </div>
+                     <div class="panel panel-info">
+                        <div class="panel-heading">
+                           Question 8:
+                           <span class="text-preserve-space">
+                              What is your extra feature? 
+                              <span style=" white-space: normal;">
+                                 <a class="color_gray" data-less="[less]" data-more="[more]" href="javascript:;" id="questionAdditionalInfoButton-8-giver-0-question-4" onclick="toggleAdditionalQuestionInfo(&#39;8-giver-0-question-4&#39;)">
+                                    [more]
+                                 </a>
+                                 <br/>
+                                                                  <span id="questionAdditionalInfo-8-giver-0-question-4" style="display:none;">
+                                    Multiple-choice (multiple answers) question options:
+                                    <ul style="list-style-type: disc;margin-left: 20px;">
+                                       <li>
+                                          FlexiCommand
+                                       </li>
+                                       <li>
+                                          PowerSearch
+                                       </li>
+                                       <li>
+                                          GoodUI
+                                       </li>
+                                       <li>
+                                          Google Integration
+                                       </li>
+                                    </ul>
+                                 </span>
+                              </span>
+                           </span>
+                        </div>
+                        <div>
+                           <div class="panel-body padding-0">
+                              <div class="resultStatistics" style="display: none;">
+                                 <div class="panel-body">
+                                    <div class="row">
+                                       <div class="col-sm-4 text-color-gray">
+                                          <strong>
+                                             Response Summary
+                                          </strong>
+                                       </div>
+                                    </div>
+                                    <div class="row">
+                                       <div class="col-sm-4">
+                                          <table class="table margin-0">
+                                             <thead>
+                                                <tr>
+                                                   <td>
+                                                      Choice
+                                                   </td>
+                                                   <td>
+                                                      Response Count
+                                                   </td>
+                                                   <td>
+                                                      Percentage
+                                                   </td>
+                                                </tr>
+                                             </thead>
+                                             <tbody>
+                                                <tr>
+                                                   <td>
+                                                      FlexiCommand
+                                                   </td>
+                                                   <td>
+                                                      0
+                                                   </td>
+                                                   <td>
+                                                      0%
+                                                   </td>
+                                                </tr>
+                                                <tr>
+                                                   <td>
+                                                      PowerSearch
+                                                   </td>
+                                                   <td>
+                                                      1
+                                                   </td>
+                                                   <td>
+                                                      50%
+                                                   </td>
+                                                </tr>
+                                                <tr>
+                                                   <td>
+                                                      GoodUI
+                                                   </td>
+                                                   <td>
+                                                      1
+                                                   </td>
+                                                   <td>
+                                                      50%
+                                                   </td>
+                                                </tr>
+                                                <tr>
+                                                   <td>
+                                                      Google Integration
+                                                   </td>
+                                                   <td>
+                                                      0
+                                                   </td>
+                                                   <td>
+                                                      0%
+                                                   </td>
+                                                </tr>
+                                             </tbody>
+                                          </table>
+                                       </div>
+                                    </div>
+                                 </div>
+                              </div>
+                              <div class="table-responsive">
+                                 <table class="table table-striped table-bordered dataTable margin-0">
+                                    <thead class="background-color-medium-gray text-color-gray font-weight-normal">
+                                       <tr>
+                                          <th>
+                                             Photo
+                                          </th>
+                                          <th class="button-sort-none" id="button_sortTo" onclick="toggleSort(this,2)" style="width: 15%;">
+                                             Recipient
+                                             <span class="icon-sort unsorted">
+                                             </span>
+                                          </th>
+                                          <th class="button-sort-ascending" id="button_sortFromTeam" onclick="toggleSort(this,3)" style="width: 15%;">
+                                             Team
+                                             <span class="icon-sort unsorted">
+                                             </span>
+                                          </th>
+                                          <th class="button-sort-none" id="button_sortFeedback" onclick="toggleSort(this,4)">
+                                             Feedback
+                                             <span class="icon-sort unsorted">
+                                             </span>
+                                          </th>
+                                       </tr>
+                                    </thead>
+                                    <thead>
+                                    </thead>
+                                    <tbody>
+                                       <tr>
+                                          <td class="middlealign">
+                                             <div class="profile-pic-icon-click align-center" data-link="&#x2f;page&#x2f;studentProfilePic?studentemail={*}&amp;courseid={*}&amp;user=CFResultsUiT.instr">
+                                                <a class="student-profile-pic-view-link btn-link">
+                                                   View Photo
+                                                </a>
+                                                <img alt="No Image Given" class="hidden" src=""/>
+                                                                                             </div>
+                                          </td>
+                                          <td class="middlealign">
+                                             Alice Betsy
+                                          </td>
+                                          <td class="middlealign">
+                                             Team 1
+                                          </td>
+                                          <td class="text-preserve-space">
+                                             <ul class="selectedOptionsList">
+                                                <li>
+                                                   PowerSearch
+                                                </li>
+                                                <li>
+                                                   GoodUI
+                                                </li>
+                                             </ul>
+                                          </td>
+                                       </tr>
+                                    </tbody>
+                                 </table>
+                              </div>
+                           </div>
+                        </div>
+                     </div>
+                     <div class="panel panel-info">
+                        <div class="panel-heading">
+                           Question 9:
+                           <span class="text-preserve-space">
+                              Who do you think is the most hardworking student? 
+                              <span style=" white-space: normal;">
+                                 <a class="color_gray" data-less="[less]" data-more="[more]" href="javascript:;" id="questionAdditionalInfoButton-9-giver-0-question-5" onclick="toggleAdditionalQuestionInfo(&#39;9-giver-0-question-5&#39;)">
+                                    [more]
+                                 </a>
+                                 <br/>
+                                                                  <span id="questionAdditionalInfo-9-giver-0-question-5" style="display:none;">
+                                    Multiple-choice (single answer) question options:
+                                    <br/>
+                                                                        The options for this question is automatically generated from the list of all students in this course.
+                                 </span>
+                              </span>
+                           </span>
+                        </div>
+                        <div>
+                           <div class="panel-body padding-0">
+                              <div class="resultStatistics" style="display: none;">
+                                 <div class="panel-body">
+                                    <div class="row">
+                                       <div class="col-sm-4 text-color-gray">
+                                          <strong>
+                                             Response Summary
+                                          </strong>
+                                       </div>
+                                    </div>
+                                    <div class="row">
+                                       <div class="col-sm-4">
+                                          <table class="table margin-0">
+                                             <thead>
+                                                <tr>
+                                                   <td>
+                                                      Choice
+                                                   </td>
+                                                   <td>
+                                                      Response Count
+                                                   </td>
+                                                   <td>
+                                                      Percentage
+                                                   </td>
+                                                </tr>
+                                             </thead>
+                                             <tbody>
+                                                <tr>
+                                                   <td>
+                                                      Danny
+                                                   </td>
+                                                   <td>
+                                                      1
+                                                   </td>
+                                                   <td>
+                                                      100%
+                                                   </td>
+                                                </tr>
+                                             </tbody>
+                                          </table>
+                                       </div>
+                                    </div>
+                                 </div>
+                              </div>
+                              <div class="table-responsive">
+                                 <table class="table table-striped table-bordered dataTable margin-0">
+                                    <thead class="background-color-medium-gray text-color-gray font-weight-normal">
+                                       <tr>
+                                          <th>
+                                             Photo
+                                          </th>
+                                          <th class="button-sort-none" id="button_sortTo" onclick="toggleSort(this,2)" style="width: 15%;">
+                                             Recipient
+                                             <span class="icon-sort unsorted">
+                                             </span>
+                                          </th>
+                                          <th class="button-sort-ascending" id="button_sortFromTeam" onclick="toggleSort(this,3)" style="width: 15%;">
+                                             Team
+                                             <span class="icon-sort unsorted">
+                                             </span>
+                                          </th>
+                                          <th class="button-sort-none" id="button_sortFeedback" onclick="toggleSort(this,4)">
+                                             Feedback
+                                             <span class="icon-sort unsorted">
+                                             </span>
+                                          </th>
+                                       </tr>
+                                    </thead>
+                                    <thead>
+                                    </thead>
+                                    <tbody>
+                                       <tr>
+                                          <td class="middlealign">
+                                             <div class="profile-pic-icon-click align-center" data-link="&#x2f;page&#x2f;studentProfilePic?studentemail={*}&amp;courseid={*}&amp;user=CFResultsUiT.instr">
+                                                <a class="student-profile-pic-view-link btn-link">
+                                                   View Photo
+                                                </a>
+                                                <img alt="No Image Given" class="hidden" src=""/>
+                                                                                             </div>
+                                          </td>
+                                          <td class="middlealign">
+                                             Alice Betsy
+                                          </td>
+                                          <td class="middlealign">
+                                             Team 1
+                                          </td>
+                                          <td class="text-preserve-space">
+                                             Danny
+                                          </td>
+                                       </tr>
+                                    </tbody>
+                                 </table>
+                              </div>
+                           </div>
+                        </div>
+                     </div>
+                     <div class="panel panel-info">
+                        <div class="panel-heading">
+                           Question 10:
+                           <span class="text-preserve-space">
+                              Which team do you think has the best feature? 
+                              <span style=" white-space: normal;">
+                                 <a class="color_gray" data-less="[less]" data-more="[more]" href="javascript:;" id="{*}" onclick="toggleAdditionalQuestionInfo(&#39;10-giver-0-question-6&#39;)">
+                                    [more]
+                                 </a>
+                                 <br/>
+                                                                  <span id="questionAdditionalInfo-10-giver-0-question-6" style="display:none;">
+                                    Multiple-choice (single answer) question options:
+                                    <br/>
+                                                                        The options for this question is automatically generated from the list of all teams in this course.
+                                 </span>
+                              </span>
+                           </span>
+                        </div>
+                        <div>
+                           <div class="panel-body padding-0">
+                              <div class="resultStatistics" style="display: none;">
+                                 <div class="panel-body">
+                                    <div class="row">
+                                       <div class="col-sm-4 text-color-gray">
+                                          <strong>
+                                             Response Summary
+                                          </strong>
+                                       </div>
+                                    </div>
+                                    <div class="row">
+                                       <div class="col-sm-4">
+                                          <table class="table margin-0">
+                                             <thead>
+                                                <tr>
+                                                   <td>
+                                                      Choice
+                                                   </td>
+                                                   <td>
+                                                      Response Count
+                                                   </td>
+                                                   <td>
+                                                      Percentage
+                                                   </td>
+                                                </tr>
+                                             </thead>
+                                             <tbody>
+                                                <tr>
+                                                   <td>
+                                                      Team 1
+                                                   </td>
+                                                   <td>
+                                                      1
+                                                   </td>
+                                                   <td>
+                                                      100%
+                                                   </td>
+                                                </tr>
+                                             </tbody>
+                                          </table>
+                                       </div>
+                                    </div>
+                                 </div>
+                              </div>
+                              <div class="table-responsive">
+                                 <table class="table table-striped table-bordered dataTable margin-0">
+                                    <thead class="background-color-medium-gray text-color-gray font-weight-normal">
+                                       <tr>
+                                          <th>
+                                             Photo
+                                          </th>
+                                          <th class="button-sort-none" id="button_sortTo" onclick="toggleSort(this,2)" style="width: 15%;">
+                                             Recipient
+                                             <span class="icon-sort unsorted">
+                                             </span>
+                                          </th>
+                                          <th class="button-sort-ascending" id="button_sortFromTeam" onclick="toggleSort(this,3)" style="width: 15%;">
+                                             Team
+                                             <span class="icon-sort unsorted">
+                                             </span>
+                                          </th>
+                                          <th class="button-sort-none" id="button_sortFeedback" onclick="toggleSort(this,4)">
+                                             Feedback
+                                             <span class="icon-sort unsorted">
+                                             </span>
+                                          </th>
+                                       </tr>
+                                    </thead>
+                                    <thead>
+                                    </thead>
+                                    <tbody>
+                                       <tr>
+                                          <td class="middlealign">
+                                             <div class="profile-pic-icon-click align-center" data-link="&#x2f;page&#x2f;studentProfilePic?studentemail={*}&amp;courseid={*}&amp;user=CFResultsUiT.instr">
+                                                <a class="student-profile-pic-view-link btn-link">
+                                                   View Photo
+                                                </a>
+                                                <img alt="No Image Given" class="hidden" src=""/>
+                                                                                             </div>
+                                          </td>
+                                          <td class="middlealign">
+                                             Alice Betsy
+                                          </td>
+                                          <td class="middlealign">
+                                             Team 1
+                                          </td>
+                                          <td class="text-preserve-space">
+                                             Team 1
+                                          </td>
+                                       </tr>
+                                    </tbody>
+                                 </table>
+                              </div>
+                           </div>
+                        </div>
+                     </div>
+                  </div>
+               </div>
             </div>
-        </div>
-    </div>
-    <input name="fsname" value="First Session" type="hidden">
-    <input name="courseid" value="CFResultsUiT.CS2104" type="hidden">
-    <input name="user" value="CFResultsUiT.instr" type="hidden">
-</form>
-
-<br>
-
-
-
-
-
-
-
-    
-        <div id="statusMessage" class="alert alert-danger">
-            This session seems to have a large number of responses. It is recommended to view the results one section at at time.
-        </div>
-        
-            <script type="text/javascript" src="/js/statusMessage.js"></script>
-        
-    
-    
-
-<br>
-
-
-        
-    
-
-
-
-
-
-
-
-
-
-
-
-<br>
-
-
-    
-
- 
-
-
-
-
-
-
-
-
-
-
-
-
-
-
-
-<div class="panel panel-success">
-    
-        
-        
-            <div style="cursor: pointer;" id="panelHeading-1" data-target="#panelBodyCollapse-1" class="panel-heading">
-                <div class="row">
-                    <div class="col-sm-9 panel-heading-text">
-                        <strong>Section A</strong>
-                    </div>
-                    <div class="col-sm-3">
-                        <div class="pull-right">
-                            <a data-original-title="Collapse or expand all student panels. You can also click on the panel heading to toggle each one individually." class="btn btn-success btn-xs" style="" id="collapse-panels-button-section-0" data-toggle="tooltip" title="">
-                                Expand Students
-                            </a>
-                            &nbsp;
-                            <div class="display-icon" style="display:inline;"><span class="glyphicon glyphicon-chevron-up"></span></div>
-                        </div>
-                     </div>
-                </div>
-    
-                <form style="display:none;" id="seeMore-0" class="seeMoreForm-0" action="/page/instructorFeedbackResultsPage">
-                    <input name="courseid" value="CFResultsUiT.CS2104" type="hidden">
-                    <input name="fsname" value="First Session" type="hidden">
-                    <input name="frgroupbysection" value="Section A" type="hidden">
-                    <input name="user" value="CFResultsUiT.instr" type="hidden">
-                    <input name="frgroupbyteam" value="null" type="hidden">
-                    <input name="frsorttype" value="giver-question-recipient" type="hidden">
-                    <input name="frshowstats" value="off" id="showStats-0" type="hidden">
-                    <input name="frmainindex" value="-1" id="mainIndex-0" type="hidden">
-                </form>
+            <div class="panel panel-primary">
+               <div class="panel-heading" data-target="#panelBodyCollapse-6" id="panelHeading-6" style="cursor: pointer;">
+                  From:
+                  <div class="middlealign profile-pic-icon-hover inline panel-heading-text" data-link="&#x2f;page&#x2f;studentProfilePic?studentemail={*}&amp;courseid={*}&amp;user=CFResultsUiT.instr" data-original-title="" title="">
+                     <strong>
+                        Benny Charles
+                     </strong>
+                     <img alt="No Image Given" class="hidden profile-pic-icon-hidden" src=""/>
+                                          <a class="link-in-dark-bg" href="mailto:CFResultsUiT.benny.c@gmail.tmt">
+                        [CFResultsUiT.benny.c@gmail.tmt]
+                     </a>
+                  </div>
+                  <div class="pull-right">
+                     <form action="&#x2f;page&#x2f;instructorEditStudentFeedbackPage?user=CFResultsUiT.instr" class="inline" method="post" target="_blank">
+                        <input class="btn btn-primary btn-xs" data-original-title="Edit the responses given by this student" data-toggle="tooltip" title="" type="submit" value="Moderate Responses"/>
+                                                <input name="courseid" type="hidden" value="CFResultsUiT.CS2104"/>
+                                                <input name="fsname" type="hidden" value="First Session"/>
+                                                <input name="moderatedstudent" type="hidden" value="CFResultsUiT.benny.c@gmail.tmt"/>
+                                             </form>
+                      
+                     <div class="display-icon" style="display:inline;">
+                        <span class="glyphicon glyphicon-chevron-up pull-right">
+                        </span>
+                     </div>
+                  </div>
+               </div>
+               <div class="panel-collapse collapse in" id="panelBodyCollapse-6">
+                  <div class="panel-body">
+                     <div class="panel panel-info">
+                        <div class="panel-heading">
+                           Question 1:
+                           <span class="text-preserve-space">
+                              Rate 3 other students&#39; products
+                           </span>
+                        </div>
+                        <div>
+                           <div class="panel-body padding-0">
+                              <div class="resultStatistics" style="display: none;">
+                              </div>
+                              <div class="table-responsive">
+                                 <table class="table table-striped table-bordered dataTable margin-0">
+                                    <thead class="background-color-medium-gray text-color-gray font-weight-normal">
+                                       <tr>
+                                          <th>
+                                             Photo
+                                          </th>
+                                          <th class="button-sort-none" id="button_sortTo" onclick="toggleSort(this,2)" style="width: 15%;">
+                                             Recipient
+                                             <span class="icon-sort unsorted">
+                                             </span>
+                                          </th>
+                                          <th class="button-sort-ascending" id="button_sortFromTeam" onclick="toggleSort(this,3)" style="width: 15%;">
+                                             Team
+                                             <span class="icon-sort unsorted">
+                                             </span>
+                                          </th>
+                                          <th class="button-sort-none" id="button_sortFeedback" onclick="toggleSort(this,4)">
+                                             Feedback
+                                             <span class="icon-sort unsorted">
+                                             </span>
+                                          </th>
+                                       </tr>
+                                    </thead>
+                                    <thead>
+                                    </thead>
+                                    <tbody>
+                                       <tr>
+                                          <td class="middlealign">
+                                             <div class="profile-pic-icon-click align-center" data-link="&#x2f;page&#x2f;studentProfilePic?studentemail={*}&amp;courseid={*}&amp;user=CFResultsUiT.instr">
+                                                <a class="student-profile-pic-view-link btn-link">
+                                                   View Photo
+                                                </a>
+                                                <img alt="No Image Given" class="hidden" src=""/>
+                                                                                             </div>
+                                          </td>
+                                          <td class="middlealign">
+                                             Charlie Dávis
+                                          </td>
+                                          <td class="middlealign">
+                                             Team 2
+                                          </td>
+                                          <td class="text-preserve-space">
+                                             4 Response to Charlie.
+                                          </td>
+                                       </tr>
+                                       <tr>
+                                          <td class="middlealign">
+                                             <div class="profile-pic-icon-click align-center" data-link="&#x2f;page&#x2f;studentProfilePic?studentemail={*}&amp;courseid={*}&amp;user=CFResultsUiT.instr">
+                                                <a class="student-profile-pic-view-link btn-link">
+                                                   View Photo
+                                                </a>
+                                                <img alt="No Image Given" class="hidden" src=""/>
+                                                                                             </div>
+                                          </td>
+                                          <td class="middlealign">
+                                             Danny Engrid
+                                          </td>
+                                          <td class="middlealign">
+                                             Team 2
+                                          </td>
+                                          <td class="text-preserve-space">
+                                             1 Response to Danny.
+                                          </td>
+                                       </tr>
+                                    </tbody>
+                                 </table>
+                              </div>
+                           </div>
+                        </div>
+                     </div>
+                     <div class="panel panel-info">
+                        <div class="panel-heading">
+                           Question 8:
+                           <span class="text-preserve-space">
+                              What is your extra feature? 
+                              <span style=" white-space: normal;">
+                                 <a class="color_gray" data-less="[less]" data-more="[more]" href="javascript:;" id="questionAdditionalInfoButton-8-giver-1-question-2" onclick="toggleAdditionalQuestionInfo(&#39;8-giver-1-question-2&#39;)">
+                                    [more]
+                                 </a>
+                                 <br/>
+                                                                  <span id="questionAdditionalInfo-8-giver-1-question-2" style="display:none;">
+                                    Multiple-choice (multiple answers) question options:
+                                    <ul style="list-style-type: disc;margin-left: 20px;">
+                                       <li>
+                                          FlexiCommand
+                                       </li>
+                                       <li>
+                                          PowerSearch
+                                       </li>
+                                       <li>
+                                          GoodUI
+                                       </li>
+                                       <li>
+                                          Google Integration
+                                       </li>
+                                    </ul>
+                                 </span>
+                              </span>
+                           </span>
+                        </div>
+                        <div>
+                           <div class="panel-body padding-0">
+                              <div class="resultStatistics" style="display: none;">
+                              </div>
+                              <div class="table-responsive">
+                                 <table class="table table-striped table-bordered dataTable margin-0">
+                                    <thead class="background-color-medium-gray text-color-gray font-weight-normal">
+                                       <tr>
+                                          <th>
+                                             Photo
+                                          </th>
+                                          <th class="button-sort-none" id="button_sortTo" onclick="toggleSort(this,2)" style="width: 15%;">
+                                             Recipient
+                                             <span class="icon-sort unsorted">
+                                             </span>
+                                          </th>
+                                          <th class="button-sort-ascending" id="button_sortFromTeam" onclick="toggleSort(this,3)" style="width: 15%;">
+                                             Team
+                                             <span class="icon-sort unsorted">
+                                             </span>
+                                          </th>
+                                          <th class="button-sort-none" id="button_sortFeedback" onclick="toggleSort(this,4)">
+                                             Feedback
+                                             <span class="icon-sort unsorted">
+                                             </span>
+                                          </th>
+                                       </tr>
+                                    </thead>
+                                    <thead>
+                                    </thead>
+                                    <tbody>
+                                       <tr>
+                                          <td class="middlealign">
+                                             <div class="profile-pic-icon-click align-center" data-link="&#x2f;page&#x2f;studentProfilePic?studentemail={*}&amp;courseid={*}&amp;user=CFResultsUiT.instr">
+                                                <a class="student-profile-pic-view-link btn-link">
+                                                   View Photo
+                                                </a>
+                                                <img alt="No Image Given" class="hidden" src=""/>
+                                                                                             </div>
+                                          </td>
+                                          <td class="middlealign">
+                                             Benny Charles
+                                          </td>
+                                          <td class="middlealign">
+                                             Team 1
+                                          </td>
+                                          <td class="text-preserve-space">
+                                          </td>
+                                       </tr>
+                                    </tbody>
+                                 </table>
+                              </div>
+                           </div>
+                        </div>
+                     </div>
+                  </div>
+               </div>
             </div>
-        
-    
-    
-    <div style="height: auto;" id="panelBodyCollapse-1" class="panel-collapse collapse in">
-        <div class="panel-body" id="sectionBody-0">
-            
-            
-                
-                
-                
-                    
-                        
-
-
-
-
-
-
-
-
-
-
-
-
-
-
-    
-    
-        
-
-
-
-
-
-
-
-
-
-
-
-<div class="panel panel-primary">
-    <div style="cursor: pointer;" id="panelHeading-5" data-target="#panelBodyCollapse-5" class="panel-heading">
-        From: 
-        
-            
-                <div title="" data-original-title="" class="middlealign profile-pic-icon-hover inline panel-heading-text" data-link="/page/studentProfilePic?studentemail={*}&amp;courseid={*}&amp;user=CFResultsUiT.instr">
-                    <strong>Alice Betsy</strong>
-                    <img src="" alt="No Image Given" class="hidden profile-pic-icon-hidden">
-                    <a class="link-in-dark-bg" href="mailto:CFResultsUiT.alice.b@gmail.tmt">[CFResultsUiT.alice.b@gmail.tmt]</a>
-                </div>
-            
-            
-        
-
-        <div class="pull-right">
-            
-                
-
-
-
-
-
-
-<form class="inline" method="post" action="/page/instructorEditStudentFeedbackPage?user=CFResultsUiT.instr" target="_blank"> 
-    <input data-original-title="Edit the responses given by this student" class="btn btn-primary btn-xs" value="Moderate Responses" data-toggle="tooltip" title="" type="submit">
-    <input name="courseid" value="CFResultsUiT.CS2104" type="hidden">
-    <input name="fsname" value="First Session" type="hidden">
-    
-    <input name="moderatedstudent" value="CFResultsUiT.alice.b@gmail.tmt" type="hidden">
-</form>
-
-
-            
-            &nbsp;
-            <div class="display-icon" style="display:inline;">
-                <span class="glyphicon glyphicon-chevron-up pull-right"></span>
-            </div>                
-        </div>
-    </div>
-    <div id="panelBodyCollapse-5" class="panel-collapse collapse in">
-        <div class="panel-body">
-            
-                
-                    
-                        
-
-
-
-
-
-
-
-
-
-
-
-
-<div class="panel panel-info">
-    <div class="panel-heading">
-        
-        
-            
-            
-                Question 1: 
-                <!--Note: When an element has class text-preserve-space, do not insert and HTML spaces-->
-                <span class="text-preserve-space">Rate 3 other students' products</span>
-            
-        
-    </div>
-    <div>
-        <div class="panel-body padding-0">
-            
-            
-            
-            
-                <div style="display: none;" class="resultStatistics">
-                    
-                </div>
-                
-                    <div class="table-responsive">
-                        <table class="table table-striped table-bordered dataTable margin-0">
-                            <thead class="background-color-medium-gray text-color-gray font-weight-normal">
-                                <tr>
-                                    
-                                        <th> 
-                                            Photo
-                                            
-                                        </th>
-                                    
-                                        <th id="button_sortTo" style="width: 15%;" onclick="toggleSort(this,2)" class="button-sort-none"> 
-                                            Recipient
-                                            <span class="icon-sort unsorted"></span>
-                                        </th>
-                                    
-                                        <th id="button_sortFromTeam" style="width: 15%;" onclick="toggleSort(this,3)" class="button-sort-ascending"> 
-                                            Team
-                                            <span class="icon-sort unsorted"></span>
-                                        </th>
-                                    
-                                        <th id="button_sortFeedback" onclick="toggleSort(this,4)" class="button-sort-none"> 
-                                            Feedback
-                                            <span class="icon-sort unsorted"></span>
-                                        </th>
-                                    
-                                </tr>
-                            </thead><thead>
-                            </thead><tbody>
-                                
-                                    
-
-
-
-
-
-
-
-<tr>
-    
-    
-        
-            <td class="middlealign">
-                
-                    
-                        <div class="profile-pic-icon-click align-center" data-link="/page/studentProfilePic?studentemail={*}&amp;courseid={*}&amp;user=CFResultsUiT.instr">
-                            <a class="student-profile-pic-view-link btn-link">
-                                View Photo
-                            </a>
-                            <img src="" alt="No Image Given" class="hidden">
-                        </div>
-                    
-                    
-                
-            </td>
-        
-        <td class="middlealign">
-        
-            
-              
-                Benny Charles
-            
-           
-        </td>
-        <td class="middlealign">Team 1</td>
-    
-    <!--Note: When an element has class text-preserve-space, do not insert and HTML spaces-->
-    <td class="text-preserve-space">2 Response to Benny.</td>
-    
-
-</tr>
-                                
-                                    
-
-
-
-
-
-
-
-<tr>
-    
-    
-        
-            <td class="middlealign">
-                
-                    
-                        <div class="profile-pic-icon-click align-center" data-link="/page/studentProfilePic?studentemail={*}&amp;courseid={*}&amp;user=CFResultsUiT.instr">
-                            <a class="student-profile-pic-view-link btn-link">
-                                View Photo
-                            </a>
-                            <img src="" alt="No Image Given" class="hidden">
-                        </div>
-                    
-                    
-                
-            </td>
-        
-        <td class="middlealign">
-        
-            
-              
-                Drop out
-            
-           
-        </td>
-        <td class="middlealign">Team 2</td>
-    
-    <!--Note: When an element has class text-preserve-space, do not insert and HTML spaces-->
-    <td class="text-preserve-space">Response to Dropout.</td>
-    
-
-</tr>
-                                
-                            </tbody>
-                        </table>
-                    </div>
-                
-            
-            
-        </div>
-    </div>
-</div>        
-                    
-                        
-
-
-
-
-
-
-
-
-
-
-
-
-<div class="panel panel-info">
-    <div class="panel-heading">
-        
-        
-            
-            
-                Question 2: 
-                <!--Note: When an element has class text-preserve-space, do not insert and HTML spaces-->
-                <span class="text-preserve-space">What is the best selling point of your product?</span>
-            
-        
-    </div>
-    <div>
-        <div class="panel-body padding-0">
-            
-            
-            
-            
-                <div style="display: none;" class="resultStatistics">
-                    
-                </div>
-                
-                    <div class="table-responsive">
-                        <table class="table table-striped table-bordered dataTable margin-0">
-                            <thead class="background-color-medium-gray text-color-gray font-weight-normal">
-                                <tr>
-                                    
-                                        <th> 
-                                            Photo
-                                            
-                                        </th>
-                                    
-                                        <th id="button_sortTo" style="width: 15%;" onclick="toggleSort(this,2)" class="button-sort-none"> 
-                                            Recipient
-                                            <span class="icon-sort unsorted"></span>
-                                        </th>
-                                    
-                                        <th id="button_sortFromTeam" style="width: 15%;" onclick="toggleSort(this,3)" class="button-sort-ascending"> 
-                                            Team
-                                            <span class="icon-sort unsorted"></span>
-                                        </th>
-                                    
-                                        <th id="button_sortFeedback" onclick="toggleSort(this,4)" class="button-sort-none"> 
-                                            Feedback
-                                            <span class="icon-sort unsorted"></span>
-                                        </th>
-                                    
-                                </tr>
-                            </thead><thead>
-                            </thead><tbody>
-                                
-                                    
-
-
-
-
-
-
-
-<tr>
-    
-    
-        
-            <td class="middlealign">
-                
-                    
-                        <div class="profile-pic-icon-click align-center" data-link="/page/studentProfilePic?studentemail={*}&amp;courseid={*}&amp;user=CFResultsUiT.instr">
-                            <a class="student-profile-pic-view-link btn-link">
-                                View Photo
-                            </a>
-                            <img src="" alt="No Image Given" class="hidden">
-                        </div>
-                    
-                    
-                
-            </td>
-        
-        <td class="middlealign">
-        
-            
-              
-                Alice Betsy
-            
-           
-        </td>
-        <td class="middlealign">Team 1</td>
-    
-    <!--Note: When an element has class text-preserve-space, do not insert and HTML spaces-->
-    <td class="text-preserve-space">Alice self feedback.</td>
-    
-
-</tr>
-                                
-                            </tbody>
-                        </table>
-                    </div>
-                
-            
-            
-        </div>
-    </div>
-</div>        
-                    
-                        
-
-
-
-
-
-
-
-
-
-
-
-
-<div class="panel panel-info">
-    <div class="panel-heading">
-        
-        
-            
-            
-                Question 7: 
-                <!--Note: When an element has class text-preserve-space, do not insert and HTML spaces-->
-                <span class="text-preserve-space">What is your extra feature?&nbsp;<span style=" white-space: normal;">
-    <a href="javascript:;" id="questionAdditionalInfoButton-7-giver-0-question-3" class="color_gray" onclick="toggleAdditionalQuestionInfo('7-giver-0-question-3')" data-more="[more]" data-less="[less]">[more]</a>
-    <br>
-    <span id="questionAdditionalInfo-7-giver-0-question-3" style="display:none;">Multiple-choice (single answer) question options:
-<ul style="list-style-type: disc;margin-left: 20px;"><li>FlexiCommand</li><li>PowerSearch</li><li>GoodUI</li><li>Google Integration</li></ul></span>
-</span></span>
-            
-        
-    </div>
-    <div>
-        <div class="panel-body padding-0">
-            
-            
-            
-            
-                <div style="display: none;" class="resultStatistics">
-                    <div class="panel-body">
-    <div class="row">
-        <div class="col-sm-4 text-color-gray">
-            <strong>
-                Response Summary
-            </strong>
-        </div>
-    </div>
-    <div class="row">
-        <div class="col-sm-4">
-            <table class="table margin-0">
-                <thead>
-                    <tr>
-                        <td>
-                            Choice
-                        </td>
-                        <td>
-                            Response Count
-                        </td>
-                        <td>
-                            Percentage
-                        </td>
-                    </tr>
-                </thead>
-                <tbody>
-                    <tr>
-    <td>
-        FlexiCommand
-    </td>
-    <td>
-        0
-    </td>
-    <td>
-        0%
-    </td>
-</tr><tr>
-    <td>
-        PowerSearch
-    </td>
-    <td>
-        1
-    </td>
-    <td>
-        100%
-    </td>
-</tr><tr>
-    <td>
-        GoodUI
-    </td>
-    <td>
-        0
-    </td>
-    <td>
-        0%
-    </td>
-</tr><tr>
-    <td>
-        Google Integration
-    </td>
-    <td>
-        0
-    </td>
-    <td>
-        0%
-    </td>
-</tr>
-                </tbody>
-            </table>
-        </div>
-    </div>
-</div>
-                </div>
-                
-                    <div class="table-responsive">
-                        <table class="table table-striped table-bordered dataTable margin-0">
-                            <thead class="background-color-medium-gray text-color-gray font-weight-normal">
-                                <tr>
-                                    
-                                        <th> 
-                                            Photo
-                                            
-                                        </th>
-                                    
-                                        <th id="button_sortTo" style="width: 15%;" onclick="toggleSort(this,2)" class="button-sort-none"> 
-                                            Recipient
-                                            <span class="icon-sort unsorted"></span>
-                                        </th>
-                                    
-                                        <th id="button_sortFromTeam" style="width: 15%;" onclick="toggleSort(this,3)" class="button-sort-ascending"> 
-                                            Team
-                                            <span class="icon-sort unsorted"></span>
-                                        </th>
-                                    
-                                        <th id="button_sortFeedback" onclick="toggleSort(this,4)" class="button-sort-none"> 
-                                            Feedback
-                                            <span class="icon-sort unsorted"></span>
-                                        </th>
-                                    
-                                </tr>
-                            </thead><thead>
-                            </thead><tbody>
-                                
-                                    
-
-
-
-
-
-
-
-<tr>
-    
-    
-        
-            <td class="middlealign">
-                
-                    
-                        <div class="profile-pic-icon-click align-center" data-link="/page/studentProfilePic?studentemail={*}&amp;courseid={*}&amp;user=CFResultsUiT.instr">
-                            <a class="student-profile-pic-view-link btn-link">
-                                View Photo
-                            </a>
-                            <img src="" alt="No Image Given" class="hidden">
-                        </div>
-                    
-                    
-                
-            </td>
-        
-        <td class="middlealign">
-        
-            
-              
-                Alice Betsy
-            
-           
-        </td>
-        <td class="middlealign">Team 1</td>
-    
-    <!--Note: When an element has class text-preserve-space, do not insert and HTML spaces-->
-    <td class="text-preserve-space">PowerSearch</td>
-    
-
-</tr>
-                                
-                            </tbody>
-                        </table>
-                    </div>
-                
-            
-            
-        </div>
-    </div>
-</div>        
-                    
-                        
-
-
-
-
-
-
-
-
-
-
-
-
-<div class="panel panel-info">
-    <div class="panel-heading">
-        
-        
-            
-            
-                Question 8: 
-                <!--Note: When an element has class text-preserve-space, do not insert and HTML spaces-->
-                <span class="text-preserve-space">What is your extra feature?&nbsp;<span style=" white-space: normal;">
-    <a href="javascript:;" id="questionAdditionalInfoButton-8-giver-0-question-4" class="color_gray" onclick="toggleAdditionalQuestionInfo('8-giver-0-question-4')" data-more="[more]" data-less="[less]">[more]</a>
-    <br>
-    <span id="questionAdditionalInfo-8-giver-0-question-4" style="display:none;">Multiple-choice (multiple answers) question options:
-<ul style="list-style-type: disc;margin-left: 20px;"><li>FlexiCommand</li><li>PowerSearch</li><li>GoodUI</li><li>Google Integration</li></ul></span>
-</span></span>
-            
-        
-    </div>
-    <div>
-        <div class="panel-body padding-0">
-            
-            
-            
-            
-                <div style="display: none;" class="resultStatistics">
-                    <div class="panel-body">
-    <div class="row">
-        <div class="col-sm-4 text-color-gray">
-            <strong>
-                Response Summary
-            </strong>
-        </div>
-    </div>
-    <div class="row">
-        <div class="col-sm-4">
-            <table class="table margin-0">
-                <thead>
-                    <tr>
-                        <td>
-                            Choice
-                        </td>
-                        <td>
-                            Response Count
-                        </td>
-                        <td>
-                            Percentage
-                        </td>
-                    </tr>
-                </thead>
-                <tbody>
-                    <tr>
-    <td>
-        FlexiCommand
-    </td>
-    <td>
-        0
-    </td>
-    <td>
-        0%
-    </td>
-</tr><tr>
-    <td>
-        PowerSearch
-    </td>
-    <td>
-        1
-    </td>
-    <td>
-        50%
-    </td>
-</tr><tr>
-    <td>
-        GoodUI
-    </td>
-    <td>
-        1
-    </td>
-    <td>
-        50%
-    </td>
-</tr><tr>
-    <td>
-        Google Integration
-    </td>
-    <td>
-        0
-    </td>
-    <td>
-        0%
-    </td>
-</tr>
-                </tbody>
-            </table>
-        </div>
-    </div>
-</div>
-                </div>
-                
-                    <div class="table-responsive">
-                        <table class="table table-striped table-bordered dataTable margin-0">
-                            <thead class="background-color-medium-gray text-color-gray font-weight-normal">
-                                <tr>
-                                    
-                                        <th> 
-                                            Photo
-                                            
-                                        </th>
-                                    
-                                        <th id="button_sortTo" style="width: 15%;" onclick="toggleSort(this,2)" class="button-sort-none"> 
-                                            Recipient
-                                            <span class="icon-sort unsorted"></span>
-                                        </th>
-                                    
-                                        <th id="button_sortFromTeam" style="width: 15%;" onclick="toggleSort(this,3)" class="button-sort-ascending"> 
-                                            Team
-                                            <span class="icon-sort unsorted"></span>
-                                        </th>
-                                    
-                                        <th id="button_sortFeedback" onclick="toggleSort(this,4)" class="button-sort-none"> 
-                                            Feedback
-                                            <span class="icon-sort unsorted"></span>
-                                        </th>
-                                    
-                                </tr>
-                            </thead><thead>
-                            </thead><tbody>
-                                
-                                    
-
-
-
-
-
-
-
-<tr>
-    
-    
-        
-            <td class="middlealign">
-                
-                    
-                        <div class="profile-pic-icon-click align-center" data-link="/page/studentProfilePic?studentemail={*}&amp;courseid={*}&amp;user=CFResultsUiT.instr">
-                            <a class="student-profile-pic-view-link btn-link">
-                                View Photo
-                            </a>
-                            <img src="" alt="No Image Given" class="hidden">
-                        </div>
-                    
-                    
-                
-            </td>
-        
-        <td class="middlealign">
-        
-            
-              
-                Alice Betsy
-            
-           
-        </td>
-        <td class="middlealign">Team 1</td>
-    
-    <!--Note: When an element has class text-preserve-space, do not insert and HTML spaces-->
-    <td class="text-preserve-space"><ul class="selectedOptionsList"><li>PowerSearch</li><li>GoodUI</li></ul></td>
-    
-
-</tr>
-                                
-                            </tbody>
-                        </table>
-                    </div>
-                
-            
-            
-        </div>
-    </div>
-</div>        
-                    
-                        
-
-
-
-
-
-
-
-
-
-
-
-
-<div class="panel panel-info">
-    <div class="panel-heading">
-        
-        
-            
-            
-                Question 9: 
-                <!--Note: When an element has class text-preserve-space, do not insert and HTML spaces-->
-                <span class="text-preserve-space">Who do you think is the most hardworking student?&nbsp;<span style=" white-space: normal;">
-    <a href="javascript:;" id="questionAdditionalInfoButton-9-giver-0-question-5" class="color_gray" onclick="toggleAdditionalQuestionInfo('9-giver-0-question-5')" data-more="[more]" data-less="[less]">[more]</a>
-    <br>
-    <span id="questionAdditionalInfo-9-giver-0-question-5" style="display:none;">Multiple-choice (single answer) question options:
-<br>The options for this question is automatically generated from the list of all students in this course.</span>
-</span></span>
-            
-        
-    </div>
-    <div>
-        <div class="panel-body padding-0">
-            
-            
-            
-            
-                <div style="display: none;" class="resultStatistics">
-                    <div class="panel-body">
-    <div class="row">
-        <div class="col-sm-4 text-color-gray">
-            <strong>
-                Response Summary
-            </strong>
-        </div>
-    </div>
-    <div class="row">
-        <div class="col-sm-4">
-            <table class="table margin-0">
-                <thead>
-                    <tr>
-                        <td>
-                            Choice
-                        </td>
-                        <td>
-                            Response Count
-                        </td>
-                        <td>
-                            Percentage
-                        </td>
-                    </tr>
-                </thead>
-                <tbody>
-                    <tr>
-    <td>
-        Danny
-    </td>
-    <td>
-        1
-    </td>
-    <td>
-        100%
-    </td>
-</tr>
-                </tbody>
-            </table>
-        </div>
-    </div>
-</div>
-                </div>
-                
-                    <div class="table-responsive">
-                        <table class="table table-striped table-bordered dataTable margin-0">
-                            <thead class="background-color-medium-gray text-color-gray font-weight-normal">
-                                <tr>
-                                    
-                                        <th> 
-                                            Photo
-                                            
-                                        </th>
-                                    
-                                        <th id="button_sortTo" style="width: 15%;" onclick="toggleSort(this,2)" class="button-sort-none"> 
-                                            Recipient
-                                            <span class="icon-sort unsorted"></span>
-                                        </th>
-                                    
-                                        <th id="button_sortFromTeam" style="width: 15%;" onclick="toggleSort(this,3)" class="button-sort-ascending"> 
-                                            Team
-                                            <span class="icon-sort unsorted"></span>
-                                        </th>
-                                    
-                                        <th id="button_sortFeedback" onclick="toggleSort(this,4)" class="button-sort-none"> 
-                                            Feedback
-                                            <span class="icon-sort unsorted"></span>
-                                        </th>
-                                    
-                                </tr>
-                            </thead><thead>
-                            </thead><tbody>
-                                
-                                    
-
-
-
-
-
-
-
-<tr>
-    
-    
-        
-            <td class="middlealign">
-                
-                    
-                        <div class="profile-pic-icon-click align-center" data-link="/page/studentProfilePic?studentemail={*}&amp;courseid={*}&amp;user=CFResultsUiT.instr">
-                            <a class="student-profile-pic-view-link btn-link">
-                                View Photo
-                            </a>
-                            <img src="" alt="No Image Given" class="hidden">
-                        </div>
-                    
-                    
-                
-            </td>
-        
-        <td class="middlealign">
-        
-            
-              
-                Alice Betsy
-            
-           
-        </td>
-        <td class="middlealign">Team 1</td>
-    
-    <!--Note: When an element has class text-preserve-space, do not insert and HTML spaces-->
-    <td class="text-preserve-space">Danny</td>
-    
-
-</tr>
-                                
-                            </tbody>
-                        </table>
-                    </div>
-                
-            
-            
-        </div>
-    </div>
-</div>        
-                    
-                        
-
-
-
-
-
-
-
-
-
-
-
-
-<div class="panel panel-info">
-    <div class="panel-heading">
-        
-        
-            
-            
-                Question 10: 
-                <!--Note: When an element has class text-preserve-space, do not insert and HTML spaces-->
-                <span class="text-preserve-space">Which team do you think has the best feature?&nbsp;<span style=" white-space: normal;">
-    <a href="javascript:;" id="{*}" class="color_gray" onclick="toggleAdditionalQuestionInfo('10-giver-0-question-6')" data-more="[more]" data-less="[less]">[more]</a>
-    <br>
-    <span id="questionAdditionalInfo-10-giver-0-question-6" style="display:none;">Multiple-choice (single answer) question options:
-<br>The options for this question is automatically generated from the list of all teams in this course.</span>
-</span></span>
-            
-        
-    </div>
-    <div>
-        <div class="panel-body padding-0">
-            
-            
-            
-            
-                <div style="display: none;" class="resultStatistics">
-                    <div class="panel-body">
-    <div class="row">
-        <div class="col-sm-4 text-color-gray">
-            <strong>
-                Response Summary
-            </strong>
-        </div>
-    </div>
-    <div class="row">
-        <div class="col-sm-4">
-            <table class="table margin-0">
-                <thead>
-                    <tr>
-                        <td>
-                            Choice
-                        </td>
-                        <td>
-                            Response Count
-                        </td>
-                        <td>
-                            Percentage
-                        </td>
-                    </tr>
-                </thead>
-                <tbody>
-                    <tr>
-    <td>
-        Team 1
-    </td>
-    <td>
-        1
-    </td>
-    <td>
-        100%
-    </td>
-</tr>
-                </tbody>
-            </table>
-        </div>
-    </div>
-</div>
-                </div>
-                
-                    <div class="table-responsive">
-                        <table class="table table-striped table-bordered dataTable margin-0">
-                            <thead class="background-color-medium-gray text-color-gray font-weight-normal">
-                                <tr>
-                                    
-                                        <th> 
-                                            Photo
-                                            
-                                        </th>
-                                    
-                                        <th id="button_sortTo" style="width: 15%;" onclick="toggleSort(this,2)" class="button-sort-none"> 
-                                            Recipient
-                                            <span class="icon-sort unsorted"></span>
-                                        </th>
-                                    
-                                        <th id="button_sortFromTeam" style="width: 15%;" onclick="toggleSort(this,3)" class="button-sort-ascending"> 
-                                            Team
-                                            <span class="icon-sort unsorted"></span>
-                                        </th>
-                                    
-                                        <th id="button_sortFeedback" onclick="toggleSort(this,4)" class="button-sort-none"> 
-                                            Feedback
-                                            <span class="icon-sort unsorted"></span>
-                                        </th>
-                                    
-                                </tr>
-                            </thead><thead>
-                            </thead><tbody>
-                                
-                                    
-
-
-
-
-
-
-
-<tr>
-    
-    
-        
-            <td class="middlealign">
-                
-                    
-                        <div class="profile-pic-icon-click align-center" data-link="/page/studentProfilePic?studentemail={*}&amp;courseid={*}&amp;user=CFResultsUiT.instr">
-                            <a class="student-profile-pic-view-link btn-link">
-                                View Photo
-                            </a>
-                            <img src="" alt="No Image Given" class="hidden">
-                        </div>
-                    
-                    
-                
-            </td>
-        
-        <td class="middlealign">
-        
-            
-              
-                Alice Betsy
-            
-           
-        </td>
-        <td class="middlealign">Team 1</td>
-    
-    <!--Note: When an element has class text-preserve-space, do not insert and HTML spaces-->
-    <td class="text-preserve-space">Team 1</td>
-    
-
-</tr>
-                                
-                            </tbody>
-                        </table>
-                    </div>
-                
-            
-            
-        </div>
-    </div>
-</div>        
-                    
-                
-                
-            
-        </div>
-    </div>
-</div>
-    
-
-
-                    
-                        
-
-
-
-
-
-
-
-
-
-
-
-
-
-
-    
-    
-        
-
-
-
-
-
-
-
-
-
-
-
-<div class="panel panel-primary">
-    <div style="cursor: pointer;" id="panelHeading-6" data-target="#panelBodyCollapse-6" class="panel-heading">
-        From: 
-        
-            
-                <div title="" data-original-title="" class="middlealign profile-pic-icon-hover inline panel-heading-text" data-link="/page/studentProfilePic?studentemail={*}&amp;courseid={*}&amp;user=CFResultsUiT.instr">
-                    <strong>Benny Charles</strong>
-                    <img src="" alt="No Image Given" class="hidden profile-pic-icon-hidden">
-                    <a class="link-in-dark-bg" href="mailto:CFResultsUiT.benny.c@gmail.tmt">[CFResultsUiT.benny.c@gmail.tmt]</a>
-                </div>
-            
-            
-        
-
-        <div class="pull-right">
-            
-                
-
-
-
-
-
-
-<form class="inline" method="post" action="/page/instructorEditStudentFeedbackPage?user=CFResultsUiT.instr" target="_blank"> 
-    <input data-original-title="Edit the responses given by this student" class="btn btn-primary btn-xs" value="Moderate Responses" data-toggle="tooltip" title="" type="submit">
-    <input name="courseid" value="CFResultsUiT.CS2104" type="hidden">
-    <input name="fsname" value="First Session" type="hidden">
-    
-    <input name="moderatedstudent" value="CFResultsUiT.benny.c@gmail.tmt" type="hidden">
-</form>
-
-
-            
-            &nbsp;
-            <div class="display-icon" style="display:inline;">
-                <span class="glyphicon glyphicon-chevron-up pull-right"></span>
-            </div>                
-        </div>
-    </div>
-    <div id="panelBodyCollapse-6" class="panel-collapse collapse in">
-        <div class="panel-body">
-            
-                
-                    
-                        
-
-
-
-
-
-
-
-
-
-
-
-
-<div class="panel panel-info">
-    <div class="panel-heading">
-        
-        
-            
-            
-                Question 1: 
-                <!--Note: When an element has class text-preserve-space, do not insert and HTML spaces-->
-                <span class="text-preserve-space">Rate 3 other students' products</span>
-            
-        
-    </div>
-    <div>
-        <div class="panel-body padding-0">
-            
-            
-            
-            
-                <div style="display: none;" class="resultStatistics">
-                    
-                </div>
-                
-                    <div class="table-responsive">
-                        <table class="table table-striped table-bordered dataTable margin-0">
-                            <thead class="background-color-medium-gray text-color-gray font-weight-normal">
-                                <tr>
-                                    
-                                        <th> 
-                                            Photo
-                                            
-                                        </th>
-                                    
-                                        <th id="button_sortTo" style="width: 15%;" onclick="toggleSort(this,2)" class="button-sort-none"> 
-                                            Recipient
-                                            <span class="icon-sort unsorted"></span>
-                                        </th>
-                                    
-                                        <th id="button_sortFromTeam" style="width: 15%;" onclick="toggleSort(this,3)" class="button-sort-ascending"> 
-                                            Team
-                                            <span class="icon-sort unsorted"></span>
-                                        </th>
-                                    
-                                        <th id="button_sortFeedback" onclick="toggleSort(this,4)" class="button-sort-none"> 
-                                            Feedback
-                                            <span class="icon-sort unsorted"></span>
-                                        </th>
-                                    
-                                </tr>
-                            </thead><thead>
-                            </thead><tbody>
-                                
-                                    
-
-
-
-
-
-
-
-<tr>
-    
-    
-        
-            <td class="middlealign">
-                
-                    
-                        <div class="profile-pic-icon-click align-center" data-link="/page/studentProfilePic?studentemail={*}&amp;courseid={*}&amp;user=CFResultsUiT.instr">
-                            <a class="student-profile-pic-view-link btn-link">
-                                View Photo
-                            </a>
-                            <img src="" alt="No Image Given" class="hidden">
-                        </div>
-                    
-                    
-                
-            </td>
-        
-        <td class="middlealign">
-        
-            
-              
-                Charlie Dávis
-            
-           
-        </td>
-        <td class="middlealign">Team 2</td>
-    
-    <!--Note: When an element has class text-preserve-space, do not insert and HTML spaces-->
-    <td class="text-preserve-space">4 Response to Charlie.</td>
-    
-
-</tr>
-                                
-                                    
-
-
-
-
-
-
-
-<tr>
-    
-    
-        
-            <td class="middlealign">
-                
-                    
-                        <div class="profile-pic-icon-click align-center" data-link="/page/studentProfilePic?studentemail={*}&amp;courseid={*}&amp;user=CFResultsUiT.instr">
-                            <a class="student-profile-pic-view-link btn-link">
-                                View Photo
-                            </a>
-                            <img src="" alt="No Image Given" class="hidden">
-                        </div>
-                    
-                    
-                
-            </td>
-        
-        <td class="middlealign">
-        
-            
-              
-                Danny Engrid
-            
-           
-        </td>
-        <td class="middlealign">Team 2</td>
-    
-    <!--Note: When an element has class text-preserve-space, do not insert and HTML spaces-->
-    <td class="text-preserve-space">1 Response to Danny.</td>
-    
-
-</tr>
-                                
-                            </tbody>
-                        </table>
-                    </div>
-                
-            
-            
-        </div>
-    </div>
-</div>        
-                    
-                        
-
-
-
-
-
-
-
-
-
-
-
-
-<div class="panel panel-info">
-    <div class="panel-heading">
-        
-        
-            
-            
-                Question 8: 
-                <!--Note: When an element has class text-preserve-space, do not insert and HTML spaces-->
-                <span class="text-preserve-space">What is your extra feature?&nbsp;<span style=" white-space: normal;">
-    <a href="javascript:;" id="questionAdditionalInfoButton-8-giver-1-question-2" class="color_gray" onclick="toggleAdditionalQuestionInfo('8-giver-1-question-2')" data-more="[more]" data-less="[less]">[more]</a>
-    <br>
-    <span id="questionAdditionalInfo-8-giver-1-question-2" style="display:none;">Multiple-choice (multiple answers) question options:
-<ul style="list-style-type: disc;margin-left: 20px;"><li>FlexiCommand</li><li>PowerSearch</li><li>GoodUI</li><li>Google Integration</li></ul></span>
-</span></span>
-            
-        
-    </div>
-    <div>
-        <div class="panel-body padding-0">
-            
-            
-            
-            
-                <div style="display: none;" class="resultStatistics">
-                    
-                </div>
-                
-                    <div class="table-responsive">
-                        <table class="table table-striped table-bordered dataTable margin-0">
-                            <thead class="background-color-medium-gray text-color-gray font-weight-normal">
-                                <tr>
-                                    
-                                        <th> 
-                                            Photo
-                                            
-                                        </th>
-                                    
-                                        <th id="button_sortTo" style="width: 15%;" onclick="toggleSort(this,2)" class="button-sort-none"> 
-                                            Recipient
-                                            <span class="icon-sort unsorted"></span>
-                                        </th>
-                                    
-                                        <th id="button_sortFromTeam" style="width: 15%;" onclick="toggleSort(this,3)" class="button-sort-ascending"> 
-                                            Team
-                                            <span class="icon-sort unsorted"></span>
-                                        </th>
-                                    
-                                        <th id="button_sortFeedback" onclick="toggleSort(this,4)" class="button-sort-none"> 
-                                            Feedback
-                                            <span class="icon-sort unsorted"></span>
-                                        </th>
-                                    
-                                </tr>
-                            </thead><thead>
-                            </thead><tbody>
-                                
-                                    
-
-
-
-
-
-
-
-<tr>
-    
-    
-        
-            <td class="middlealign">
-                
-                    
-                        <div class="profile-pic-icon-click align-center" data-link="/page/studentProfilePic?studentemail={*}&amp;courseid={*}&amp;user=CFResultsUiT.instr">
-                            <a class="student-profile-pic-view-link btn-link">
-                                View Photo
-                            </a>
-                            <img src="" alt="No Image Given" class="hidden">
-                        </div>
-                    
-                    
-                
-            </td>
-        
-        <td class="middlealign">
-        
-            
-              
-                Benny Charles
-            
-           
-        </td>
-        <td class="middlealign">Team 1</td>
-    
-    <!--Note: When an element has class text-preserve-space, do not insert and HTML spaces-->
-    <td class="text-preserve-space"></td>
-    
-
-</tr>
-                                
-                            </tbody>
-                        </table>
-                    </div>
-                
-            
-            
-        </div>
-    </div>
-</div>        
-                    
-                
-                
-            
-        </div>
-    </div>
-</div>
-    
-
-
-                    
-                        
-
-
-
-
-
-
-
-
-
-
-
-
-
-
-    
-    
-        
-
-
-
-
-
-
-
-
-
-
-
-<div class="panel panel-primary">
-    <div style="cursor: pointer;" id="panelHeading-7" data-target="#panelBodyCollapse-7" class="panel-heading">
-        From: 
-        
-            
-                <div title="" data-original-title="" class="middlealign profile-pic-icon-hover inline panel-heading-text" data-link="/page/studentProfilePic?studentemail={*}&amp;courseid={*}&amp;user=CFResultsUiT.instr">
-                    <strong>Charlie Dávis</strong>
-                    <img src="" alt="No Image Given" class="hidden profile-pic-icon-hidden">
-                    <a class="link-in-dark-bg" href="mailto:CFResultsUiT.charlie.d@gmail.tmt">[CFResultsUiT.charlie.d@gmail.tmt]</a>
-                </div>
-            
-            
-        
-
-        <div class="pull-right">
-            
-                
-
-
-
-
-
-
-<form class="inline" method="post" action="/page/instructorEditStudentFeedbackPage?user=CFResultsUiT.instr" target="_blank"> 
-    <input data-original-title="Edit the responses given by this student" class="btn btn-primary btn-xs" value="Moderate Responses" data-toggle="tooltip" title="" type="submit">
-    <input name="courseid" value="CFResultsUiT.CS2104" type="hidden">
-    <input name="fsname" value="First Session" type="hidden">
-    
-    <input name="moderatedstudent" value="CFResultsUiT.charlie.d@gmail.tmt" type="hidden">
-</form>
-
-
-            
-            &nbsp;
-            <div class="display-icon" style="display:inline;">
-                <span class="glyphicon glyphicon-chevron-up pull-right"></span>
-            </div>                
-        </div>
-    </div>
-    <div id="panelBodyCollapse-7" class="panel-collapse collapse in">
-        <div class="panel-body">
-            
-                
-                    
-                        
-
-
-
-
-
-
-
-
-
-
-
-
-<div class="panel panel-info">
-    <div class="panel-heading">
-        
-        
-            
-            
-                Question 1: 
-                <!--Note: When an element has class text-preserve-space, do not insert and HTML spaces-->
-                <span class="text-preserve-space">Rate 3 other students' products</span>
-            
-        
-    </div>
-    <div>
-        <div class="panel-body padding-0">
-            
-            
-            
-            
-                <div style="display: none;" class="resultStatistics">
-                    
-                </div>
-                
-                    <div class="table-responsive">
-                        <table class="table table-striped table-bordered dataTable margin-0">
-                            <thead class="background-color-medium-gray text-color-gray font-weight-normal">
-                                <tr>
-                                    
-                                        <th> 
-                                            Photo
-                                            
-                                        </th>
-                                    
-                                        <th id="button_sortTo" style="width: 15%;" onclick="toggleSort(this,2)" class="button-sort-none"> 
-                                            Recipient
-                                            <span class="icon-sort unsorted"></span>
-                                        </th>
-                                    
-                                        <th id="button_sortFromTeam" style="width: 15%;" onclick="toggleSort(this,3)" class="button-sort-ascending"> 
-                                            Team
-                                            <span class="icon-sort unsorted"></span>
-                                        </th>
-                                    
-                                        <th id="button_sortFeedback" onclick="toggleSort(this,4)" class="button-sort-none"> 
-                                            Feedback
-                                            <span class="icon-sort unsorted"></span>
-                                        </th>
-                                    
-                                </tr>
-                            </thead><thead>
-                            </thead><tbody>
-                                
-                                    
-
-
-
-
-
-
-
-<tr>
-    
-    
-        
-            <td class="middlealign">
-                
-                    
-                        <div class="profile-pic-icon-click align-center" data-link="/page/studentProfilePic?studentemail={*}&amp;courseid={*}&amp;user=CFResultsUiT.instr">
-                            <a class="student-profile-pic-view-link btn-link">
-                                View Photo
-                            </a>
-                            <img src="" alt="No Image Given" class="hidden">
-                        </div>
-                    
-                    
-                
-            </td>
-        
-        <td class="middlealign">
-        
-            
-              
-                Emily
-            
-           
-        </td>
-        <td class="middlealign">Team 3</td>
-    
-    <!--Note: When an element has class text-preserve-space, do not insert and HTML spaces-->
-    <td class="text-preserve-space">3 Response to Emily.</td>
-    
-
-</tr>
-                                
-                            </tbody>
-                        </table>
-                    </div>
-                
-            
-            
-        </div>
-    </div>
-</div>        
-                    
-                
-                
-            
-        </div>
-    </div>
-</div>
-    
-
-
-                    
-                        
-
-
-
-
-
-
-
-
-
-
-
-
-
-
-    
-    
-        
-
-
-
-
-
-
-
-
-
-
-
-<div class="panel panel-primary">
-    <div style="cursor: pointer;" id="panelHeading-8" data-target="#panelBodyCollapse-8" class="panel-heading">
-        From: 
-        
-            
-                <div title="" data-original-title="" class="middlealign profile-pic-icon-hover inline panel-heading-text" data-link="/page/studentProfilePic?studentemail={*}&amp;courseid={*}&amp;user=CFResultsUiT.instr">
-                    <strong>Drop out</strong>
-                    <img src="" alt="No Image Given" class="hidden profile-pic-icon-hidden">
-                    <a class="link-in-dark-bg" href="mailto:drop.out@gmail.tmt">[drop.out@gmail.tmt]</a>
-                </div>
-            
-            
-        
-
-        <div class="pull-right">
-            
-                
-
-
-
-
-
-
-<form class="inline" method="post" action="/page/instructorEditStudentFeedbackPage?user=CFResultsUiT.instr" target="_blank"> 
-    <input data-original-title="Edit the responses given by this student" class="btn btn-primary btn-xs" value="Moderate Responses" data-toggle="tooltip" title="" type="submit">
-    <input name="courseid" value="CFResultsUiT.CS2104" type="hidden">
-    <input name="fsname" value="First Session" type="hidden">
-    
-    <input name="moderatedstudent" value="drop.out@gmail.tmt" type="hidden">
-</form>
-
-
-            
-            &nbsp;
-            <div class="display-icon" style="display:inline;">
-                <span class="glyphicon glyphicon-chevron-up pull-right"></span>
-            </div>                
-        </div>
-    </div>
-    <div id="panelBodyCollapse-8" class="panel-collapse collapse in">
-        <div class="panel-body">
-            
-                
-                    
-                        
-
-
-
-
-
-
-
-
-
-
-
-
-<div class="panel panel-info">
-    <div class="panel-heading">
-        
-        
-            
-            
-                Question 1: 
-                <!--Note: When an element has class text-preserve-space, do not insert and HTML spaces-->
-                <span class="text-preserve-space">Rate 3 other students' products</span>
-            
-        
-    </div>
-    <div>
-        <div class="panel-body padding-0">
-            
-            
-            
-            
-                <div style="display: none;" class="resultStatistics">
-                    
-                </div>
-                
-                    <div class="table-responsive">
-                        <table class="table table-striped table-bordered dataTable margin-0">
-                            <thead class="background-color-medium-gray text-color-gray font-weight-normal">
-                                <tr>
-                                    
-                                        <th> 
-                                            Photo
-                                            
-                                        </th>
-                                    
-                                        <th id="button_sortTo" style="width: 15%;" onclick="toggleSort(this,2)" class="button-sort-none"> 
-                                            Recipient
-                                            <span class="icon-sort unsorted"></span>
-                                        </th>
-                                    
-                                        <th id="button_sortFromTeam" style="width: 15%;" onclick="toggleSort(this,3)" class="button-sort-ascending"> 
-                                            Team
-                                            <span class="icon-sort unsorted"></span>
-                                        </th>
-                                    
-                                        <th id="button_sortFeedback" onclick="toggleSort(this,4)" class="button-sort-none"> 
-                                            Feedback
-                                            <span class="icon-sort unsorted"></span>
-                                        </th>
-                                    
-                                </tr>
-                            </thead><thead>
-                            </thead><tbody>
-                                
-                                    
-
-
-
-
-
-
-
-<tr>
-    
-    
-        
-            <td class="middlealign">
-                
-                    
-                        <div class="profile-pic-icon-click align-center" data-link="/page/studentProfilePic?studentemail={*}&amp;courseid={*}&amp;user=CFResultsUiT.instr">
-                            <a class="student-profile-pic-view-link btn-link">
-                                View Photo
-                            </a>
-                            <img src="" alt="No Image Given" class="hidden">
-                        </div>
-                    
-                    
-                
-            </td>
-        
-        <td class="middlealign">
-        
-            
-              
-                Alice Betsy
-            
-           
-        </td>
-        <td class="middlealign">Team 1</td>
-    
-    <!--Note: When an element has class text-preserve-space, do not insert and HTML spaces-->
-    <td class="text-preserve-space">Response to Alice from Dropout.</td>
-    
-
-</tr>
-                                
-                                    
-
-
-
-
-
-
-
-<tr>
-    
-    
-        
-            <td class="middlealign">
-                
-                    
-                        <div class="profile-pic-icon-click align-center" data-link="/page/studentProfilePic?studentemail={*}&amp;courseid={*}&amp;user=CFResultsUiT.instr">
-                            <a class="student-profile-pic-view-link btn-link">
-                                View Photo
-                            </a>
-                            <img src="" alt="No Image Given" class="hidden">
-                        </div>
-                    
-                    
-                
-            </td>
-        
-        <td class="middlealign">
-        
-            
-              
-                Benny Charles
-            
-           
-        </td>
-        <td class="middlealign">Team 1</td>
-    
-    <!--Note: When an element has class text-preserve-space, do not insert and HTML spaces-->
-    <td class="text-preserve-space">Response to Benny from Dropout.</td>
-    
-
-</tr>
-                                
-                                    
-
-
-
-
-
-
-
-<tr>
-    
-    
-        
-            <td class="middlealign">
-                
-                    
-                        <div class="profile-pic-icon-click align-center" data-link="/page/studentProfilePic?studentemail={*}&amp;courseid={*}&amp;user=CFResultsUiT.instr">
-                            <a class="student-profile-pic-view-link btn-link">
-                                View Photo
-                            </a>
-                            <img src="" alt="No Image Given" class="hidden">
-                        </div>
-                    
-                    
-                
-            </td>
-        
-        <td class="middlealign">
-        
-            
-              
-                Danny Engrid
-            
-           
-        </td>
-        <td class="middlealign">Team 2</td>
-    
-    <!--Note: When an element has class text-preserve-space, do not insert and HTML spaces-->
-    <td class="text-preserve-space">Response to Danny from Dropout.</td>
-    
-
-</tr>
-                                
-                            </tbody>
-                        </table>
-                    </div>
-                
-            
-            
-        </div>
-    </div>
-</div>        
-                    
-                        
-
-
-
-
-
-
-
-
-
-
-
-
-<div class="panel panel-info">
-    <div class="panel-heading">
-        
-        
-            
-            
-                Question 7: 
-                <!--Note: When an element has class text-preserve-space, do not insert and HTML spaces-->
-                <span class="text-preserve-space">What is your extra feature?&nbsp;<span style=" white-space: normal;">
-    <a href="javascript:;" id="questionAdditionalInfoButton-7-giver-4-question-2" class="color_gray" onclick="toggleAdditionalQuestionInfo('7-giver-4-question-2')" data-more="[more]" data-less="[less]">[more]</a>
-    <br>
-    <span id="questionAdditionalInfo-7-giver-4-question-2" style="display:none;">Multiple-choice (single answer) question options:
-<ul style="list-style-type: disc;margin-left: 20px;"><li>FlexiCommand</li><li>PowerSearch</li><li>GoodUI</li><li>Google Integration</li></ul></span>
-</span></span>
-            
-        
-    </div>
-    <div>
-        <div class="panel-body padding-0">
-            
-            
-            
-            
-                <div style="display: none;" class="resultStatistics">
-                    <div class="panel-body">
-    <div class="row">
-        <div class="col-sm-4 text-color-gray">
-            <strong>
-                Response Summary
-            </strong>
-        </div>
-    </div>
-    <div class="row">
-        <div class="col-sm-4">
-            <table class="table margin-0">
-                <thead>
-                    <tr>
-                        <td>
-                            Choice
-                        </td>
-                        <td>
-                            Response Count
-                        </td>
-                        <td>
-                            Percentage
-                        </td>
-                    </tr>
-                </thead>
-                <tbody>
-                    <tr>
-    <td>
-        FlexiCommand
-    </td>
-    <td>
-        0
-    </td>
-    <td>
-        0%
-    </td>
-</tr><tr>
-    <td>
-        PowerSearch
-    </td>
-    <td>
-        1
-    </td>
-    <td>
-        100%
-    </td>
-</tr><tr>
-    <td>
-        GoodUI
-    </td>
-    <td>
-        0
-    </td>
-    <td>
-        0%
-    </td>
-</tr><tr>
-    <td>
-        Google Integration
-    </td>
-    <td>
-        0
-    </td>
-    <td>
-        0%
-    </td>
-</tr>
-                </tbody>
-            </table>
-        </div>
-    </div>
-</div>
-                </div>
-                
-                    <div class="table-responsive">
-                        <table class="table table-striped table-bordered dataTable margin-0">
-                            <thead class="background-color-medium-gray text-color-gray font-weight-normal">
-                                <tr>
-                                    
-                                        <th> 
-                                            Photo
-                                            
-                                        </th>
-                                    
-                                        <th id="button_sortTo" style="width: 15%;" onclick="toggleSort(this,2)" class="button-sort-none"> 
-                                            Recipient
-                                            <span class="icon-sort unsorted"></span>
-                                        </th>
-                                    
-                                        <th id="button_sortFromTeam" style="width: 15%;" onclick="toggleSort(this,3)" class="button-sort-ascending"> 
-                                            Team
-                                            <span class="icon-sort unsorted"></span>
-                                        </th>
-                                    
-                                        <th id="button_sortFeedback" onclick="toggleSort(this,4)" class="button-sort-none"> 
-                                            Feedback
-                                            <span class="icon-sort unsorted"></span>
-                                        </th>
-                                    
-                                </tr>
-                            </thead><thead>
-                            </thead><tbody>
-                                
-                                    
-
-
-
-
-
-
-
-<tr>
-    
-    
-        
-            <td class="middlealign">
-                
-                    
-                        <div class="profile-pic-icon-click align-center" data-link="/page/studentProfilePic?studentemail={*}&amp;courseid={*}&amp;user=CFResultsUiT.instr">
-                            <a class="student-profile-pic-view-link btn-link">
-                                View Photo
-                            </a>
-                            <img src="" alt="No Image Given" class="hidden">
-                        </div>
-                    
-                    
-                
-            </td>
-        
-        <td class="middlealign">
-        
-            
-              
-                Drop out
-            
-           
-        </td>
-        <td class="middlealign">Team 2</td>
-    
-    <!--Note: When an element has class text-preserve-space, do not insert and HTML spaces-->
-    <td class="text-preserve-space">PowerSearch</td>
-    
-
-</tr>
-                                
-                            </tbody>
-                        </table>
-                    </div>
-                
-            
-            
-        </div>
-    </div>
-</div>        
-                    
-                        
-
-
-
-
-
-
-
-
-
-
-
-
-<div class="panel panel-info">
-    <div class="panel-heading">
-        
-        
-            
-            
-                Question 10: 
-                <!--Note: When an element has class text-preserve-space, do not insert and HTML spaces-->
-                <span class="text-preserve-space">Which team do you think has the best feature?&nbsp;<span style=" white-space: normal;">
-    <a href="javascript:;" id="{*}" class="color_gray" onclick="toggleAdditionalQuestionInfo('10-giver-4-question-3')" data-more="[more]" data-less="[less]">[more]</a>
-    <br>
-    <span id="questionAdditionalInfo-10-giver-4-question-3" style="display:none;">Multiple-choice (single answer) question options:
-<br>The options for this question is automatically generated from the list of all teams in this course.</span>
-</span></span>
-            
-        
-    </div>
-    <div>
-        <div class="panel-body padding-0">
-            
-            
-            
-            
-                <div style="display: none;" class="resultStatistics">
-                    <div class="panel-body">
-    <div class="row">
-        <div class="col-sm-4 text-color-gray">
-            <strong>
-                Response Summary
-            </strong>
-        </div>
-    </div>
-    <div class="row">
-        <div class="col-sm-4">
-            <table class="table margin-0">
-                <thead>
-                    <tr>
-                        <td>
-                            Choice
-                        </td>
-                        <td>
-                            Response Count
-                        </td>
-                        <td>
-                            Percentage
-                        </td>
-                    </tr>
-                </thead>
-                <tbody>
-                    <tr>
-    <td>
-        Team 2
-    </td>
-    <td>
-        1
-    </td>
-    <td>
-        100%
-    </td>
-</tr>
-                </tbody>
-            </table>
-        </div>
-    </div>
-</div>
-                </div>
-                
-                    <div class="table-responsive">
-                        <table class="table table-striped table-bordered dataTable margin-0">
-                            <thead class="background-color-medium-gray text-color-gray font-weight-normal">
-                                <tr>
-                                    
-                                        <th> 
-                                            Photo
-                                            
-                                        </th>
-                                    
-                                        <th id="button_sortTo" style="width: 15%;" onclick="toggleSort(this,2)" class="button-sort-none"> 
-                                            Recipient
-                                            <span class="icon-sort unsorted"></span>
-                                        </th>
-                                    
-                                        <th id="button_sortFromTeam" style="width: 15%;" onclick="toggleSort(this,3)" class="button-sort-ascending"> 
-                                            Team
-                                            <span class="icon-sort unsorted"></span>
-                                        </th>
-                                    
-                                        <th id="button_sortFeedback" onclick="toggleSort(this,4)" class="button-sort-none"> 
-                                            Feedback
-                                            <span class="icon-sort unsorted"></span>
-                                        </th>
-                                    
-                                </tr>
-                            </thead><thead>
-                            </thead><tbody>
-                                
-                                    
-
-
-
-
-
-
-
-<tr>
-    
-    
-        
-            <td class="middlealign">
-                
-                    
-                        <div class="profile-pic-icon-click align-center" data-link="/page/studentProfilePic?studentemail={*}&amp;courseid={*}&amp;user=CFResultsUiT.instr">
-                            <a class="student-profile-pic-view-link btn-link">
-                                View Photo
-                            </a>
-                            <img src="" alt="No Image Given" class="hidden">
-                        </div>
-                    
-                    
-                
-            </td>
-        
-        <td class="middlealign">
-        
-            
-              
-                Drop out
-            
-           
-        </td>
-        <td class="middlealign">Team 2</td>
-    
-    <!--Note: When an element has class text-preserve-space, do not insert and HTML spaces-->
-    <td class="text-preserve-space">Team 2</td>
-    
-
-</tr>
-                                
-                            </tbody>
-                        </table>
-                    </div>
-                
-            
-            
-        </div>
-    </div>
-</div>        
-                    
-                
-                
-            
-        </div>
-    </div>
-</div>
-    
-
-
-                    
-                        
-
-
-
-
-
-
-
-
-
-
-
-
-
-
-    
-    
-        
-
-
-
-
-
-
-
-
-
-
-
-<div class="panel panel-primary">
-    <div style="cursor: pointer;" id="panelHeading-9" data-target="#panelBodyCollapse-9" class="panel-heading">
-        From: 
-        
-            
-            
-                <div class="inline panel-heading-text">
-                    <strong>Team 1</strong>
-                </div>
-            
-        
-
-        <div class="pull-right">
-            
-            &nbsp;
-            <div class="display-icon" style="display:inline;">
-                <span class="glyphicon glyphicon-chevron-up pull-right"></span>
-            </div>                
-        </div>
-    </div>
-    <div id="panelBodyCollapse-9" class="panel-collapse collapse in">
-        <div class="panel-body">
-            
-                
-                    
-                        
-
-
-
-
-
-
-
-
-
-
-
-
-<div class="panel panel-info">
-    <div class="panel-heading">
-        
-        
-            
-            
-                Question 4: 
-                <!--Note: When an element has class text-preserve-space, do not insert and HTML spaces-->
-                <span class="text-preserve-space">Give feedback to 3 other teams.</span>
-            
-        
-    </div>
-    <div>
-        <div class="panel-body padding-0">
-            
-            
-            
-            
-                <div style="display: none;" class="resultStatistics">
-                    
-                </div>
-                
-                    <div class="table-responsive">
-                        <table class="table table-striped table-bordered dataTable margin-0">
-                            <thead class="background-color-medium-gray text-color-gray font-weight-normal">
-                                <tr>
-                                    
-                                        <th> 
-                                            Photo
-                                            
-                                        </th>
-                                    
-                                        <th id="button_sortTo" style="width: 15%;" onclick="toggleSort(this,2)" class="button-sort-none"> 
-                                            Recipient
-                                            <span class="icon-sort unsorted"></span>
-                                        </th>
-                                    
-                                        <th id="button_sortFromTeam" style="width: 15%;" onclick="toggleSort(this,3)" class="button-sort-ascending"> 
-                                            Team
-                                            <span class="icon-sort unsorted"></span>
-                                        </th>
-                                    
-                                        <th id="button_sortFeedback" onclick="toggleSort(this,4)" class="button-sort-none"> 
-                                            Feedback
-                                            <span class="icon-sort unsorted"></span>
-                                        </th>
-                                    
-                                </tr>
-                            </thead><thead>
-                            </thead><tbody>
-                                
-                                    
-
-
-
-
-
-
-
-<tr>
-    
-    
-        
-            <td class="middlealign">
-                
-                    
-                    
-                        
-                            <div class="align-center" data-link="">
-                                <a class="student-profile-pic-view-link btn-link">
-                                    No Photo
-                                </a>
-                            </div>
-                       
-                    
-                
-            </td>
-        
-        <td class="middlealign">
-        
-            
-              
-                Team 2
-            
-           
-        </td>
-        <td class="middlealign"></td>
-    
-    <!--Note: When an element has class text-preserve-space, do not insert and HTML spaces-->
-    <td class="text-preserve-space">Response from team 1 (by alice) to team 2.</td>
-    
-
-</tr>
-                                
-                            </tbody>
-                        </table>
-                    </div>
-                
-            
-            
-        </div>
-    </div>
-</div>        
-                    
-                
-                
-            
-        </div>
-    </div>
-</div>
-    
-
-
-                    
-                        
-
-
-
-
-
-
-
-
-
-
-
-
-
-
-    
-    
-        
-
-
-
-
-
-
-
-
-
-
-
-<div class="panel panel-default">
-    <div style="cursor: pointer;" id="panelHeading-10" data-target="#panelBodyCollapse-10" class="panel-heading">
-        From: 
-        
-            
-                <div title="" data-original-title="" class="middlealign profile-pic-icon-hover inline panel-heading-text" data-link="/page/studentProfilePic?studentemail={*}&amp;courseid={*}&amp;user=CFResultsUiT.instr">
-                    <strong>Danny Engrid</strong>
-                    <img src="" alt="No Image Given" class="hidden profile-pic-icon-hidden">
-                    <a href="mailto:CFResultsUiT.danny.e@gmail.tmt">[CFResultsUiT.danny.e@gmail.tmt]</a>
-                </div>
-            
-            
-        
-
-        <div class="pull-right">
-            
-                
-
-
-
-
-
-
-<form class="inline" method="post" action="/page/instructorEditStudentFeedbackPage?user=CFResultsUiT.instr" target="_blank"> 
-    <input data-original-title="Edit the responses given by this student" class="btn btn-default btn-xs" value="Moderate Responses" data-toggle="tooltip" title="" type="submit">
-    <input name="courseid" value="CFResultsUiT.CS2104" type="hidden">
-    <input name="fsname" value="First Session" type="hidden">
-    
-    <input name="moderatedstudent" value="CFResultsUiT.danny.e@gmail.tmt" type="hidden">
-</form>
-
-
-            
-            &nbsp;
-            <div class="display-icon" style="display:inline;">
-                <span class="glyphicon glyphicon-chevron-up pull-right"></span>
-            </div>                
-        </div>
-    </div>
-    <div id="panelBodyCollapse-10" class="panel-collapse collapse in">
-        <div class="panel-body">
-            
-                
-                
-                    <i>There are no responses given by this user</i>
-                
-            
-        </div>
-    </div>
-</div>
-    
-
-
-                    
-                        
-
-
-
-
-
-
-
-
-
-
-
-
-
-
-    
-    
-        
-
-
-
-
-
-
-
-
-
-
-
-<div class="panel panel-default">
-    <div style="cursor: pointer;" id="panelHeading-11" data-target="#panelBodyCollapse-11" class="panel-heading">
-        From: 
-        
-            
-                <div title="" data-original-title="" class="middlealign profile-pic-icon-hover inline panel-heading-text" data-link="/page/studentProfilePic?studentemail={*}&amp;courseid={*}&amp;user=CFResultsUiT.instr">
-                    <strong>Extra guy</strong>
-                    <img src="" alt="No Image Given" class="hidden profile-pic-icon-hidden">
-                    <a href="mailto:extra.guy@gmail.tmt">[extra.guy@gmail.tmt]</a>
-                </div>
-            
-            
-        
-
-        <div class="pull-right">
-            
-                
-
-
-
-
-
-
-<form class="inline" method="post" action="/page/instructorEditStudentFeedbackPage?user=CFResultsUiT.instr" target="_blank"> 
-    <input data-original-title="Edit the responses given by this student" class="btn btn-default btn-xs" value="Moderate Responses" data-toggle="tooltip" title="" type="submit">
-    <input name="courseid" value="CFResultsUiT.CS2104" type="hidden">
-    <input name="fsname" value="First Session" type="hidden">
-    
-    <input name="moderatedstudent" value="extra.guy@gmail.tmt" type="hidden">
-</form>
-
-
-            
-            &nbsp;
-            <div class="display-icon" style="display:inline;">
-                <span class="glyphicon glyphicon-chevron-up pull-right"></span>
-            </div>                
-        </div>
-    </div>
-    <div id="panelBodyCollapse-11" class="panel-collapse collapse in">
-        <div class="panel-body">
-            
-                
-                
-                    <i>There are no responses given by this user</i>
-                
-            
-        </div>
-    </div>
-</div>
-    
-
-
-                    
-                
-            
-        </div>
-    </div>
-</div>
-
-    
-
-    
-
- 
-
-
-
-
-
-
-
-
-
-
-
-
-
-
-
-<div class="panel panel-success">
-    
-        
-        
-            <div style="cursor: pointer;" id="panelHeading-2" data-target="#panelBodyCollapse-2" class="panel-heading ajax_submit">
-                <div class="row">
-                    <div class="col-sm-9 panel-heading-text">
-                        <strong>Section B</strong>
-                    </div>
-                    <div class="col-sm-3">
-                        <div class="pull-right">
-                            <a data-original-title="Collapse or expand all student panels. You can also click on the panel heading to toggle each one individually." class="btn btn-success btn-xs" style="display:none" id="collapse-panels-button-section-1" data-toggle="tooltip" title="">
-                                Expand Students
-                            </a>
-                            &nbsp;
-                            <div class="display-icon" style="display:inline;">
-                                <span class="glyphicon glyphicon-chevron-down"></span>
-                            </div>
-                        </div>
-                     </div>
-                </div>
-    
-                <form style="display:none;" id="seeMore-1" class="seeMoreForm-1" action="/page/instructorFeedbackResultsPage">
-                    <input name="courseid" value="CFResultsUiT.CS2104" type="hidden">
-                    <input name="fsname" value="First Session" type="hidden">
-                    <input name="frgroupbysection" value="Section B" type="hidden">
-                    <input name="user" value="CFResultsUiT.instr" type="hidden">
-                    <input name="frgroupbyteam" value="null" type="hidden">
-                    <input name="frsorttype" value="giver-question-recipient" type="hidden">
-                    <input name="frshowstats" value="on" id="showStats-1" type="hidden">
-                    <input name="frmainindex" value="on" id="mainIndex-1" type="hidden">
-                </form>
+            <div class="panel panel-primary">
+               <div class="panel-heading" data-target="#panelBodyCollapse-7" id="panelHeading-7" style="cursor: pointer;">
+                  From:
+                  <div class="middlealign profile-pic-icon-hover inline panel-heading-text" data-link="&#x2f;page&#x2f;studentProfilePic?studentemail={*}&amp;courseid={*}&amp;user=CFResultsUiT.instr" data-original-title="" title="">
+                     <strong>
+                        Charlie Dávis
+                     </strong>
+                     <img alt="No Image Given" class="hidden profile-pic-icon-hidden" src=""/>
+                                          <a class="link-in-dark-bg" href="mailto:CFResultsUiT.charlie.d@gmail.tmt">
+                        [CFResultsUiT.charlie.d@gmail.tmt]
+                     </a>
+                  </div>
+                  <div class="pull-right">
+                     <form action="&#x2f;page&#x2f;instructorEditStudentFeedbackPage?user=CFResultsUiT.instr" class="inline" method="post" target="_blank">
+                        <input class="btn btn-primary btn-xs" data-original-title="Edit the responses given by this student" data-toggle="tooltip" title="" type="submit" value="Moderate Responses"/>
+                                                <input name="courseid" type="hidden" value="CFResultsUiT.CS2104"/>
+                                                <input name="fsname" type="hidden" value="First Session"/>
+                                                <input name="moderatedstudent" type="hidden" value="CFResultsUiT.charlie.d@gmail.tmt"/>
+                                             </form>
+                      
+                     <div class="display-icon" style="display:inline;">
+                        <span class="glyphicon glyphicon-chevron-up pull-right">
+                        </span>
+                     </div>
+                  </div>
+               </div>
+               <div class="panel-collapse collapse in" id="panelBodyCollapse-7">
+                  <div class="panel-body">
+                     <div class="panel panel-info">
+                        <div class="panel-heading">
+                           Question 1:
+                           <span class="text-preserve-space">
+                              Rate 3 other students&#39; products
+                           </span>
+                        </div>
+                        <div>
+                           <div class="panel-body padding-0">
+                              <div class="resultStatistics" style="display: none;">
+                              </div>
+                              <div class="table-responsive">
+                                 <table class="table table-striped table-bordered dataTable margin-0">
+                                    <thead class="background-color-medium-gray text-color-gray font-weight-normal">
+                                       <tr>
+                                          <th>
+                                             Photo
+                                          </th>
+                                          <th class="button-sort-none" id="button_sortTo" onclick="toggleSort(this,2)" style="width: 15%;">
+                                             Recipient
+                                             <span class="icon-sort unsorted">
+                                             </span>
+                                          </th>
+                                          <th class="button-sort-ascending" id="button_sortFromTeam" onclick="toggleSort(this,3)" style="width: 15%;">
+                                             Team
+                                             <span class="icon-sort unsorted">
+                                             </span>
+                                          </th>
+                                          <th class="button-sort-none" id="button_sortFeedback" onclick="toggleSort(this,4)">
+                                             Feedback
+                                             <span class="icon-sort unsorted">
+                                             </span>
+                                          </th>
+                                       </tr>
+                                    </thead>
+                                    <thead>
+                                    </thead>
+                                    <tbody>
+                                       <tr>
+                                          <td class="middlealign">
+                                             <div class="profile-pic-icon-click align-center" data-link="&#x2f;page&#x2f;studentProfilePic?studentemail={*}&amp;courseid={*}&amp;user=CFResultsUiT.instr">
+                                                <a class="student-profile-pic-view-link btn-link">
+                                                   View Photo
+                                                </a>
+                                                <img alt="No Image Given" class="hidden" src=""/>
+                                                                                             </div>
+                                          </td>
+                                          <td class="middlealign">
+                                             Emily
+                                          </td>
+                                          <td class="middlealign">
+                                             Team 3
+                                          </td>
+                                          <td class="text-preserve-space">
+                                             3 Response to Emily.
+                                          </td>
+                                       </tr>
+                                    </tbody>
+                                 </table>
+                              </div>
+                           </div>
+                        </div>
+                     </div>
+                  </div>
+               </div>
             </div>
-        
-    
-    
-    <div id="panelBodyCollapse-2" class="panel-collapse collapse ">
-        <div class="panel-body" id="sectionBody-1">
-            
-            
-                
-                
-                
-                    
-                
-            
-        </div>
-    </div>
-</div>
-
-    
-
-    
-
- 
-
-
-
-
-
-
-
-
-
-
-
-
-
-
-
-<div class="panel panel-success">
-    
-        
-        
-            <div style="cursor: pointer;" id="panelHeading-3" data-target="#panelBodyCollapse-3" class="panel-heading ajax_submit">
-                <div class="row">
-                    <div class="col-sm-9 panel-heading-text">
-                        <strong>Not in a section</strong>
-                    </div>
-                    <div class="col-sm-3">
-                        <div class="pull-right">
-                            <a data-original-title="Collapse or expand all student panels. You can also click on the panel heading to toggle each one individually." class="btn btn-success btn-xs" style="display:none" id="collapse-panels-button-section-2" data-toggle="tooltip" title="">
-                                Expand Students
-                            </a>
-                            &nbsp;
-                            <div class="display-icon" style="display:inline;">
-                                <span class="glyphicon glyphicon-chevron-down"></span>
-                            </div>
-                        </div>
-                     </div>
-                </div>
-    
-                <form style="display:none;" id="seeMore-2" class="seeMoreForm-2" action="/page/instructorFeedbackResultsPage">
-                    <input name="courseid" value="CFResultsUiT.CS2104" type="hidden">
-                    <input name="fsname" value="First Session" type="hidden">
-                    <input name="frgroupbysection" value="None" type="hidden">
-                    <input name="user" value="CFResultsUiT.instr" type="hidden">
-                    <input name="frgroupbyteam" value="null" type="hidden">
-                    <input name="frsorttype" value="giver-question-recipient" type="hidden">
-                    <input name="frshowstats" value="on" id="showStats-2" type="hidden">
-                    <input name="frmainindex" value="on" id="mainIndex-2" type="hidden">
-                </form>
+            <div class="panel panel-primary">
+               <div class="panel-heading" data-target="#panelBodyCollapse-8" id="panelHeading-8" style="cursor: pointer;">
+                  From:
+                  <div class="middlealign profile-pic-icon-hover inline panel-heading-text" data-link="&#x2f;page&#x2f;studentProfilePic?studentemail={*}&amp;courseid={*}&amp;user=CFResultsUiT.instr" data-original-title="" title="">
+                     <strong>
+                        Drop out
+                     </strong>
+                     <img alt="No Image Given" class="hidden profile-pic-icon-hidden" src=""/>
+                                          <a class="link-in-dark-bg" href="mailto:drop.out@gmail.tmt">
+                        [drop.out@gmail.tmt]
+                     </a>
+                  </div>
+                  <div class="pull-right">
+                     <form action="&#x2f;page&#x2f;instructorEditStudentFeedbackPage?user=CFResultsUiT.instr" class="inline" method="post" target="_blank">
+                        <input class="btn btn-primary btn-xs" data-original-title="Edit the responses given by this student" data-toggle="tooltip" title="" type="submit" value="Moderate Responses"/>
+                                                <input name="courseid" type="hidden" value="CFResultsUiT.CS2104"/>
+                                                <input name="fsname" type="hidden" value="First Session"/>
+                                                <input name="moderatedstudent" type="hidden" value="drop.out@gmail.tmt"/>
+                                             </form>
+                      
+                     <div class="display-icon" style="display:inline;">
+                        <span class="glyphicon glyphicon-chevron-up pull-right">
+                        </span>
+                     </div>
+                  </div>
+               </div>
+               <div class="panel-collapse collapse in" id="panelBodyCollapse-8">
+                  <div class="panel-body">
+                     <div class="panel panel-info">
+                        <div class="panel-heading">
+                           Question 1:
+                           <span class="text-preserve-space">
+                              Rate 3 other students&#39; products
+                           </span>
+                        </div>
+                        <div>
+                           <div class="panel-body padding-0">
+                              <div class="resultStatistics" style="display: none;">
+                              </div>
+                              <div class="table-responsive">
+                                 <table class="table table-striped table-bordered dataTable margin-0">
+                                    <thead class="background-color-medium-gray text-color-gray font-weight-normal">
+                                       <tr>
+                                          <th>
+                                             Photo
+                                          </th>
+                                          <th class="button-sort-none" id="button_sortTo" onclick="toggleSort(this,2)" style="width: 15%;">
+                                             Recipient
+                                             <span class="icon-sort unsorted">
+                                             </span>
+                                          </th>
+                                          <th class="button-sort-ascending" id="button_sortFromTeam" onclick="toggleSort(this,3)" style="width: 15%;">
+                                             Team
+                                             <span class="icon-sort unsorted">
+                                             </span>
+                                          </th>
+                                          <th class="button-sort-none" id="button_sortFeedback" onclick="toggleSort(this,4)">
+                                             Feedback
+                                             <span class="icon-sort unsorted">
+                                             </span>
+                                          </th>
+                                       </tr>
+                                    </thead>
+                                    <thead>
+                                    </thead>
+                                    <tbody>
+                                       <tr>
+                                          <td class="middlealign">
+                                             <div class="profile-pic-icon-click align-center" data-link="&#x2f;page&#x2f;studentProfilePic?studentemail={*}&amp;courseid={*}&amp;user=CFResultsUiT.instr">
+                                                <a class="student-profile-pic-view-link btn-link">
+                                                   View Photo
+                                                </a>
+                                                <img alt="No Image Given" class="hidden" src=""/>
+                                                                                             </div>
+                                          </td>
+                                          <td class="middlealign">
+                                             Alice Betsy
+                                          </td>
+                                          <td class="middlealign">
+                                             Team 1
+                                          </td>
+                                          <td class="text-preserve-space">
+                                             Response to Alice from Dropout.
+                                          </td>
+                                       </tr>
+                                       <tr>
+                                          <td class="middlealign">
+                                             <div class="profile-pic-icon-click align-center" data-link="&#x2f;page&#x2f;studentProfilePic?studentemail={*}&amp;courseid={*}&amp;user=CFResultsUiT.instr">
+                                                <a class="student-profile-pic-view-link btn-link">
+                                                   View Photo
+                                                </a>
+                                                <img alt="No Image Given" class="hidden" src=""/>
+                                                                                             </div>
+                                          </td>
+                                          <td class="middlealign">
+                                             Benny Charles
+                                          </td>
+                                          <td class="middlealign">
+                                             Team 1
+                                          </td>
+                                          <td class="text-preserve-space">
+                                             Response to Benny from Dropout.
+                                          </td>
+                                       </tr>
+                                       <tr>
+                                          <td class="middlealign">
+                                             <div class="profile-pic-icon-click align-center" data-link="&#x2f;page&#x2f;studentProfilePic?studentemail={*}&amp;courseid={*}&amp;user=CFResultsUiT.instr">
+                                                <a class="student-profile-pic-view-link btn-link">
+                                                   View Photo
+                                                </a>
+                                                <img alt="No Image Given" class="hidden" src=""/>
+                                                                                             </div>
+                                          </td>
+                                          <td class="middlealign">
+                                             Danny Engrid
+                                          </td>
+                                          <td class="middlealign">
+                                             Team 2
+                                          </td>
+                                          <td class="text-preserve-space">
+                                             Response to Danny from Dropout.
+                                          </td>
+                                       </tr>
+                                    </tbody>
+                                 </table>
+                              </div>
+                           </div>
+                        </div>
+                     </div>
+                     <div class="panel panel-info">
+                        <div class="panel-heading">
+                           Question 7:
+                           <span class="text-preserve-space">
+                              What is your extra feature? 
+                              <span style=" white-space: normal;">
+                                 <a class="color_gray" data-less="[less]" data-more="[more]" href="javascript:;" id="questionAdditionalInfoButton-7-giver-4-question-2" onclick="toggleAdditionalQuestionInfo(&#39;7-giver-4-question-2&#39;)">
+                                    [more]
+                                 </a>
+                                 <br/>
+                                                                  <span id="questionAdditionalInfo-7-giver-4-question-2" style="display:none;">
+                                    Multiple-choice (single answer) question options:
+                                    <ul style="list-style-type: disc;margin-left: 20px;">
+                                       <li>
+                                          FlexiCommand
+                                       </li>
+                                       <li>
+                                          PowerSearch
+                                       </li>
+                                       <li>
+                                          GoodUI
+                                       </li>
+                                       <li>
+                                          Google Integration
+                                       </li>
+                                    </ul>
+                                 </span>
+                              </span>
+                           </span>
+                        </div>
+                        <div>
+                           <div class="panel-body padding-0">
+                              <div class="resultStatistics" style="display: none;">
+                                 <div class="panel-body">
+                                    <div class="row">
+                                       <div class="col-sm-4 text-color-gray">
+                                          <strong>
+                                             Response Summary
+                                          </strong>
+                                       </div>
+                                    </div>
+                                    <div class="row">
+                                       <div class="col-sm-4">
+                                          <table class="table margin-0">
+                                             <thead>
+                                                <tr>
+                                                   <td>
+                                                      Choice
+                                                   </td>
+                                                   <td>
+                                                      Response Count
+                                                   </td>
+                                                   <td>
+                                                      Percentage
+                                                   </td>
+                                                </tr>
+                                             </thead>
+                                             <tbody>
+                                                <tr>
+                                                   <td>
+                                                      FlexiCommand
+                                                   </td>
+                                                   <td>
+                                                      0
+                                                   </td>
+                                                   <td>
+                                                      0%
+                                                   </td>
+                                                </tr>
+                                                <tr>
+                                                   <td>
+                                                      PowerSearch
+                                                   </td>
+                                                   <td>
+                                                      1
+                                                   </td>
+                                                   <td>
+                                                      100%
+                                                   </td>
+                                                </tr>
+                                                <tr>
+                                                   <td>
+                                                      GoodUI
+                                                   </td>
+                                                   <td>
+                                                      0
+                                                   </td>
+                                                   <td>
+                                                      0%
+                                                   </td>
+                                                </tr>
+                                                <tr>
+                                                   <td>
+                                                      Google Integration
+                                                   </td>
+                                                   <td>
+                                                      0
+                                                   </td>
+                                                   <td>
+                                                      0%
+                                                   </td>
+                                                </tr>
+                                             </tbody>
+                                          </table>
+                                       </div>
+                                    </div>
+                                 </div>
+                              </div>
+                              <div class="table-responsive">
+                                 <table class="table table-striped table-bordered dataTable margin-0">
+                                    <thead class="background-color-medium-gray text-color-gray font-weight-normal">
+                                       <tr>
+                                          <th>
+                                             Photo
+                                          </th>
+                                          <th class="button-sort-none" id="button_sortTo" onclick="toggleSort(this,2)" style="width: 15%;">
+                                             Recipient
+                                             <span class="icon-sort unsorted">
+                                             </span>
+                                          </th>
+                                          <th class="button-sort-ascending" id="button_sortFromTeam" onclick="toggleSort(this,3)" style="width: 15%;">
+                                             Team
+                                             <span class="icon-sort unsorted">
+                                             </span>
+                                          </th>
+                                          <th class="button-sort-none" id="button_sortFeedback" onclick="toggleSort(this,4)">
+                                             Feedback
+                                             <span class="icon-sort unsorted">
+                                             </span>
+                                          </th>
+                                       </tr>
+                                    </thead>
+                                    <thead>
+                                    </thead>
+                                    <tbody>
+                                       <tr>
+                                          <td class="middlealign">
+                                             <div class="profile-pic-icon-click align-center" data-link="&#x2f;page&#x2f;studentProfilePic?studentemail={*}&amp;courseid={*}&amp;user=CFResultsUiT.instr">
+                                                <a class="student-profile-pic-view-link btn-link">
+                                                   View Photo
+                                                </a>
+                                                <img alt="No Image Given" class="hidden" src=""/>
+                                                                                             </div>
+                                          </td>
+                                          <td class="middlealign">
+                                             Drop out
+                                          </td>
+                                          <td class="middlealign">
+                                             Team 2
+                                          </td>
+                                          <td class="text-preserve-space">
+                                             PowerSearch
+                                          </td>
+                                       </tr>
+                                    </tbody>
+                                 </table>
+                              </div>
+                           </div>
+                        </div>
+                     </div>
+                     <div class="panel panel-info">
+                        <div class="panel-heading">
+                           Question 10:
+                           <span class="text-preserve-space">
+                              Which team do you think has the best feature? 
+                              <span style=" white-space: normal;">
+                                 <a class="color_gray" data-less="[less]" data-more="[more]" href="javascript:;" id="{*}" onclick="toggleAdditionalQuestionInfo(&#39;10-giver-4-question-3&#39;)">
+                                    [more]
+                                 </a>
+                                 <br/>
+                                                                  <span id="questionAdditionalInfo-10-giver-4-question-3" style="display:none;">
+                                    Multiple-choice (single answer) question options:
+                                    <br/>
+                                                                        The options for this question is automatically generated from the list of all teams in this course.
+                                 </span>
+                              </span>
+                           </span>
+                        </div>
+                        <div>
+                           <div class="panel-body padding-0">
+                              <div class="resultStatistics" style="display: none;">
+                                 <div class="panel-body">
+                                    <div class="row">
+                                       <div class="col-sm-4 text-color-gray">
+                                          <strong>
+                                             Response Summary
+                                          </strong>
+                                       </div>
+                                    </div>
+                                    <div class="row">
+                                       <div class="col-sm-4">
+                                          <table class="table margin-0">
+                                             <thead>
+                                                <tr>
+                                                   <td>
+                                                      Choice
+                                                   </td>
+                                                   <td>
+                                                      Response Count
+                                                   </td>
+                                                   <td>
+                                                      Percentage
+                                                   </td>
+                                                </tr>
+                                             </thead>
+                                             <tbody>
+                                                <tr>
+                                                   <td>
+                                                      Team 2
+                                                   </td>
+                                                   <td>
+                                                      1
+                                                   </td>
+                                                   <td>
+                                                      100%
+                                                   </td>
+                                                </tr>
+                                             </tbody>
+                                          </table>
+                                       </div>
+                                    </div>
+                                 </div>
+                              </div>
+                              <div class="table-responsive">
+                                 <table class="table table-striped table-bordered dataTable margin-0">
+                                    <thead class="background-color-medium-gray text-color-gray font-weight-normal">
+                                       <tr>
+                                          <th>
+                                             Photo
+                                          </th>
+                                          <th class="button-sort-none" id="button_sortTo" onclick="toggleSort(this,2)" style="width: 15%;">
+                                             Recipient
+                                             <span class="icon-sort unsorted">
+                                             </span>
+                                          </th>
+                                          <th class="button-sort-ascending" id="button_sortFromTeam" onclick="toggleSort(this,3)" style="width: 15%;">
+                                             Team
+                                             <span class="icon-sort unsorted">
+                                             </span>
+                                          </th>
+                                          <th class="button-sort-none" id="button_sortFeedback" onclick="toggleSort(this,4)">
+                                             Feedback
+                                             <span class="icon-sort unsorted">
+                                             </span>
+                                          </th>
+                                       </tr>
+                                    </thead>
+                                    <thead>
+                                    </thead>
+                                    <tbody>
+                                       <tr>
+                                          <td class="middlealign">
+                                             <div class="profile-pic-icon-click align-center" data-link="&#x2f;page&#x2f;studentProfilePic?studentemail={*}&amp;courseid={*}&amp;user=CFResultsUiT.instr">
+                                                <a class="student-profile-pic-view-link btn-link">
+                                                   View Photo
+                                                </a>
+                                                <img alt="No Image Given" class="hidden" src=""/>
+                                                                                             </div>
+                                          </td>
+                                          <td class="middlealign">
+                                             Drop out
+                                          </td>
+                                          <td class="middlealign">
+                                             Team 2
+                                          </td>
+                                          <td class="text-preserve-space">
+                                             Team 2
+                                          </td>
+                                       </tr>
+                                    </tbody>
+                                 </table>
+                              </div>
+                           </div>
+                        </div>
+                     </div>
+                  </div>
+               </div>
             </div>
-        
-    
-    
-    <div id="panelBodyCollapse-3" class="panel-collapse collapse ">
-        <div class="panel-body" id="sectionBody-2">
-            
-            
-                
-                
-                
-                    
-                
-            
-        </div>
-    </div>
-</div>
-
-    
-
-
-
-        
-
-
-
-
-
-
-
-    <div class="panel panel-warning">
-        <div style="cursor: pointer;" id="panelHeading-4" data-target="#panelBodyCollapse-4" class="panel-heading ajax_response_rate_submit">
-            <form style="display:none;" id="responseRate" class="responseRateForm" action="/page/instructorFeedbackResultsPage">
-                <input name="courseid" value="CFResultsUiT.CS2104" type="hidden">
-                <input name="fsname" value="First Session" type="hidden">
-                <input name="user" value="CFResultsUiT.instr" type="hidden">
-                <input name="questionnum" value="-1" type="hidden">
-            </form>
-            <div class="display-icon pull-right">
-                <span class="glyphicon glyphicon-chevron-down pull-right"></span>
+            <div class="panel panel-primary">
+               <div class="panel-heading" data-target="#panelBodyCollapse-9" id="panelHeading-9" style="cursor: pointer;">
+                  From:
+                  <div class="inline panel-heading-text">
+                     <strong>
+                        Team 1
+                     </strong>
+                  </div>
+                  <div class="pull-right">
+                      
+                     <div class="display-icon" style="display:inline;">
+                        <span class="glyphicon glyphicon-chevron-up pull-right">
+                        </span>
+                     </div>
+                  </div>
+               </div>
+               <div class="panel-collapse collapse in" id="panelBodyCollapse-9">
+                  <div class="panel-body">
+                     <div class="panel panel-info">
+                        <div class="panel-heading">
+                           Question 4:
+                           <span class="text-preserve-space">
+                              Give feedback to 3 other teams.
+                           </span>
+                        </div>
+                        <div>
+                           <div class="panel-body padding-0">
+                              <div class="resultStatistics" style="display: none;">
+                              </div>
+                              <div class="table-responsive">
+                                 <table class="table table-striped table-bordered dataTable margin-0">
+                                    <thead class="background-color-medium-gray text-color-gray font-weight-normal">
+                                       <tr>
+                                          <th>
+                                             Photo
+                                          </th>
+                                          <th class="button-sort-none" id="button_sortTo" onclick="toggleSort(this,2)" style="width: 15%;">
+                                             Recipient
+                                             <span class="icon-sort unsorted">
+                                             </span>
+                                          </th>
+                                          <th class="button-sort-ascending" id="button_sortFromTeam" onclick="toggleSort(this,3)" style="width: 15%;">
+                                             Team
+                                             <span class="icon-sort unsorted">
+                                             </span>
+                                          </th>
+                                          <th class="button-sort-none" id="button_sortFeedback" onclick="toggleSort(this,4)">
+                                             Feedback
+                                             <span class="icon-sort unsorted">
+                                             </span>
+                                          </th>
+                                       </tr>
+                                    </thead>
+                                    <thead>
+                                    </thead>
+                                    <tbody>
+                                       <tr>
+                                          <td class="middlealign">
+                                             <div class="align-center" data-link="">
+                                                <a class="student-profile-pic-view-link btn-link">
+                                                   No Photo
+                                                </a>
+                                             </div>
+                                          </td>
+                                          <td class="middlealign">
+                                             Team 2
+                                          </td>
+                                          <td class="middlealign">
+                                          </td>
+                                          <td class="text-preserve-space">
+                                             Response from team 1 (by alice) to team 2.
+                                          </td>
+                                       </tr>
+                                    </tbody>
+                                 </table>
+                              </div>
+                           </div>
+                        </div>
+                     </div>
+                  </div>
+               </div>
             </div>
-            Participants who have not responded to any question
-        </div>
-        <div class="panel-collapse collapse" id="panelBodyCollapse-4">
-            
-        </div>
-    </div>
-
-    
-    
-    </div>+            <div class="panel panel-default">
+               <div class="panel-heading" data-target="#panelBodyCollapse-10" id="panelHeading-10" style="cursor: pointer;">
+                  From:
+                  <div class="middlealign profile-pic-icon-hover inline panel-heading-text" data-link="&#x2f;page&#x2f;studentProfilePic?studentemail={*}&amp;courseid={*}&amp;user=CFResultsUiT.instr" data-original-title="" title="">
+                     <strong>
+                        Danny Engrid
+                     </strong>
+                     <img alt="No Image Given" class="hidden profile-pic-icon-hidden" src=""/>
+                                          <a href="mailto:CFResultsUiT.danny.e@gmail.tmt">
+                        [CFResultsUiT.danny.e@gmail.tmt]
+                     </a>
+                  </div>
+                  <div class="pull-right">
+                     <form action="&#x2f;page&#x2f;instructorEditStudentFeedbackPage?user=CFResultsUiT.instr" class="inline" method="post" target="_blank">
+                        <input class="btn btn-default btn-xs" data-original-title="Edit the responses given by this student" data-toggle="tooltip" title="" type="submit" value="Moderate Responses"/>
+                                                <input name="courseid" type="hidden" value="CFResultsUiT.CS2104"/>
+                                                <input name="fsname" type="hidden" value="First Session"/>
+                                                <input name="moderatedstudent" type="hidden" value="CFResultsUiT.danny.e@gmail.tmt"/>
+                                             </form>
+                      
+                     <div class="display-icon" style="display:inline;">
+                        <span class="glyphicon glyphicon-chevron-up pull-right">
+                        </span>
+                     </div>
+                  </div>
+               </div>
+               <div class="panel-collapse collapse in" id="panelBodyCollapse-10">
+                  <div class="panel-body">
+                     <i>
+                        There are no responses given by this user
+                     </i>
+                  </div>
+               </div>
+            </div>
+            <div class="panel panel-default">
+               <div class="panel-heading" data-target="#panelBodyCollapse-11" id="panelHeading-11" style="cursor: pointer;">
+                  From:
+                  <div class="middlealign profile-pic-icon-hover inline panel-heading-text" data-link="&#x2f;page&#x2f;studentProfilePic?studentemail={*}&amp;courseid={*}&amp;user=CFResultsUiT.instr" data-original-title="" title="">
+                     <strong>
+                        Extra guy
+                     </strong>
+                     <img alt="No Image Given" class="hidden profile-pic-icon-hidden" src=""/>
+                                          <a href="mailto:extra.guy@gmail.tmt">
+                        [extra.guy@gmail.tmt]
+                     </a>
+                  </div>
+                  <div class="pull-right">
+                     <form action="&#x2f;page&#x2f;instructorEditStudentFeedbackPage?user=CFResultsUiT.instr" class="inline" method="post" target="_blank">
+                        <input class="btn btn-default btn-xs" data-original-title="Edit the responses given by this student" data-toggle="tooltip" title="" type="submit" value="Moderate Responses"/>
+                                                <input name="courseid" type="hidden" value="CFResultsUiT.CS2104"/>
+                                                <input name="fsname" type="hidden" value="First Session"/>
+                                                <input name="moderatedstudent" type="hidden" value="extra.guy@gmail.tmt"/>
+                                             </form>
+                      
+                     <div class="display-icon" style="display:inline;">
+                        <span class="glyphicon glyphicon-chevron-up pull-right">
+                        </span>
+                     </div>
+                  </div>
+               </div>
+               <div class="panel-collapse collapse in" id="panelBodyCollapse-11">
+                  <div class="panel-body">
+                     <i>
+                        There are no responses given by this user
+                     </i>
+                  </div>
+               </div>
+            </div>
+         </div>
+      </div>
+   </div>
+   <div class="panel panel-success">
+      <div class="panel-heading ajax_submit" data-target="#panelBodyCollapse-2" id="panelHeading-2" style="cursor: pointer;">
+         <div class="row">
+            <div class="col-sm-9 panel-heading-text">
+               <strong>
+                  Section B
+               </strong>
+            </div>
+            <div class="col-sm-3">
+               <div class="pull-right">
+                  <a class="btn btn-success btn-xs" data-original-title="Collapse or expand all student panels. You can also click on the panel heading to toggle each one individually." data-toggle="tooltip" id="collapse-panels-button-section-1" style="display:none" title="">
+                     Expand Students
+                  </a>
+                   
+                  <div class="display-icon" style="display:inline;">
+                     <span class="glyphicon glyphicon-chevron-down">
+                     </span>
+                  </div>
+               </div>
+            </div>
+         </div>
+         <form action="&#x2f;page&#x2f;instructorFeedbackResultsPage" class="seeMoreForm-1" id="seeMore-1" style="display:none;">
+            <input name="courseid" type="hidden" value="CFResultsUiT.CS2104"/>
+                        <input name="fsname" type="hidden" value="First Session"/>
+                        <input name="frgroupbysection" type="hidden" value="Section B"/>
+                        <input name="user" type="hidden" value="CFResultsUiT.instr"/>
+                        <input name="frgroupbyteam" type="hidden" value="null"/>
+                        <input name="frsorttype" type="hidden" value="giver-question-recipient"/>
+                        <input id="showStats-1" name="frshowstats" type="hidden" value="on"/>
+                        <input id="mainIndex-1" name="frmainindex" type="hidden" value="on"/>
+                     </form>
+      </div>
+      <div class="panel-collapse collapse " id="panelBodyCollapse-2">
+         <div class="panel-body" id="sectionBody-1">
+         </div>
+      </div>
+   </div>
+   <div class="panel panel-success">
+      <div class="panel-heading ajax_submit" data-target="#panelBodyCollapse-3" id="panelHeading-3" style="cursor: pointer;">
+         <div class="row">
+            <div class="col-sm-9 panel-heading-text">
+               <strong>
+                  Not in a section
+               </strong>
+            </div>
+            <div class="col-sm-3">
+               <div class="pull-right">
+                  <a class="btn btn-success btn-xs" data-original-title="Collapse or expand all student panels. You can also click on the panel heading to toggle each one individually." data-toggle="tooltip" id="collapse-panels-button-section-2" style="display:none" title="">
+                     Expand Students
+                  </a>
+                   
+                  <div class="display-icon" style="display:inline;">
+                     <span class="glyphicon glyphicon-chevron-down">
+                     </span>
+                  </div>
+               </div>
+            </div>
+         </div>
+         <form action="&#x2f;page&#x2f;instructorFeedbackResultsPage" class="seeMoreForm-2" id="seeMore-2" style="display:none;">
+            <input name="courseid" type="hidden" value="CFResultsUiT.CS2104"/>
+                        <input name="fsname" type="hidden" value="First Session"/>
+                        <input name="frgroupbysection" type="hidden" value="None"/>
+                        <input name="user" type="hidden" value="CFResultsUiT.instr"/>
+                        <input name="frgroupbyteam" type="hidden" value="null"/>
+                        <input name="frsorttype" type="hidden" value="giver-question-recipient"/>
+                        <input id="showStats-2" name="frshowstats" type="hidden" value="on"/>
+                        <input id="mainIndex-2" name="frmainindex" type="hidden" value="on"/>
+                     </form>
+      </div>
+      <div class="panel-collapse collapse " id="panelBodyCollapse-3">
+         <div class="panel-body" id="sectionBody-2">
+         </div>
+      </div>
+   </div>
+   <div class="panel panel-warning">
+      <div class="panel-heading ajax_response_rate_submit" data-target="#panelBodyCollapse-4" id="panelHeading-4" style="cursor: pointer;">
+         <form action="&#x2f;page&#x2f;instructorFeedbackResultsPage" class="responseRateForm" id="responseRate" style="display:none;">
+            <input name="courseid" type="hidden" value="CFResultsUiT.CS2104"/>
+                        <input name="fsname" type="hidden" value="First Session"/>
+                        <input name="user" type="hidden" value="CFResultsUiT.instr"/>
+                        <input name="questionnum" type="hidden" value="-1"/>
+                     </form>
+         <div class="display-icon pull-right">
+            <span class="glyphicon glyphicon-chevron-down pull-right">
+            </span>
+         </div>
+         Participants who have not responded to any question
+      </div>
+      <div class="panel-collapse collapse" id="panelBodyCollapse-4">
+      </div>
+   </div>
+</div>