   <div class="container" id="mainContent">
      <div id="topOfPage">
      </div>
      <h1>
         Submit Feedback
      </h1>
      <br/>
      <div id="student-motd-wrapper">
         <script>
            var motdUrl = window.location.origin + '/${studentmotd.url}';
         </script>
         <script src="/js/studentMotd.js" type="text/javascript">
         </script>
         ${studentmotd.container}
      </div>
      <div class="alert alert-info" id="registerMessage">
         You are submitting feedback as
         <span class="text-danger text-bold text-large">
            Drop out
         </span>
         . You may submit feedback and view results without logging in. To access other features you need
         <a class="link" href="/page/studentCourseJoinAuthentication?key=${regkey.enc}&studentemail=drop.out%40gmail.tmt&courseid=SFSubmitUiT.CS2104">
            to login using a google account
         </a>
         (recommended).
      </div>
      <form action="/page/studentFeedbackSubmissionEditSave" method="post" name="form_student_submit_response">
         <input name="fsname" type="hidden" value="First Session"/>
         <input name="courseid" type="hidden" value="SFSubmitUiT.CS2104"/>
         <input name="key" type="hidden" value="${regkey.enc}"/>
         <input name="studentemail" type="hidden" value="drop.out@gmail.tmt"/>
         <div class="alert alert-success" id="statusMessage">
            All responses submitted successfully!
         </div>
         <script src="/js/statusMessage.js" type="text/javascript">
         </script>
         <div class="well well-plain" id="course1">
            <div class="panel-body">
               <div class="form-horizontal">
                  <div class="panel-heading">
                     <div class="form-group">
                        <label class="col-sm-2 control-label">
                           Course ID:
                        </label>
                        <div class="col-sm-10">
                           <p class="form-control-static">
                              SFSubmitUiT.CS2104
                           </p>
                        </div>
                     </div>
                     <div class="form-group">
                        <label class="col-sm-2 control-label">
                           Session:
                        </label>
                        <div class="col-sm-10">
                           <p class="form-control-static">
                              First Session
                           </p>
                        </div>
                     </div>
                     <div class="form-group">
                        <label class="col-sm-2 control-label">
                           Opening time:
                        </label>
                        <div class="col-sm-10">
                           <p class="form-control-static">
                              Sun, 01 Apr 2012, 11:59 PM
                           </p>
                        </div>
                     </div>
                     <div class="form-group">
                        <label class="col-sm-2 control-label">
                           Closing time:
                        </label>
                        <div class="col-sm-10">
                           <p class="form-control-static">
                              Sat, 30 Apr 2016, 11:59 PM
                           </p>
                        </div>
                     </div>
                     <div class="form-group">
                        <label class="col-sm-2 control-label">
                           Instructions:
                        </label>
                        <div class="col-sm-10">
                           <p class="form-control-static text-preserve-space">
                              Instructions for first session
                           </p>
                        </div>
                     </div>
                  </div>
               </div>
            </div>
         </div>
         <br/>
         <input name="questiontype-1" type="hidden" value="TEXT"/>
         <input name="questionid-1" type="hidden" value="${question.id}"/>
         <input name="questionresponsetotal-1" type="hidden" value="1"/>
         <div class="form-horizontal">
            <div class="panel panel-primary">
               <div class="panel-heading">
                  Question 1:
                  <br/>
                  <span class="text-preserve-space">
                     What is the best selling point of your product?
                  </span>
               </div>
               <div class="panel-body">
                  <p class="text-muted">
                     Only the following persons can see your responses:
                  </p>
                  <ul class="text-muted">
                     <li class="unordered">
                        You can see your own feedback in the results page later on.
                     </li>
                     <li class="unordered">
                        Your team members can see your response, but not the name of the recipient, or your name.
                     </li>
                     <li class="unordered">
                        Other students in the course can see your response, but not the name of the recipient, or your name.
                     </li>
                     <li class="unordered">
                        Instructors in this course can see your response, the name of the recipient, and your name.
                     </li>
                  </ul>
                  <br/>
                  <div class="form-group margin-0">
                     <div class="col-sm-2 form-inline mobile-align-left" style="display:none">
                        <label for="input">
                           To:
                        </label>
                        <select class="participantSelect middlealign form-control" name="responserecipient-1-0" style="display:none;max-width:125px">
                           <option value="">
                           </option>
                           <option selected="selected" value="drop.out@gmail.tmt">
                              Myself
                           </option>
                        </select>
                        <span>
                           Myself
                        </span>
                     </div>
                     <div class="col-sm-12">
                        <textarea class="form-control" cols="100%" name="responsetext-1-0" rows="4">
                           Test Self Feedback
                        </textarea>
                        <input name="responseid-1-0" type="hidden" value="${question.id}%drop.out@gmail.tmt%drop.out@gmail.tmt"/>
                     </div>
                  </div>
               </div>
            </div>
         </div>
         <br/>
         <br/>
         <input name="questiontype-2" type="hidden" value="TEXT"/>
         <input name="questionid-2" type="hidden" value="${question.id}"/>
         <input name="questionresponsetotal-2" type="hidden" value="3"/>
         <div class="form-horizontal">
            <div class="panel panel-primary">
               <div class="panel-heading">
                  Question 2:
                  <br/>
                  <span class="text-preserve-space">
                     Rate 3 other students' products
                  </span>
               </div>
               <div class="panel-body">
                  <p class="text-muted">
                     Only the following persons can see your responses:
                  </p>
                  <ul class="text-muted">
                     <li class="unordered">
                        Instructors in this course can see your response, the name of the recipient, and your name.
                     </li>
                     <li class="unordered">
                        The receiving students can see your response, but not your name.
                     </li>
                     <li class="unordered">
                        Your team members can see your response, and your name, but not the name of the recipient.
                     </li>
                  </ul>
                  <br/>
                  <div class="form-group margin-0">
                     <div class="col-sm-4 form-inline mobile-align-left" style="text-align:right">
                        <label for="input">
                           To:
                        </label>
                        <select class="participantSelect middlealign form-control" name="responserecipient-2-0" style="width:275px;max-width:275px">
                           <option value="">
                           </option>
                           <option selected="selected" value="SFSubmitUiT.alice.b@gmail.tmt">
                              Alice Betsy
                           </option>
                           <option style="display: none;" value="SFSubmitUiT.benny.c@gmail.tmt">
                              Benny Charles
                           </option>
                           <option value="SFSubmitUiT.charlie.d@gmail.tmt">
                              Charlie Davis
                           </option>
                           <option value="SFSubmitUiT.danny.e@gmail.tmt">
                              Danny Engrid
                           </option>
                           <option value="SFSubmitUiT.emily.f@gmail.tmt">
                              Emily
                           </option>
                           <option style="display: none;" value="extra.guy@gmail.tmt">
                              Extra guy
                           </option>
                        </select>
                     </div>
                     <div class="col-sm-8">
                        <textarea class="form-control" cols="100%" name="responsetext-2-0" rows="4">
                           Response to student who is number 1.
                        </textarea>
                        <input name="responseid-2-0" type="hidden" value="${question.id}%drop.out@gmail.tmt%SFSubmitUiT.alice.b@gmail.tmt"/>
                     </div>
                  </div>
                  <br/>
                  <div class="form-group margin-0">
                     <div class="col-sm-4 form-inline mobile-align-left" style="text-align:right">
                        <label for="input">
                           To:
                        </label>
                        <select class="participantSelect middlealign form-control" name="responserecipient-2-1" style="width:275px;max-width:275px">
                           <option value="">
                           </option>
                           <option style="display: none;" value="SFSubmitUiT.alice.b@gmail.tmt">
                              Alice Betsy
                           </option>
                           <option selected="selected" value="SFSubmitUiT.benny.c@gmail.tmt">
                              Benny Charles
                           </option>
                           <option value="SFSubmitUiT.charlie.d@gmail.tmt">
                              Charlie Davis
                           </option>
                           <option value="SFSubmitUiT.danny.e@gmail.tmt">
                              Danny Engrid
                           </option>
                           <option value="SFSubmitUiT.emily.f@gmail.tmt">
                              Emily
                           </option>
                           <option style="display: none;" value="extra.guy@gmail.tmt">
                              Extra guy
                           </option>
                        </select>
                     </div>
                     <div class="col-sm-8">
                        <textarea class="form-control" cols="100%" name="responsetext-2-1" rows="4">
                           Response to Benny.
                        </textarea>
                        <input name="responseid-2-1" type="hidden" value="${question.id}%drop.out@gmail.tmt%SFSubmitUiT.benny.c@gmail.tmt"/>
                     </div>
                  </div>
                  <br/>
                  <div class="form-group margin-0">
                     <div class="col-sm-4 form-inline mobile-align-left" style="text-align:right">
                        <label for="input">
                           To:
                        </label>
                        <select class="participantSelect middlealign form-control" name="responserecipient-2-2" style="width:275px;max-width:275px">
                           <option value="">
                           </option>
                           <option style="display: none;" value="SFSubmitUiT.alice.b@gmail.tmt">
                              Alice Betsy
                           </option>
                           <option style="display: none;" value="SFSubmitUiT.benny.c@gmail.tmt">
                              Benny Charles
                           </option>
                           <option value="SFSubmitUiT.charlie.d@gmail.tmt">
                              Charlie Davis
                           </option>
                           <option value="SFSubmitUiT.danny.e@gmail.tmt">
                              Danny Engrid
                           </option>
                           <option value="SFSubmitUiT.emily.f@gmail.tmt">
                              Emily
                           </option>
                           <option selected="selected" value="extra.guy@gmail.tmt">
                              Extra guy
                           </option>
                        </select>
                     </div>
                     <div class="col-sm-8">
                        <textarea class="form-control" cols="100%" name="responsetext-2-2" rows="4">
                           Response to extra guy.
                        </textarea>
                        <input name="responseid-2-2" type="hidden" value="${question.id}%drop.out@gmail.tmt%extra.guy@gmail.tmt"/>
                     </div>
                  </div>
               </div>
            </div>
         </div>
         <br/>
         <br/>
         <input name="questiontype-3" type="hidden" value="TEXT"/>
         <input name="questionid-3" type="hidden" value="${question.id}"/>
         <input name="questionresponsetotal-3" type="hidden" value="1"/>
         <div class="form-horizontal">
            <div class="panel panel-primary">
               <div class="panel-heading">
                  Question 3:
                  <br/>
                  <span class="text-preserve-space">
                     Comments about the class
                  </span>
               </div>
               <div class="panel-body">
                  <p class="text-muted">
                     Only the following persons can see your responses:
                  </p>
                  <ul class="text-muted">
                     <li class="unordered">
                        Instructors in this course can see your response, but not your name.
                     </li>
                     <li class="unordered">
                        Your team members can see your response, but not your name.
                     </li>
                  </ul>
                  <br/>
                  <div class="form-group margin-0">
                     <div class="col-sm-2 form-inline mobile-align-left" style="display:none">
                        <label for="input">
                           To:
                        </label>
                        <select class="participantSelect middlealign newResponse form-control" name="responserecipient-3-0" style="display:none;max-width:125px">
                           <option selected="selected" value="">
                           </option>
                           <option value="%GENERAL%">
                              %GENERAL%
                           </option>
                        </select>
                        <span>
                           %GENERAL%
                        </span>
                     </div>
                     <div class="col-sm-12">
                        <textarea class="form-control" cols="100%" name="responsetext-3-0" rows="4">
                        </textarea>
                     </div>
                  </div>
               </div>
            </div>
         </div>
         <br/>
         <br/>
         <input name="questiontype-4" type="hidden" value="TEXT"/>
         <input name="questionid-4" type="hidden" value="${question.id}"/>
         <input name="questionresponsetotal-4" type="hidden" value="2"/>
         <div class="form-horizontal">
            <div class="panel panel-primary">
               <div class="panel-heading">
                  Question 4:
                  <br/>
                  <span class="text-preserve-space">
                     Give feedback to 3 other teams.
                  </span>
               </div>
               <div class="panel-body">
                  <p class="text-muted">
                     Only the following persons can see your responses:
                  </p>
                  <ul class="text-muted">
                     <li class="unordered">
                        The receiving teams can see your response, and your name.
                     </li>
                  </ul>
                  <br/>
                  <div class="form-group margin-0">
                     <div class="col-sm-2 form-inline mobile-align-left" style="text-align:right">
                        <label for="input">
                           To:
                        </label>
                        <select class="participantSelect middlealign form-control" name="responserecipient-4-0" style="display:none;max-width:125px">
                           <option value="">
                           </option>
                           <option selected="selected" value="Team 3">
                              Team 3
                           </option>
                           <option style="display: none;" value="Team >'&quot;< 1">
                              Team >'"< 1
                           </option>
                        </select>
                        <span>
                           Team 3
                        </span>
                     </div>
                     <div class="col-sm-10">
                        <textarea class="form-control" cols="100%" name="responsetext-4-0" rows="4">
                           Feedback to team 3
                        </textarea>
                        <input name="responseid-4-0" type="hidden" value="${question.id}%Team 2%Team 3"/>
                     </div>
                  </div>
                  <br/>
                  <div class="form-group margin-0">
                     <div class="col-sm-2 form-inline mobile-align-left" style="text-align:right">
                        <label for="input">
                           To:
                        </label>
                        <select class="participantSelect middlealign newResponse form-control" name="responserecipient-4-1" style="display:none;max-width:125px">
                           <option selected="selected" value="">
                           </option>
                           <option style="display: none;" value="Team 3">
                              Team 3
                           </option>
                           <option value="Team >'&quot;< 1">
                              Team >'"< 1
                           </option>
                        </select>
                        <span>
                           Team >'"< 1
                        </span>
                     </div>
                     <div class="col-sm-10">
                        <textarea class="form-control" cols="100%" name="responsetext-4-1" rows="4">
                        </textarea>
                     </div>
                  </div>
               </div>
            </div>
         </div>
         <br/>
         <br/>
         <input name="questiontype-5" type="hidden" value="TEXT"/>
         <input name="questionid-5" type="hidden" value="${question.id}"/>
         <input name="questionresponsetotal-5" type="hidden" value="3"/>
         <div class="form-horizontal">
            <div class="panel panel-primary">
               <div class="panel-heading">
                  Question 5:
                  <br/>
                  <span class="text-preserve-space">
                     Give feedback to your team mates
                  </span>
               </div>
               <div class="panel-body">
                  <p class="text-muted">
                     Only the following persons can see your responses:
                  </p>
                  <ul class="text-muted">
                     <li class="unordered">
                        The receiving students can see your response, and your name.
                     </li>
                  </ul>
                  <br/>
                  <div class="form-group margin-0">
                     <div class="col-sm-2 form-inline mobile-align-left" style="text-align:right">
                        <label for="input">
                           To:
                        </label>
                        <select class="participantSelect middlealign newResponse form-control" name="responserecipient-5-0" style="display:none;max-width:125px">
                           <option selected="selected" value="">
                           </option>
                           <option value="SFSubmitUiT.charlie.d@gmail.tmt">
                              Charlie Davis
                           </option>
                           <option style="display: none;" value="SFSubmitUiT.danny.e@gmail.tmt">
                              Danny Engrid
                           </option>
                           <option style="display: none;" value="extra.guy@gmail.tmt">
                              Extra guy
                           </option>
                        </select>
                        <span>
                           Charlie Davis
                        </span>
                     </div>
                     <div class="col-sm-10">
                        <textarea class="form-control" cols="100%" name="responsetext-5-0" rows="4">
                        </textarea>
                     </div>
                  </div>
                  <br/>
                  <div class="form-group margin-0">
                     <div class="col-sm-2 form-inline mobile-align-left" style="text-align:right">
                        <label for="input">
                           To:
                        </label>
                        <select class="participantSelect middlealign newResponse form-control" name="responserecipient-5-1" style="display:none;max-width:125px">
                           <option selected="selected" value="">
                           </option>
                           <option style="display: none;" value="SFSubmitUiT.charlie.d@gmail.tmt">
                              Charlie Davis
                           </option>
                           <option value="SFSubmitUiT.danny.e@gmail.tmt">
                              Danny Engrid
                           </option>
                           <option style="display: none;" value="extra.guy@gmail.tmt">
                              Extra guy
                           </option>
                        </select>
                        <span>
                           Danny Engrid
                        </span>
                     </div>
                     <div class="col-sm-10">
                        <textarea class="form-control" cols="100%" name="responsetext-5-1" rows="4">
                        </textarea>
                     </div>
                  </div>
                  <br/>
                  <div class="form-group margin-0">
                     <div class="col-sm-2 form-inline mobile-align-left" style="text-align:right">
                        <label for="input">
                           To:
                        </label>
                        <select class="participantSelect middlealign newResponse form-control" name="responserecipient-5-2" style="display:none;max-width:125px">
                           <option selected="selected" value="">
                           </option>
                           <option style="display: none;" value="SFSubmitUiT.charlie.d@gmail.tmt">
                              Charlie Davis
                           </option>
                           <option style="display: none;" value="SFSubmitUiT.danny.e@gmail.tmt">
                              Danny Engrid
                           </option>
                           <option value="extra.guy@gmail.tmt">
                              Extra guy
                           </option>
                        </select>
                        <span>
                           Extra guy
                        </span>
                     </div>
                     <div class="col-sm-10">
                        <textarea class="form-control" cols="100%" name="responsetext-5-2" rows="4">
                        </textarea>
                     </div>
                  </div>
               </div>
            </div>
         </div>
         <br/>
         <br/>
         <input name="questiontype-6" type="hidden" value="MCQ"/>
         <input name="questionid-6" type="hidden" value="${question.id}"/>
         <input name="questionresponsetotal-6" type="hidden" value="1"/>
         <div class="form-horizontal">
            <div class="panel panel-primary">
               <div class="panel-heading">
                  Question 6:
                  <br/>
                  <span class="text-preserve-space">
                     What is the best selling point of your product?
                  </span>
               </div>
               <div class="panel-body">
                  <p class="text-muted">
                     Only the following persons can see your responses:
                  </p>
                  <ul class="text-muted">
                     <li class="unordered">
                        You can see your own feedback in the results page later on.
                     </li>
                     <li class="unordered">
                        Your team members can see your response, but not the name of the recipient, or your name.
                     </li>
                     <li class="unordered">
                        Other students in the course can see your response, but not the name of the recipient, or your name.
                     </li>
                     <li class="unordered">
                        Instructors in this course can see your response, the name of the recipient, and your name.
                     </li>
                  </ul>
                  <br/>
                  <div class="form-group margin-0">
                     <div class="col-sm-2 form-inline mobile-align-left" style="display:none">
                        <label for="input">
                           To:
                        </label>
                        <select class="participantSelect middlealign newResponse form-control" name="responserecipient-6-0" style="display:none;max-width:125px">
                           <option selected="selected" value="">
                           </option>
                           <option value="drop.out@gmail.tmt">
                              Myself
                           </option>
                        </select>
                        <span>
                           Myself
                        </span>
                     </div>
                     <div class="col-sm-12">
                        <table>
                           <tbody>
                              <tr>
                                 <td>
                                    <div class="radio">
                                       <label class="bold-label">
                                          <input name="responsetext-6-0" type="radio" value="UI"/>
                                          UI
                                       </label>
                                    </div>
                                 </td>
                              </tr>
                              <tr>
                                 <td>
                                    <div class="radio">
                                       <label class="bold-label">
                                          <input name="responsetext-6-0" type="radio" value="Algo"/>
                                          Algo
                                       </label>
                                    </div>
                                 </td>
                              </tr>
                           </tbody>
                        </table>
                     </div>
                  </div>
               </div>
            </div>
         </div>
         <br/>
         <br/>
         <input name="questiontype-7" type="hidden" value="MCQ"/>
         <input name="questionid-7" type="hidden" value="${question.id}"/>
         <input name="questionresponsetotal-7" type="hidden" value="2"/>
         <div class="form-horizontal">
            <div class="panel panel-primary">
               <div class="panel-heading">
                  Question 7:
                  <br/>
                  <span class="text-preserve-space">
                     What do you think is the other teams' best feature?
                  </span>
               </div>
               <div class="panel-body">
                  <p class="text-muted">
                     Only the following persons can see your responses:
                  </p>
                  <ul class="text-muted">
                     <li class="unordered">
                        The receiving teams can see your response, and your name.
                     </li>
                  </ul>
                  <br/>
                  <div class="form-group margin-0">
                     <div class="col-sm-2 form-inline mobile-align-left" style="text-align:right">
                        <label for="input">
                           To:
                        </label>
                        <select class="participantSelect middlealign form-control" name="responserecipient-7-0" style="display:none;max-width:125px">
                           <option value="">
                           </option>
                           <option style="display: none;" value="Team 3">
                              Team 3
                           </option>
                           <option selected="selected" value="Team >'&quot;< 1">
                              Team >'"< 1
                           </option>
                        </select>
                        <span>
                           Team >'"< 1
                        </span>
                     </div>
                     <div class="col-sm-10">
                        <table>
                           <tbody>
                              <tr>
                                 <td>
                                    <div class="radio">
                                       <label class="bold-label">
                                          <input name="responsetext-7-0" type="radio" value="UI"/>
                                          UI
                                       </label>
                                    </div>
                                 </td>
                              </tr>
                              <tr>
                                 <td>
                                    <div class="radio">
                                       <label class="bold-label">
                                          <input checked="checked" name="responsetext-7-0" type="radio" value="Algo"/>
                                          Algo
                                       </label>
                                    </div>
                                 </td>
                              </tr>
                           </tbody>
                        </table>
                        <input name="responseid-7-0" type="hidden" value="${question.id}%Team 2%Team >'&quot;< 1"/>
                     </div>
                  </div>
                  <br/>
                  <div class="form-group margin-0">
                     <div class="col-sm-2 form-inline mobile-align-left" style="text-align:right">
                        <label for="input">
                           To:
                        </label>
                        <select class="participantSelect middlealign newResponse form-control" name="responserecipient-7-1" style="display:none;max-width:125px">
                           <option selected="selected" value="">
                           </option>
                           <option value="Team 3">
                              Team 3
                           </option>
                           <option style="display: none;" value="Team >'&quot;< 1">
                              Team >'"< 1
                           </option>
                        </select>
                        <span>
                           Team 3
                        </span>
                     </div>
                     <div class="col-sm-10">
                        <table>
                           <tbody>
                              <tr>
                                 <td>
                                    <div class="radio">
                                       <label class="bold-label">
                                          <input name="responsetext-7-1" type="radio" value="UI"/>
                                          UI
                                       </label>
                                    </div>
                                 </td>
                              </tr>
                              <tr>
                                 <td>
                                    <div class="radio">
                                       <label class="bold-label">
                                          <input name="responsetext-7-1" type="radio" value="Algo"/>
                                          Algo
                                       </label>
                                    </div>
                                 </td>
                              </tr>
                           </tbody>
                        </table>
                     </div>
                  </div>
               </div>
            </div>
         </div>
         <br/>
         <br/>
         <input name="questiontype-8" type="hidden" value="MSQ"/>
         <input name="questionid-8" type="hidden" value="${question.id}"/>
         <input name="questionresponsetotal-8" type="hidden" value="1"/>
         <div class="form-horizontal">
            <div class="panel panel-primary">
               <div class="panel-heading">
                  Question 8:
                  <br/>
                  <span class="text-preserve-space">
                     What is the best selling point of your product?
                  </span>
               </div>
               <div class="panel-body">
                  <p class="text-muted">
                     Only the following persons can see your responses:
                  </p>
                  <ul class="text-muted">
                     <li class="unordered">
                        You can see your own feedback in the results page later on.
                     </li>
                     <li class="unordered">
                        Your team members can see your response, but not the name of the recipient, or your name.
                     </li>
                     <li class="unordered">
                        Other students in the course can see your response, but not the name of the recipient, or your name.
                     </li>
                     <li class="unordered">
                        Instructors in this course can see your response, the name of the recipient, and your name.
                     </li>
                  </ul>
                  <br/>
                  <div class="form-group margin-0">
                     <div class="col-sm-2 form-inline mobile-align-left" style="display:none">
                        <label for="input">
                           To:
                        </label>
                        <select class="participantSelect middlealign newResponse form-control" name="responserecipient-8-0" style="display:none;max-width:125px">
                           <option selected="selected" value="">
                           </option>
                           <option value="drop.out@gmail.tmt">
                              Myself
                           </option>
                        </select>
                        <span>
                           Myself
                        </span>
                     </div>
                     <div class="col-sm-12">
                        <table>
                           <tbody>
                              <tr>
                                 <td>
                                    <div class="checkbox">
                                       <label class="bold-label">
                                          <input name="responsetext-8-0" type="checkbox" value="UI"/>
                                          UI
                                       </label>
                                    </div>
                                 </td>
                              </tr>
                              <tr>
                                 <td>
                                    <div class="checkbox">
                                       <label class="bold-label">
                                          <input name="responsetext-8-0" type="checkbox" value="Algo"/>
                                          Algo
                                       </label>
                                    </div>
                                 </td>
                              </tr>
                              <tr>
                                 <td>
                                    <div class="checkbox">
                                       <label class="bold-label">
                                          <input name="responsetext-8-0" type="checkbox" value="Design"/>
                                          Design
                                       </label>
                                    </div>
                                 </td>
                              </tr>
                              <tr>
                                 <td>
                                    <div class="checkbox">
                                       <label class="bold-label">
                                          <input name="responsetext-8-0" type="checkbox" value=""/>
                                          <i>
                                             None of the above
                                          </i>
                                       </label>
                                    </div>
                                 </td>
                              </tr>
                           </tbody>
                        </table>
                     </div>
                  </div>
               </div>
            </div>
         </div>
         <br/>
         <br/>
         <input name="questiontype-9" type="hidden" value="MSQ"/>
         <input name="questionid-9" type="hidden" value="${question.id}"/>
         <input name="questionresponsetotal-9" type="hidden" value="2"/>
         <div class="form-horizontal">
            <div class="panel panel-primary">
               <div class="panel-heading">
                  Question 9:
                  <br/>
                  <span class="text-preserve-space">
                     What do you think is the other teams' best feature?
                  </span>
               </div>
               <div class="panel-body">
                  <p class="text-muted">
                     Only the following persons can see your responses:
                  </p>
                  <ul class="text-muted">
                     <li class="unordered">
                        The receiving teams can see your response, and your name.
                     </li>
                  </ul>
                  <br/>
                  <div class="form-group margin-0">
                     <div class="col-sm-2 form-inline mobile-align-left" style="text-align:right">
                        <label for="input">
                           To:
                        </label>
                        <select class="participantSelect middlealign form-control" name="responserecipient-9-0" style="display:none;max-width:125px">
                           <option value="">
                           </option>
                           <option style="display: none;" value="Team 3">
                              Team 3
                           </option>
                           <option selected="selected" value="Team >'&quot;< 1">
                              Team >'"< 1
                           </option>
                        </select>
                        <span>
                           Team >'"< 1
                        </span>
                     </div>
                     <div class="col-sm-10">
                        <table>
                           <tbody>
                              <tr>
                                 <td>
                                    <div class="checkbox">
                                       <label class="bold-label">
                                          <input checked="checked" name="responsetext-9-0" type="checkbox" value="UI"/>
                                          UI
                                       </label>
                                    </div>
                                 </td>
                              </tr>
                              <tr>
                                 <td>
                                    <div class="checkbox">
                                       <label class="bold-label">
                                          <input name="responsetext-9-0" type="checkbox" value="Algo"/>
                                          Algo
                                       </label>
                                    </div>
                                 </td>
                              </tr>
                              <tr>
                                 <td>
                                    <div class="checkbox">
                                       <label class="bold-label">
                                          <input checked="checked" name="responsetext-9-0" type="checkbox" value="Design"/>
                                          Design
                                       </label>
                                    </div>
                                 </td>
                              </tr>
                              <tr>
                                 <td>
                                    <div class="checkbox">
                                       <label class="bold-label">
                                          <input name="responsetext-9-0" type="checkbox" value=""/>
                                          <i>
                                             None of the above
                                          </i>
                                       </label>
                                    </div>
                                 </td>
                              </tr>
                           </tbody>
                        </table>
                        <input name="responseid-9-0" type="hidden" value="${question.id}%Team 2%Team >'&quot;< 1"/>
                     </div>
                  </div>
                  <br/>
                  <div class="form-group margin-0">
                     <div class="col-sm-2 form-inline mobile-align-left" style="text-align:right">
                        <label for="input">
                           To:
                        </label>
                        <select class="participantSelect middlealign newResponse form-control" name="responserecipient-9-1" style="display:none;max-width:125px">
                           <option selected="selected" value="">
                           </option>
                           <option value="Team 3">
                              Team 3
                           </option>
                           <option style="display: none;" value="Team >'&quot;< 1">
                              Team >'"< 1
                           </option>
                        </select>
                        <span>
                           Team 3
                        </span>
                     </div>
                     <div class="col-sm-10">
                        <table>
                           <tbody>
                              <tr>
                                 <td>
                                    <div class="checkbox">
                                       <label class="bold-label">
                                          <input name="responsetext-9-1" type="checkbox" value="UI"/>
                                          UI
                                       </label>
                                    </div>
                                 </td>
                              </tr>
                              <tr>
                                 <td>
                                    <div class="checkbox">
                                       <label class="bold-label">
                                          <input name="responsetext-9-1" type="checkbox" value="Algo"/>
                                          Algo
                                       </label>
                                    </div>
                                 </td>
                              </tr>
                              <tr>
                                 <td>
                                    <div class="checkbox">
                                       <label class="bold-label">
                                          <input name="responsetext-9-1" type="checkbox" value="Design"/>
                                          Design
                                       </label>
                                    </div>
                                 </td>
                              </tr>
                              <tr>
                                 <td>
                                    <div class="checkbox">
                                       <label class="bold-label">
                                          <input name="responsetext-9-1" type="checkbox" value=""/>
                                          <i>
                                             None of the above
                                          </i>
                                       </label>
                                    </div>
                                 </td>
                              </tr>
                           </tbody>
                        </table>
                     </div>
                  </div>
               </div>
            </div>
         </div>
         <br/>
         <br/>
         <input name="questiontype-10" type="hidden" value="MCQ"/>
         <input name="questionid-10" type="hidden" value="${question.id}"/>
         <input name="questionresponsetotal-10" type="hidden" value="1"/>
         <div class="form-horizontal">
            <div class="panel panel-primary">
               <div class="panel-heading">
                  Question 10:
                  <br/>
                  <span class="text-preserve-space">
                     Who is the best class mate?
                  </span>
               </div>
               <div class="panel-body">
                  <p class="text-muted">
                     Only the following persons can see your responses:
                  </p>
                  <ul class="text-muted">
                     <li class="unordered">
                        You can see your own feedback in the results page later on.
                     </li>
                     <li class="unordered">
                        Your team members can see your response, but not the name of the recipient, or your name.
                     </li>
                     <li class="unordered">
                        Other students in the course can see your response, but not the name of the recipient, or your name.
                     </li>
                     <li class="unordered">
                        Instructors in this course can see your response, the name of the recipient, and your name.
                     </li>
                  </ul>
                  <br/>
                  <div class="form-group margin-0">
                     <div class="col-sm-2 form-inline mobile-align-left" style="display:none">
                        <label for="input">
                           To:
                        </label>
                        <select class="participantSelect middlealign newResponse form-control" name="responserecipient-10-0" style="display:none;max-width:125px">
                           <option selected="selected" value="">
                           </option>
                           <option value="drop.out@gmail.tmt">
                              Myself
                           </option>
                        </select>
                        <span>
                           Myself
                        </span>
                     </div>
                     <div class="col-sm-12">
                        <table>
                           <tbody>
                              <tr>
                                 <td>
                                    <div class="radio">
                                       <label class="bold-label">
                                          <input name="responsetext-10-0" type="radio" value="Alice Betsy (Team >'&quot;< 1)"/>
                                          Alice Betsy (Team >'"< 1)
                                       </label>
                                    </div>
                                 </td>
                              </tr>
                              <tr>
                                 <td>
                                    <div class="radio">
                                       <label class="bold-label">
                                          <input name="responsetext-10-0" type="radio" value="Benny Charles (Team >'&quot;< 1)"/>
                                          Benny Charles (Team >'"< 1)
                                       </label>
                                    </div>
                                 </td>
                              </tr>
                              <tr>
                                 <td>
                                    <div class="radio">
                                       <label class="bold-label">
                                          <input name="responsetext-10-0" type="radio" value="Charlie Davis (Team 2)"/>
                                          Charlie Davis (Team 2)
                                       </label>
                                    </div>
                                 </td>
                              </tr>
                              <tr>
                                 <td>
                                    <div class="radio">
                                       <label class="bold-label">
                                          <input name="responsetext-10-0" type="radio" value="Danny Engrid (Team 2)"/>
                                          Danny Engrid (Team 2)
                                       </label>
                                    </div>
                                 </td>
                              </tr>
                              <tr>
                                 <td>
                                    <div class="radio">
                                       <label class="bold-label">
                                          <input name="responsetext-10-0" type="radio" value="Drop out (Team 2)"/>
                                          Drop out (Team 2)
                                       </label>
                                    </div>
                                 </td>
                              </tr>
                              <tr>
                                 <td>
                                    <div class="radio">
                                       <label class="bold-label">
                                          <input name="responsetext-10-0" type="radio" value="Emily (Team 3)"/>
                                          Emily (Team 3)
                                       </label>
                                    </div>
                                 </td>
                              </tr>
                              <tr>
                                 <td>
                                    <div class="radio">
                                       <label class="bold-label">
                                          <input name="responsetext-10-0" type="radio" value="Extra guy (Team 2)"/>
                                          Extra guy (Team 2)
                                       </label>
                                    </div>
                                 </td>
                              </tr>
                           </tbody>
                        </table>
                     </div>
                  </div>
               </div>
            </div>
         </div>
         <br/>
         <br/>
         <input name="questiontype-11" type="hidden" value="MSQ"/>
         <input name="questionid-11" type="hidden" value="${question.id}"/>
         <input name="questionresponsetotal-11" type="hidden" value="1"/>
         <div class="form-horizontal">
            <div class="panel panel-primary">
               <div class="panel-heading">
                  Question 11:
                  <br/>
                  <span class="text-preserve-space">
                     Who do you recommend as tutor?
                  </span>
               </div>
               <div class="panel-body">
                  <p class="text-muted">
                     Only the following persons can see your responses:
                  </p>
                  <ul class="text-muted">
                     <li class="unordered">
                        You can see your own feedback in the results page later on.
                     </li>
                     <li class="unordered">
                        Your team members can see your response, but not the name of the recipient, or your name.
                     </li>
                     <li class="unordered">
                        Other students in the course can see your response, but not the name of the recipient, or your name.
                     </li>
                     <li class="unordered">
                        Instructors in this course can see your response, the name of the recipient, and your name.
                     </li>
                  </ul>
                  <br/>
                  <div class="form-group margin-0">
                     <div class="col-sm-2 form-inline mobile-align-left" style="display:none">
                        <label for="input">
                           To:
                        </label>
                        <select class="participantSelect middlealign newResponse form-control" name="responserecipient-11-0" style="display:none;max-width:125px">
                           <option selected="selected" value="">
                           </option>
                           <option value="drop.out@gmail.tmt">
                              Myself
                           </option>
                        </select>
                        <span>
                           Myself
                        </span>
                     </div>
                     <div class="col-sm-12">
                        <table>
                           <tbody>
                              <tr>
                                 <td>
                                    <div class="checkbox">
                                       <label class="bold-label">
                                          <input name="responsetext-11-0" type="checkbox" value="Alice Betsy (Team >'&quot;< 1)"/>
                                          Alice Betsy (Team >'"< 1)
                                       </label>
                                    </div>
                                 </td>
                              </tr>
                              <tr>
                                 <td>
                                    <div class="checkbox">
                                       <label class="bold-label">
                                          <input name="responsetext-11-0" type="checkbox" value="Benny Charles (Team >'&quot;< 1)"/>
                                          Benny Charles (Team >'"< 1)
                                       </label>
                                    </div>
                                 </td>
                              </tr>
                              <tr>
                                 <td>
                                    <div class="checkbox">
                                       <label class="bold-label">
                                          <input name="responsetext-11-0" type="checkbox" value="Charlie Davis (Team 2)"/>
                                          Charlie Davis (Team 2)
                                       </label>
                                    </div>
                                 </td>
                              </tr>
                              <tr>
                                 <td>
                                    <div class="checkbox">
                                       <label class="bold-label">
                                          <input name="responsetext-11-0" type="checkbox" value="Danny Engrid (Team 2)"/>
                                          Danny Engrid (Team 2)
                                       </label>
                                    </div>
                                 </td>
                              </tr>
                              <tr>
                                 <td>
                                    <div class="checkbox">
                                       <label class="bold-label">
                                          <input name="responsetext-11-0" type="checkbox" value="Drop out (Team 2)"/>
                                          Drop out (Team 2)
                                       </label>
                                    </div>
                                 </td>
                              </tr>
                              <tr>
                                 <td>
                                    <div class="checkbox">
                                       <label class="bold-label">
                                          <input name="responsetext-11-0" type="checkbox" value="Emily (Team 3)"/>
                                          Emily (Team 3)
                                       </label>
                                    </div>
                                 </td>
                              </tr>
                              <tr>
                                 <td>
                                    <div class="checkbox">
                                       <label class="bold-label">
                                          <input name="responsetext-11-0" type="checkbox" value="Extra guy (Team 2)"/>
                                          Extra guy (Team 2)
                                       </label>
                                    </div>
                                 </td>
                              </tr>
                              <tr>
                                 <td>
                                    <div class="checkbox">
                                       <label class="bold-label">
                                          <input name="responsetext-11-0" type="checkbox" value=""/>
                                          <i>
                                             None of the above
                                          </i>
                                       </label>
                                    </div>
                                 </td>
                              </tr>
                           </tbody>
                        </table>
                     </div>
                  </div>
               </div>
            </div>
         </div>
         <br/>
         <br/>
         <input name="questiontype-12" type="hidden" value="MCQ"/>
         <input name="questionid-12" type="hidden" value="${question.id}"/>
         <input name="questionresponsetotal-12" type="hidden" value="1"/>
         <div class="form-horizontal">
            <div class="panel panel-primary">
               <div class="panel-heading">
                  Question 12:
                  <br/>
                  <span class="text-preserve-space">
                     Which is the best team?
                  </span>
               </div>
               <div class="panel-body">
                  <p class="text-muted">
                     Only the following persons can see your responses:
                  </p>
                  <ul class="text-muted">
                     <li class="unordered">
                        You can see your own feedback in the results page later on.
                     </li>
                     <li class="unordered">
                        Your team members can see your response, but not the name of the recipient, or your name.
                     </li>
                     <li class="unordered">
                        Other students in the course can see your response, but not the name of the recipient, or your name.
                     </li>
                     <li class="unordered">
                        Instructors in this course can see your response, the name of the recipient, and your name.
                     </li>
                  </ul>
                  <br/>
                  <div class="form-group margin-0">
                     <div class="col-sm-2 form-inline mobile-align-left" style="display:none">
                        <label for="input">
                           To:
                        </label>
                        <select class="participantSelect middlealign newResponse form-control" name="responserecipient-12-0" style="display:none;max-width:125px">
                           <option selected="selected" value="">
                           </option>
                           <option value="drop.out@gmail.tmt">
                              Myself
                           </option>
                        </select>
                        <span>
                           Myself
                        </span>
                     </div>
                     <div class="col-sm-12">
                        <table>
                           <tbody>
                              <tr>
                                 <td>
<<<<<<< HEAD
                                    <div class="radio">
                                       <label class="bold-label">
                                          <input name="responsetext-12-0" type="radio" value="Team >'&quot;< 1"/>
                                          Team >'"< 1
                                       </label>
                                    </div>
=======
                                    <label>
                                       <input name="responsetext-12-0" type="radio" value="Team 2"/>
                                       Team 2
                                    </label>
>>>>>>> f940d907
                                 </td>
                              </tr>
                              <tr>
                                 <td>
<<<<<<< HEAD
                                    <div class="radio">
                                       <label class="bold-label">
                                          <input name="responsetext-12-0" type="radio" value="Team 2"/>
                                          Team 2
                                       </label>
                                    </div>
=======
                                    <label>
                                       <input name="responsetext-12-0" type="radio" value="Team 3"/>
                                       Team 3
                                    </label>
>>>>>>> f940d907
                                 </td>
                              </tr>
                              <tr>
                                 <td>
<<<<<<< HEAD
                                    <div class="radio">
                                       <label class="bold-label">
                                          <input name="responsetext-12-0" type="radio" value="Team 3"/>
                                          Team 3
                                       </label>
                                    </div>
=======
                                    <label>
                                       <input name="responsetext-12-0" type="radio" value="Team >'&quot;< 1"/>
                                       Team >'"< 1
                                    </label>
>>>>>>> f940d907
                                 </td>
                              </tr>
                           </tbody>
                        </table>
                     </div>
                  </div>
               </div>
            </div>
         </div>
         <br/>
         <br/>
         <input name="questiontype-13" type="hidden" value="MSQ"/>
         <input name="questionid-13" type="hidden" value="${question.id}"/>
         <input name="questionresponsetotal-13" type="hidden" value="1"/>
         <div class="form-horizontal">
            <div class="panel panel-primary">
               <div class="panel-heading">
                  Question 13:
                  <br/>
                  <span class="text-preserve-space">
                     Who do you recommend as tutor?
                  </span>
               </div>
               <div class="panel-body">
                  <p class="text-muted">
                     Only the following persons can see your responses:
                  </p>
                  <ul class="text-muted">
                     <li class="unordered">
                        You can see your own feedback in the results page later on.
                     </li>
                     <li class="unordered">
                        Your team members can see your response, but not the name of the recipient, or your name.
                     </li>
                     <li class="unordered">
                        Other students in the course can see your response, but not the name of the recipient, or your name.
                     </li>
                     <li class="unordered">
                        Instructors in this course can see your response, the name of the recipient, and your name.
                     </li>
                  </ul>
                  <br/>
                  <div class="form-group margin-0">
                     <div class="col-sm-2 form-inline mobile-align-left" style="display:none">
                        <label for="input">
                           To:
                        </label>
                        <select class="participantSelect middlealign newResponse form-control" name="responserecipient-13-0" style="display:none;max-width:125px">
                           <option selected="selected" value="">
                           </option>
                           <option value="drop.out@gmail.tmt">
                              Myself
                           </option>
                        </select>
                        <span>
                           Myself
                        </span>
                     </div>
                     <div class="col-sm-12">
                        <table>
                           <tbody>
                              <tr>
                                 <td>
<<<<<<< HEAD
                                    <div class="checkbox">
                                       <label class="bold-label">
                                          <input name="responsetext-13-0" type="checkbox" value="Team >'&quot;< 1"/>
                                          Team >'"< 1
                                       </label>
                                    </div>
=======
                                    <label>
                                       <input name="responsetext-13-0" type="checkbox" value="Team 2"/>
                                       Team 2
                                    </label>
>>>>>>> f940d907
                                 </td>
                              </tr>
                              <tr>
                                 <td>
<<<<<<< HEAD
                                    <div class="checkbox">
                                       <label class="bold-label">
                                          <input name="responsetext-13-0" type="checkbox" value="Team 2"/>
                                          Team 2
                                       </label>
                                    </div>
=======
                                    <label>
                                       <input name="responsetext-13-0" type="checkbox" value="Team 3"/>
                                       Team 3
                                    </label>
>>>>>>> f940d907
                                 </td>
                              </tr>
                              <tr>
                                 <td>
<<<<<<< HEAD
                                    <div class="checkbox">
                                       <label class="bold-label">
                                          <input name="responsetext-13-0" type="checkbox" value="Team 3"/>
                                          Team 3
                                       </label>
                                    </div>
=======
                                    <label>
                                       <input name="responsetext-13-0" type="checkbox" value="Team >'&quot;< 1"/>
                                       Team >'"< 1
                                    </label>
>>>>>>> f940d907
                                 </td>
                              </tr>
                              <tr>
                                 <td>
                                    <div class="checkbox">
                                       <label class="bold-label">
                                          <input name="responsetext-13-0" type="checkbox" value=""/>
                                          <i>
                                             None of the above
                                          </i>
                                       </label>
                                    </div>
                                 </td>
                              </tr>
                           </tbody>
                        </table>
                     </div>
                  </div>
               </div>
            </div>
         </div>
         <br/>
         <br/>
         <input name="questiontype-14" type="hidden" value="NUMSCALE"/>
         <input name="questionid-14" type="hidden" value="${question.id}"/>
         <input name="questionresponsetotal-14" type="hidden" value="1"/>
         <div class="form-horizontal">
            <div class="panel panel-primary">
               <div class="panel-heading">
                  Question 14:
                  <br/>
                  <span class="text-preserve-space">
                     Rate your product
                  </span>
               </div>
               <div class="panel-body">
                  <p class="text-muted">
                     Only the following persons can see your responses:
                  </p>
                  <ul class="text-muted">
                     <li class="unordered">
                        You can see your own feedback in the results page later on.
                     </li>
                     <li class="unordered">
                        Your team members can see your response, but not the name of the recipient, or your name.
                     </li>
                     <li class="unordered">
                        Other students in the course can see your response, but not the name of the recipient, or your name.
                     </li>
                     <li class="unordered">
                        Instructors in this course can see your response, the name of the recipient, and your name.
                     </li>
                  </ul>
                  <br/>
                  <div class="form-group margin-0">
                     <div class="col-sm-2 form-inline mobile-align-left" style="display:none">
                        <label for="input">
                           To:
                        </label>
                        <select class="participantSelect middlealign form-control" name="responserecipient-14-0" style="display:none;max-width:125px">
                           <option value="">
                           </option>
                           <option selected="selected" value="drop.out@gmail.tmt">
                              Myself
                           </option>
                        </select>
                        <span>
                           Myself
                        </span>
                     </div>
                     <div class="col-sm-12">
                        <div class="col-sm-3 mobile-no-padding">
                           <input class="numScaleAnswerBox form-control col-sm-2" max="5" min="1" name="responsetext-14-0" onchange="validateNumScaleAnswer(14, 0)" step="0.5" type="number" value="1"/>
                           <input name="numscalemin-14-0" type="hidden" value="1"/>
                           <input name="numscalemax-14-0" type="hidden" value="5"/>
                           <input name="numscalestep-14-0" type="hidden" value="0.5"/>
                        </div>
                        <div class="text-muted form-control-static">
                           [Possible values: 1, 1.5, 2, ..., 4, 4.5, 5]
                        </div>
                        <input name="responseid-14-0" type="hidden" value="${question.id}%drop.out@gmail.tmt%drop.out@gmail.tmt"/>
                     </div>
                  </div>
               </div>
            </div>
         </div>
         <br/>
         <br/>
         <input name="questiontype-15" type="hidden" value="NUMSCALE"/>
         <input name="questionid-15" type="hidden" value="${question.id}"/>
         <input name="questionresponsetotal-15" type="hidden" value="2"/>
         <div class="form-horizontal">
            <div class="panel panel-primary">
               <div class="panel-heading">
                  Question 15:
                  <br/>
                  <span class="text-preserve-space">
                     Rate others' product
                  </span>
               </div>
               <div class="panel-body">
                  <p class="text-muted">
                     Only the following persons can see your responses:
                  </p>
                  <ul class="text-muted">
                     <li class="unordered">
                        The receiving teams can see your response, and your name.
                     </li>
                  </ul>
                  <br/>
                  <div class="form-group margin-0">
                     <div class="col-sm-2 form-inline mobile-align-left" style="text-align:right">
                        <label for="input">
                           To:
                        </label>
                        <select class="participantSelect middlealign newResponse form-control" name="responserecipient-15-0" style="display:none;max-width:125px">
                           <option selected="selected" value="">
                           </option>
                           <option value="Team 3">
                              Team 3
                           </option>
                           <option style="display: none;" value="Team >'&quot;< 1">
                              Team >'"< 1
                           </option>
                        </select>
                        <span>
                           Team 3
                        </span>
                     </div>
                     <div class="col-sm-10">
                        <div class="col-sm-3 mobile-no-padding">
                           <input class="numScaleAnswerBox form-control col-sm-2" max="5" min="1" name="responsetext-15-0" onchange="validateNumScaleAnswer(15, 0)" step="0.5" type="number" value=""/>
                           <input name="numscalemin-15-0" type="hidden" value="1"/>
                           <input name="numscalemax-15-0" type="hidden" value="5"/>
                           <input name="numscalestep-15-0" type="hidden" value="0.5"/>
                        </div>
                        <div class="text-muted form-control-static">
                           [Possible values: 1, 1.5, 2, ..., 4, 4.5, 5]
                        </div>
                     </div>
                  </div>
                  <br/>
                  <div class="form-group margin-0">
                     <div class="col-sm-2 form-inline mobile-align-left" style="text-align:right">
                        <label for="input">
                           To:
                        </label>
                        <select class="participantSelect middlealign newResponse form-control" name="responserecipient-15-1" style="display:none;max-width:125px">
                           <option selected="selected" value="">
                           </option>
                           <option style="display: none;" value="Team 3">
                              Team 3
                           </option>
                           <option value="Team >'&quot;< 1">
                              Team >'"< 1
                           </option>
                        </select>
                        <span>
                           Team >'"< 1
                        </span>
                     </div>
                     <div class="col-sm-10">
                        <div class="col-sm-3 mobile-no-padding">
                           <input class="numScaleAnswerBox form-control col-sm-2" max="5" min="1" name="responsetext-15-1" onchange="validateNumScaleAnswer(15, 1)" step="0.5" type="number" value=""/>
                           <input name="numscalemin-15-1" type="hidden" value="1"/>
                           <input name="numscalemax-15-1" type="hidden" value="5"/>
                           <input name="numscalestep-15-1" type="hidden" value="0.5"/>
                        </div>
                        <div class="text-muted form-control-static">
                           [Possible values: 1, 1.5, 2, ..., 4, 4.5, 5]
                        </div>
                     </div>
                  </div>
               </div>
            </div>
         </div>
         <br/>
         <br/>
         <input name="questiontype-16" type="hidden" value="MCQ"/>
         <input name="questionid-16" type="hidden" value="${question.id}"/>
         <input name="questionresponsetotal-16" type="hidden" value="1"/>
         <div class="form-horizontal">
            <div class="panel panel-primary">
               <div class="panel-heading">
                  Question 16:
                  <br/>
                  <span class="text-preserve-space">
                     Who is the best instructor?
                  </span>
               </div>
               <div class="panel-body">
                  <p class="text-muted">
                     Only the following persons can see your responses:
                  </p>
                  <ul class="text-muted">
                     <li class="unordered">
                        You can see your own feedback in the results page later on.
                     </li>
                     <li class="unordered">
                        Your team members can see your response, but not the name of the recipient, or your name.
                     </li>
                     <li class="unordered">
                        Other students in the course can see your response, but not the name of the recipient, or your name.
                     </li>
                     <li class="unordered">
                        Instructors in this course can see your response, the name of the recipient, and your name.
                     </li>
                  </ul>
                  <br/>
                  <div class="form-group margin-0">
                     <div class="col-sm-2 form-inline mobile-align-left" style="display:none">
                        <label for="input">
                           To:
                        </label>
                        <select class="participantSelect middlealign newResponse form-control" name="responserecipient-16-0" style="display:none;max-width:125px">
                           <option selected="selected" value="">
                           </option>
                           <option value="drop.out@gmail.tmt">
                              Myself
                           </option>
                        </select>
                        <span>
                           Myself
                        </span>
                     </div>
                     <div class="col-sm-12">
                        <table>
                           <tbody>
                              <tr>
                                 <td>
                                    <div class="radio">
                                       <label class="bold-label">
                                          <input name="responsetext-16-0" type="radio" value="Teammates Test"/>
                                          Teammates Test
                                       </label>
                                    </div>
                                 </td>
                              </tr>
                              <tr>
                                 <td>
                                    <div class="radio">
                                       <label class="bold-label">
                                          <input name="responsetext-16-0" type="radio" value="Teammates Test2"/>
                                          Teammates Test2
                                       </label>
                                    </div>
                                 </td>
                              </tr>
                              <tr>
                                 <td>
                                    <div class="radio">
                                       <label class="bold-label">
                                          <input name="responsetext-16-0" type="radio" value="Teammates Test3"/>
                                          Teammates Test3
                                       </label>
                                    </div>
                                 </td>
                              </tr>
                           </tbody>
                        </table>
                     </div>
                  </div>
               </div>
            </div>
         </div>
         <br/>
         <br/>
         <input name="questiontype-17" type="hidden" value="MSQ"/>
         <input name="questionid-17" type="hidden" value="${question.id}"/>
         <input name="questionresponsetotal-17" type="hidden" value="1"/>
         <div class="form-horizontal">
            <div class="panel panel-primary">
               <div class="panel-heading">
                  Question 17:
                  <br/>
                  <span class="text-preserve-space">
                     Who do you recommend as tutors?
                  </span>
               </div>
               <div class="panel-body">
                  <p class="text-muted">
                     Only the following persons can see your responses:
                  </p>
                  <ul class="text-muted">
                     <li class="unordered">
                        You can see your own feedback in the results page later on.
                     </li>
                     <li class="unordered">
                        Your team members can see your response, but not the name of the recipient, or your name.
                     </li>
                     <li class="unordered">
                        Other students in the course can see your response, but not the name of the recipient, or your name.
                     </li>
                     <li class="unordered">
                        Instructors in this course can see your response, the name of the recipient, and your name.
                     </li>
                  </ul>
                  <br/>
                  <div class="form-group margin-0">
                     <div class="col-sm-2 form-inline mobile-align-left" style="display:none">
                        <label for="input">
                           To:
                        </label>
                        <select class="participantSelect middlealign newResponse form-control" name="responserecipient-17-0" style="display:none;max-width:125px">
                           <option selected="selected" value="">
                           </option>
                           <option value="drop.out@gmail.tmt">
                              Myself
                           </option>
                        </select>
                        <span>
                           Myself
                        </span>
                     </div>
                     <div class="col-sm-12">
                        <table>
                           <tbody>
                              <tr>
                                 <td>
                                    <div class="checkbox">
                                       <label class="bold-label">
                                          <input name="responsetext-17-0" type="checkbox" value="Teammates Test"/>
                                          Teammates Test
                                       </label>
                                    </div>
                                 </td>
                              </tr>
                              <tr>
                                 <td>
                                    <div class="checkbox">
                                       <label class="bold-label">
                                          <input name="responsetext-17-0" type="checkbox" value="Teammates Test2"/>
                                          Teammates Test2
                                       </label>
                                    </div>
                                 </td>
                              </tr>
                              <tr>
                                 <td>
                                    <div class="checkbox">
                                       <label class="bold-label">
                                          <input name="responsetext-17-0" type="checkbox" value="Teammates Test3"/>
                                          Teammates Test3
                                       </label>
                                    </div>
                                 </td>
                              </tr>
                              <tr>
                                 <td>
                                    <div class="checkbox">
                                       <label class="bold-label">
                                          <input name="responsetext-17-0" type="checkbox" value=""/>
                                          <i>
                                             None of the above
                                          </i>
                                       </label>
                                    </div>
                                 </td>
                              </tr>
                           </tbody>
                        </table>
                     </div>
                  </div>
               </div>
            </div>
         </div>
         <br/>
         <br/>
         <input name="questiontype-18" type="hidden" value="CONSTSUM"/>
         <input name="questionid-18" type="hidden" value="${question.id}"/>
         <input name="questionresponsetotal-18" type="hidden" value="1"/>
         <div class="form-horizontal">
            <div class="panel panel-primary">
               <div class="panel-heading">
                  Question 18:
                  <br/>
                  <span class="text-preserve-space">
                     How important are the following factors to you? Give points accordingly.
                  </span>
               </div>
               <div class="panel-body">
                  <p class="text-muted">
                     Only the following persons can see your responses:
                  </p>
                  <ul class="text-muted">
                     <li class="unordered">
                        You can see your own feedback in the results page later on.
                     </li>
                     <li class="unordered">
                        Your team members can see your response, but not the name of the recipient, or your name.
                     </li>
                     <li class="unordered">
                        Other students in the course can see your response, but not the name of the recipient, or your name.
                     </li>
                     <li class="unordered">
                        Instructors in this course can see your response, the name of the recipient, and your name.
                     </li>
                  </ul>
                  <br/>
                  <div class="form-group margin-0">
                     <div class="col-sm-2 form-inline mobile-align-left" style="display:none">
                        <label for="input">
                           To:
                        </label>
                        <select class="participantSelect middlealign form-control" name="responserecipient-18-0" style="display:none;max-width:125px">
                           <option value="">
                           </option>
                           <option selected="selected" value="drop.out@gmail.tmt">
                              Myself
                           </option>
                        </select>
                        <span>
                           Myself
                        </span>
                     </div>
                     <div class="col-sm-12">
                        <div>
                           <div class="form-group">
                              <label class="col-sm-4 col-md-2 control-label">
                                 Grades
                              </label>
                              <div class="col-sm-6 col-md-3">
                                 <input class="form-control pointsBox" id="responsetext-18-0-0" min="0" name="responsetext-18-0" onchange="updateConstSumMessageQn('18')" step="1" type="number" value="90"/>
                              </div>
                           </div>
                           <div class="form-group">
                              <label class="col-sm-4 col-md-2 control-label">
                                 Fun
                              </label>
                              <div class="col-sm-6 col-md-3">
                                 <input class="form-control pointsBox" id="responsetext-18-0-1" min="0" name="responsetext-18-0" onchange="updateConstSumMessageQn('18')" step="1" type="number" value="10"/>
                              </div>
                           </div>
                           <div class="form-group" id="constSumInfo-18-0">
                              <div class="col-sm-offset-4 col-sm-6 col-md-offset-2 col-md-3">
                                 <hr class="margin-top-0"/>
                                 <p class="text-color-green" id="constSumMessage-18-0">
                                    All points distributed!
                                 </p>
                                 <hr/>
                              </div>
                           </div>
                           <input id="constSumToRecipients-18" type="hidden" value="false"/>
                           <input id="constSumPointsPerOption-18" type="hidden" value="false"/>
                           <input id="constSumNumOption-18" type="hidden" value="2"/>
                           <input id="constSumPoints-18" type="hidden" value="100"/>
                           <input id="constSumUnevenDistribution-18" type="hidden" value="false"/>
                        </div>
                        <input name="responseid-18-0" type="hidden" value="${question.id}%drop.out@gmail.tmt%drop.out@gmail.tmt"/>
                     </div>
                  </div>
               </div>
            </div>
         </div>
         <br/>
         <br/>
         <input name="questiontype-19" type="hidden" value="CONSTSUM"/>
         <input name="questionid-19" type="hidden" value="${question.id}"/>
         <input name="questionresponsetotal-19" type="hidden" value="2"/>
         <div class="form-horizontal">
            <div class="panel panel-primary">
               <div class="panel-heading">
                  Question 19:
                  <br/>
                  <span class="text-preserve-space">
                     Split points among the teams
                  </span>
               </div>
               <div class="panel-body">
                  <p class="text-muted">
                     Only the following persons can see your responses:
                  </p>
                  <ul class="text-muted">
                     <li class="unordered">
                        The receiving teams can see your response, but not the name of the recipient, or your name.
                     </li>
                     <li class="unordered">
                        Instructors in this course can see your response, the name of the recipient, and your name.
                     </li>
                  </ul>
                  <br/>
                  <div class="form-group margin-0">
                     <div class="col-sm-2 form-inline mobile-align-left" style="text-align:right">
                        <label for="input">
                           To:
                        </label>
                        <select class="participantSelect middlealign newResponse form-control" name="responserecipient-19-0" style="display:none;max-width:125px">
                           <option selected="selected" value="">
                           </option>
                           <option value="Team 3">
                              Team 3
                           </option>
                           <option style="display: none;" value="Team >'&quot;< 1">
                              Team >'"< 1
                           </option>
                        </select>
                        <span>
                           Team 3
                        </span>
                     </div>
                     <div class="col-sm-10">
                        <div>
                           <div class="form-group">
                              <label class="col-sm-4 col-md-2 control-label" style="display:none">
                              </label>
                              <div class="col-sm-6 col-md-3">
                                 <input class="form-control pointsBox" id="responsetext-19-0-0" min="0" name="responsetext-19-0" onchange="updateConstSumMessageQn('19')" step="1" type="number" value=""/>
                              </div>
                           </div>
                           <div class="form-group" id="constSumInfo-19-0" style="display:none">
                              <div class="col-sm-offset-4 col-sm-6 col-md-offset-2 col-md-3">
                                 <hr class="margin-top-0"/>
                                 <p class="text-color-blue" id="constSumMessage-19-0">
                                 </p>
                                 <hr/>
                              </div>
                           </div>
                           <input id="constSumToRecipients-19" type="hidden" value="true"/>
                           <input id="constSumPointsPerOption-19" type="hidden" value="true"/>
                           <input id="constSumNumOption-19" type="hidden" value="0"/>
                           <input id="constSumPoints-19" type="hidden" value="100"/>
                           <input id="constSumUnevenDistribution-19" type="hidden" value="false"/>
                        </div>
                     </div>
                  </div>
                  <br/>
                  <div class="form-group margin-0">
                     <div class="col-sm-2 form-inline mobile-align-left" style="text-align:right">
                        <label for="input">
                           To:
                        </label>
                        <select class="participantSelect middlealign newResponse form-control" name="responserecipient-19-1" style="display:none;max-width:125px">
                           <option selected="selected" value="">
                           </option>
                           <option style="display: none;" value="Team 3">
                              Team 3
                           </option>
                           <option value="Team >'&quot;< 1">
                              Team >'"< 1
                           </option>
                        </select>
                        <span>
                           Team >'"< 1
                        </span>
                     </div>
                     <div class="col-sm-10">
                        <div>
                           <div class="form-group">
                              <label class="col-sm-4 col-md-2 control-label" style="display:none">
                              </label>
                              <div class="col-sm-6 col-md-3">
                                 <input class="form-control pointsBox" id="responsetext-19-1-0" min="0" name="responsetext-19-1" onchange="updateConstSumMessageQn('19')" step="1" type="number" value=""/>
                              </div>
                           </div>
                           <div class="form-group" id="constSumInfo-19-1" style="">
                              <div class="col-sm-offset-4 col-sm-6 col-md-offset-2 col-md-3">
                                 <hr class="margin-top-0"/>
                                 <p class="text-color-blue" id="constSumMessage-19-1">
                                    Please distribute 200 points among the above recipients.
                                 </p>
                                 <hr/>
                              </div>
                           </div>
                           <input id="constSumToRecipients-19" type="hidden" value="true"/>
                           <input id="constSumPointsPerOption-19" type="hidden" value="true"/>
                           <input id="constSumNumOption-19" type="hidden" value="0"/>
                           <input id="constSumPoints-19" type="hidden" value="100"/>
                           <input id="constSumUnevenDistribution-19" type="hidden" value="false"/>
                        </div>
                     </div>
                  </div>
               </div>
            </div>
         </div>
         <br/>
         <br/>
         <input name="questiontype-20" type="hidden" value="CONTRIB"/>
         <input name="questionid-20" type="hidden" value="${question.id}"/>
         <input name="questionresponsetotal-20" type="hidden" value="4"/>
         <div class="form-horizontal">
            <div class="panel panel-primary">
               <div class="panel-heading">
                  Question 20:
                  <br/>
                  <span class="text-preserve-space">
                     Rate the contribution of your team members and yourself.
                  </span>
               </div>
               <div class="panel-body">
                  <p class="text-muted">
                     Only the following persons can see your responses:
                  </p>
                  <ul class="text-muted">
                     <li class="unordered">
                        Instructors in this course can see your response, the name of the recipient, and your name.
                     </li>
                  </ul>
                  <br/>
                  <div class="form-group margin-0">
                     <div class="col-sm-2 form-inline mobile-align-left" style="text-align:right">
                        <label for="input">
                           To:
                        </label>
                        <select class="participantSelect middlealign form-control" name="responserecipient-20-0" style="display:none;max-width:125px">
                           <option value="">
                           </option>
                           <option selected="selected" value="SFSubmitUiT.charlie.d@gmail.tmt">
                              Charlie Davis
                           </option>
                           <option style="display: none;" value="SFSubmitUiT.danny.e@gmail.tmt">
                              Danny Engrid
                           </option>
                           <option style="display: none;" value="drop.out@gmail.tmt">
                              Drop out
                           </option>
                           <option style="display: none;" value="extra.guy@gmail.tmt">
                              Extra guy
                           </option>
                        </select>
                        <span>
                           Charlie Davis
                        </span>
                     </div>
                     <div class="col-sm-10">
                        <div class="col-sm-3 mobile-no-padding">
                           <select class="form-control color_neutral" name="responsetext-20-0">
                              <option class="color_neutral" value="-999">
                              </option>
                              <option class="color-positive" value="200">
                                 Equal share + 100%
                              </option>
                              <option class="color-positive" value="190">
                                 Equal share + 90%
                              </option>
                              <option class="color-positive" value="180">
                                 Equal share + 80%
                              </option>
                              <option class="color-positive" value="170">
                                 Equal share + 70%
                              </option>
                              <option class="color-positive" value="160">
                                 Equal share + 60%
                              </option>
                              <option class="color-positive" value="150">
                                 Equal share + 50%
                              </option>
                              <option class="color-positive" value="140">
                                 Equal share + 40%
                              </option>
                              <option class="color-positive" value="130">
                                 Equal share + 30%
                              </option>
                              <option class="color-positive" value="120">
                                 Equal share + 20%
                              </option>
                              <option class="color-positive" value="110">
                                 Equal share + 10%
                              </option>
                              <option class="color_neutral" selected="selected" value="100">
                                 Equal share
                              </option>
                              <option class="color-negative" value="90">
                                 Equal share - 10%
                              </option>
                              <option class="color-negative" value="80">
                                 Equal share - 20%
                              </option>
                              <option class="color-negative" value="70">
                                 Equal share - 30%
                              </option>
                              <option class="color-negative" value="60">
                                 Equal share - 40%
                              </option>
                              <option class="color-negative" value="50">
                                 Equal share - 50%
                              </option>
                              <option class="color-negative" value="40">
                                 Equal share - 60%
                              </option>
                              <option class="color-negative" value="30">
                                 Equal share - 70%
                              </option>
                              <option class="color-negative" value="20">
                                 Equal share - 80%
                              </option>
                              <option class="color-negative" value="10">
                                 Equal share - 90%
                              </option>
                              <option class="color-negative" value="0">
                                 0%
                              </option>
                              <option class="color_neutral" value="-101">
                                 Not Sure
                              </option>
                           </select>
                        </div>
                        <input name="responseid-20-0" type="hidden" value="${question.id}%drop.out@gmail.tmt%SFSubmitUiT.charlie.d@gmail.tmt"/>
                     </div>
                  </div>
                  <br/>
                  <div class="form-group margin-0">
                     <div class="col-sm-2 form-inline mobile-align-left" style="text-align:right">
                        <label for="input">
                           To:
                        </label>
                        <select class="participantSelect middlealign newResponse form-control" name="responserecipient-20-1" style="display:none;max-width:125px">
                           <option selected="selected" value="">
                           </option>
                           <option style="display: none;" value="SFSubmitUiT.charlie.d@gmail.tmt">
                              Charlie Davis
                           </option>
                           <option value="SFSubmitUiT.danny.e@gmail.tmt">
                              Danny Engrid
                           </option>
                           <option style="display: none;" value="drop.out@gmail.tmt">
                              Drop out
                           </option>
                           <option style="display: none;" value="extra.guy@gmail.tmt">
                              Extra guy
                           </option>
                        </select>
                        <span>
                           Danny Engrid
                        </span>
                     </div>
                     <div class="col-sm-10">
                        <div class="col-sm-3 mobile-no-padding">
                           <select class="form-control color_neutral" name="responsetext-20-1">
                              <option class="color_neutral" selected="selected" value="-999">
                              </option>
                              <option class="color-positive" value="200">
                                 Equal share + 100%
                              </option>
                              <option class="color-positive" value="190">
                                 Equal share + 90%
                              </option>
                              <option class="color-positive" value="180">
                                 Equal share + 80%
                              </option>
                              <option class="color-positive" value="170">
                                 Equal share + 70%
                              </option>
                              <option class="color-positive" value="160">
                                 Equal share + 60%
                              </option>
                              <option class="color-positive" value="150">
                                 Equal share + 50%
                              </option>
                              <option class="color-positive" value="140">
                                 Equal share + 40%
                              </option>
                              <option class="color-positive" value="130">
                                 Equal share + 30%
                              </option>
                              <option class="color-positive" value="120">
                                 Equal share + 20%
                              </option>
                              <option class="color-positive" value="110">
                                 Equal share + 10%
                              </option>
                              <option class="color_neutral" value="100">
                                 Equal share
                              </option>
                              <option class="color-negative" value="90">
                                 Equal share - 10%
                              </option>
                              <option class="color-negative" value="80">
                                 Equal share - 20%
                              </option>
                              <option class="color-negative" value="70">
                                 Equal share - 30%
                              </option>
                              <option class="color-negative" value="60">
                                 Equal share - 40%
                              </option>
                              <option class="color-negative" value="50">
                                 Equal share - 50%
                              </option>
                              <option class="color-negative" value="40">
                                 Equal share - 60%
                              </option>
                              <option class="color-negative" value="30">
                                 Equal share - 70%
                              </option>
                              <option class="color-negative" value="20">
                                 Equal share - 80%
                              </option>
                              <option class="color-negative" value="10">
                                 Equal share - 90%
                              </option>
                              <option class="color-negative" value="0">
                                 0%
                              </option>
                              <option class="color_neutral" value="-101">
                                 Not Sure
                              </option>
                           </select>
                        </div>
                     </div>
                  </div>
                  <br/>
                  <div class="form-group margin-0">
                     <div class="col-sm-2 form-inline mobile-align-left" style="text-align:right">
                        <label for="input">
                           To:
                        </label>
                        <select class="participantSelect middlealign newResponse form-control" name="responserecipient-20-2" style="display:none;max-width:125px">
                           <option selected="selected" value="">
                           </option>
                           <option style="display: none;" value="SFSubmitUiT.charlie.d@gmail.tmt">
                              Charlie Davis
                           </option>
                           <option style="display: none;" value="SFSubmitUiT.danny.e@gmail.tmt">
                              Danny Engrid
                           </option>
                           <option value="drop.out@gmail.tmt">
                              Drop out
                           </option>
                           <option style="display: none;" value="extra.guy@gmail.tmt">
                              Extra guy
                           </option>
                        </select>
                        <span>
                           Drop out
                        </span>
                     </div>
                     <div class="col-sm-10">
                        <div class="col-sm-3 mobile-no-padding">
                           <select class="form-control color_neutral" name="responsetext-20-2">
                              <option class="color_neutral" selected="selected" value="-999">
                              </option>
                              <option class="color-positive" value="200">
                                 Equal share + 100%
                              </option>
                              <option class="color-positive" value="190">
                                 Equal share + 90%
                              </option>
                              <option class="color-positive" value="180">
                                 Equal share + 80%
                              </option>
                              <option class="color-positive" value="170">
                                 Equal share + 70%
                              </option>
                              <option class="color-positive" value="160">
                                 Equal share + 60%
                              </option>
                              <option class="color-positive" value="150">
                                 Equal share + 50%
                              </option>
                              <option class="color-positive" value="140">
                                 Equal share + 40%
                              </option>
                              <option class="color-positive" value="130">
                                 Equal share + 30%
                              </option>
                              <option class="color-positive" value="120">
                                 Equal share + 20%
                              </option>
                              <option class="color-positive" value="110">
                                 Equal share + 10%
                              </option>
                              <option class="color_neutral" value="100">
                                 Equal share
                              </option>
                              <option class="color-negative" value="90">
                                 Equal share - 10%
                              </option>
                              <option class="color-negative" value="80">
                                 Equal share - 20%
                              </option>
                              <option class="color-negative" value="70">
                                 Equal share - 30%
                              </option>
                              <option class="color-negative" value="60">
                                 Equal share - 40%
                              </option>
                              <option class="color-negative" value="50">
                                 Equal share - 50%
                              </option>
                              <option class="color-negative" value="40">
                                 Equal share - 60%
                              </option>
                              <option class="color-negative" value="30">
                                 Equal share - 70%
                              </option>
                              <option class="color-negative" value="20">
                                 Equal share - 80%
                              </option>
                              <option class="color-negative" value="10">
                                 Equal share - 90%
                              </option>
                              <option class="color-negative" value="0">
                                 0%
                              </option>
                              <option class="color_neutral" value="-101">
                                 Not Sure
                              </option>
                           </select>
                        </div>
                     </div>
                  </div>
                  <br/>
                  <div class="form-group margin-0">
                     <div class="col-sm-2 form-inline mobile-align-left" style="text-align:right">
                        <label for="input">
                           To:
                        </label>
                        <select class="participantSelect middlealign newResponse form-control" name="responserecipient-20-3" style="display:none;max-width:125px">
                           <option selected="selected" value="">
                           </option>
                           <option style="display: none;" value="SFSubmitUiT.charlie.d@gmail.tmt">
                              Charlie Davis
                           </option>
                           <option style="display: none;" value="SFSubmitUiT.danny.e@gmail.tmt">
                              Danny Engrid
                           </option>
                           <option style="display: none;" value="drop.out@gmail.tmt">
                              Drop out
                           </option>
                           <option value="extra.guy@gmail.tmt">
                              Extra guy
                           </option>
                        </select>
                        <span>
                           Extra guy
                        </span>
                     </div>
                     <div class="col-sm-10">
                        <div class="col-sm-3 mobile-no-padding">
                           <select class="form-control color_neutral" name="responsetext-20-3">
                              <option class="color_neutral" selected="selected" value="-999">
                              </option>
                              <option class="color-positive" value="200">
                                 Equal share + 100%
                              </option>
                              <option class="color-positive" value="190">
                                 Equal share + 90%
                              </option>
                              <option class="color-positive" value="180">
                                 Equal share + 80%
                              </option>
                              <option class="color-positive" value="170">
                                 Equal share + 70%
                              </option>
                              <option class="color-positive" value="160">
                                 Equal share + 60%
                              </option>
                              <option class="color-positive" value="150">
                                 Equal share + 50%
                              </option>
                              <option class="color-positive" value="140">
                                 Equal share + 40%
                              </option>
                              <option class="color-positive" value="130">
                                 Equal share + 30%
                              </option>
                              <option class="color-positive" value="120">
                                 Equal share + 20%
                              </option>
                              <option class="color-positive" value="110">
                                 Equal share + 10%
                              </option>
                              <option class="color_neutral" value="100">
                                 Equal share
                              </option>
                              <option class="color-negative" value="90">
                                 Equal share - 10%
                              </option>
                              <option class="color-negative" value="80">
                                 Equal share - 20%
                              </option>
                              <option class="color-negative" value="70">
                                 Equal share - 30%
                              </option>
                              <option class="color-negative" value="60">
                                 Equal share - 40%
                              </option>
                              <option class="color-negative" value="50">
                                 Equal share - 50%
                              </option>
                              <option class="color-negative" value="40">
                                 Equal share - 60%
                              </option>
                              <option class="color-negative" value="30">
                                 Equal share - 70%
                              </option>
                              <option class="color-negative" value="20">
                                 Equal share - 80%
                              </option>
                              <option class="color-negative" value="10">
                                 Equal share - 90%
                              </option>
                              <option class="color-negative" value="0">
                                 0%
                              </option>
                              <option class="color_neutral" value="-101">
                                 Not Sure
                              </option>
                           </select>
                        </div>
                     </div>
                  </div>
               </div>
            </div>
         </div>
         <br/>
         <br/>
         <input name="questiontype-21" type="hidden" value="RUBRIC"/>
         <input name="questionid-21" type="hidden" value="${question.id}"/>
         <input name="questionresponsetotal-21" type="hidden" value="4"/>
         <div class="form-horizontal">
            <div class="panel panel-primary">
               <div class="panel-heading">
                  Question 21:
                  <br/>
                  <span class="text-preserve-space">
                     Please choose the best choice for the following sub-questions.
                  </span>
               </div>
               <div class="panel-body">
                  <p class="text-muted">
                     Only the following persons can see your responses:
                  </p>
                  <ul class="text-muted">
                     <li class="unordered">
                        Instructors in this course can see your response, the name of the recipient, and your name.
                     </li>
                     <li class="unordered">
                        Other students in the course can see your response, the name of the recipient, and your name.
                     </li>
                  </ul>
                  <br/>
                  <div class="form-group margin-0">
                     <div class="col-sm-2 form-inline mobile-align-left" style="text-align:right">
                        <label for="input">
                           To:
                        </label>
                        <select class="participantSelect middlealign newResponse form-control" name="responserecipient-21-0" style="display:none;max-width:125px">
                           <option selected="selected" value="">
                           </option>
                           <option value="SFSubmitUiT.charlie.d@gmail.tmt">
                              Charlie Davis
                           </option>
                           <option style="display: none;" value="SFSubmitUiT.danny.e@gmail.tmt">
                              Danny Engrid
                           </option>
                           <option style="display: none;" value="drop.out@gmail.tmt">
                              Drop out
                           </option>
                           <option style="display: none;" value="extra.guy@gmail.tmt">
                              Extra guy
                           </option>
                        </select>
                        <span>
                           Charlie Davis
                        </span>
                     </div>
                     <div class="col-sm-10">
                        <div class="row">
                           <div class="col-md-12">
                              <table class="table table-bordered margin-0 hidden-xs hidden-sm" id="rubricResponseTable-21-0">
                                 <thead>
                                    <tr>
                                       <th class="col-md-1">
                                       </th>
                                       <th class="rubricCol-21-0">
                                          <p>
                                             Yes
                                          </p>
                                       </th>
                                       <th class="rubricCol-21-1">
                                          <p>
                                             No
                                          </p>
                                       </th>
                                    </tr>
                                 </thead>
                                 <tbody>
                                    <tr>
                                       <td>
                                          <p>
                                             a) This student has done a good job.
                                          </p>
                                       </td>
                                       <td class="col-md-1">
                                          <input class="overlay" id="rubricChoice-21-0-0-0" name="rubricChoice-21-0-0" type="radio" value="0-0"/>
                                          <span class="color_neutral overlay">
                                             Most of the time
                                          </span>
                                       </td>
                                       <td class="col-md-1">
                                          <input class="overlay" id="rubricChoice-21-0-0-1" name="rubricChoice-21-0-0" type="radio" value="0-1"/>
                                          <span class="color_neutral overlay">
                                             Less than half the time
                                          </span>
                                       </td>
                                    </tr>
                                    <tr>
                                       <td>
                                          <p>
                                             b) This student has tried his/her best.
                                          </p>
                                       </td>
                                       <td class="col-md-1">
                                          <input class="overlay" id="rubricChoice-21-0-1-0" name="rubricChoice-21-0-1" type="radio" value="1-0"/>
                                          <span class="color_neutral overlay">
                                             Most of the time
                                          </span>
                                       </td>
                                       <td class="col-md-1">
                                          <input class="overlay" id="rubricChoice-21-0-1-1" name="rubricChoice-21-0-1" type="radio" value="1-1"/>
                                          <span class="color_neutral overlay">
                                             Less than half the time
                                          </span>
                                       </td>
                                    </tr>
                                 </tbody>
                              </table>
                              <div class="visible-xs visible-sm">
                                 <div class="panel panel-default">
                                    <div class="panel-heading">
                                       a) This student has done a good job.
                                    </div>
                                    <div class="panel-body">
                                       <div class="radio">
                                          <label>
                                             <input id="mobile-rubricChoice-21-0-0-0" name="mobile-rubricChoice-21-0-0" type="radio" value="0-0"/>
                                             <strong>
                                                Yes
                                             </strong>
                                             - Most of the time
                                          </label>
                                       </div>
                                       <div class="radio">
                                          <label>
                                             <input id="mobile-rubricChoice-21-0-0-1" name="mobile-rubricChoice-21-0-0" type="radio" value="0-1"/>
                                             <strong>
                                                No
                                             </strong>
                                             - Less than half the time
                                          </label>
                                       </div>
                                    </div>
                                 </div>
                                 <div class="panel panel-default">
                                    <div class="panel-heading">
                                       b) This student has tried his/her best.
                                    </div>
                                    <div class="panel-body">
                                       <div class="radio">
                                          <label>
                                             <input id="mobile-rubricChoice-21-0-1-0" name="mobile-rubricChoice-21-0-1" type="radio" value="1-0"/>
                                             <strong>
                                                Yes
                                             </strong>
                                             - Most of the time
                                          </label>
                                       </div>
                                       <div class="radio">
                                          <label>
                                             <input id="mobile-rubricChoice-21-0-1-1" name="mobile-rubricChoice-21-0-1" type="radio" value="1-1"/>
                                             <strong>
                                                No
                                             </strong>
                                             - Less than half the time
                                          </label>
                                       </div>
                                    </div>
                                 </div>
                              </div>
                           </div>
                        </div>
                        <input id="rubricResponse-21-0" name="responsetext-21-0" type="hidden" value=""/>
                     </div>
                  </div>
                  <br/>
                  <div class="form-group margin-0">
                     <div class="col-sm-2 form-inline mobile-align-left" style="text-align:right">
                        <label for="input">
                           To:
                        </label>
                        <select class="participantSelect middlealign newResponse form-control" name="responserecipient-21-1" style="display:none;max-width:125px">
                           <option selected="selected" value="">
                           </option>
                           <option style="display: none;" value="SFSubmitUiT.charlie.d@gmail.tmt">
                              Charlie Davis
                           </option>
                           <option value="SFSubmitUiT.danny.e@gmail.tmt">
                              Danny Engrid
                           </option>
                           <option style="display: none;" value="drop.out@gmail.tmt">
                              Drop out
                           </option>
                           <option style="display: none;" value="extra.guy@gmail.tmt">
                              Extra guy
                           </option>
                        </select>
                        <span>
                           Danny Engrid
                        </span>
                     </div>
                     <div class="col-sm-10">
                        <div class="row">
                           <div class="col-md-12">
                              <table class="table table-bordered margin-0 hidden-xs hidden-sm" id="rubricResponseTable-21-1">
                                 <thead>
                                    <tr>
                                       <th class="col-md-1">
                                       </th>
                                       <th class="rubricCol-21-0">
                                          <p>
                                             Yes
                                          </p>
                                       </th>
                                       <th class="rubricCol-21-1">
                                          <p>
                                             No
                                          </p>
                                       </th>
                                    </tr>
                                 </thead>
                                 <tbody>
                                    <tr>
                                       <td>
                                          <p>
                                             a) This student has done a good job.
                                          </p>
                                       </td>
                                       <td class="col-md-1">
                                          <input class="overlay" id="rubricChoice-21-1-0-0" name="rubricChoice-21-1-0" type="radio" value="0-0"/>
                                          <span class="color_neutral overlay">
                                             Most of the time
                                          </span>
                                       </td>
                                       <td class="col-md-1">
                                          <input class="overlay" id="rubricChoice-21-1-0-1" name="rubricChoice-21-1-0" type="radio" value="0-1"/>
                                          <span class="color_neutral overlay">
                                             Less than half the time
                                          </span>
                                       </td>
                                    </tr>
                                    <tr>
                                       <td>
                                          <p>
                                             b) This student has tried his/her best.
                                          </p>
                                       </td>
                                       <td class="col-md-1">
                                          <input class="overlay" id="rubricChoice-21-1-1-0" name="rubricChoice-21-1-1" type="radio" value="1-0"/>
                                          <span class="color_neutral overlay">
                                             Most of the time
                                          </span>
                                       </td>
                                       <td class="col-md-1">
                                          <input class="overlay" id="rubricChoice-21-1-1-1" name="rubricChoice-21-1-1" type="radio" value="1-1"/>
                                          <span class="color_neutral overlay">
                                             Less than half the time
                                          </span>
                                       </td>
                                    </tr>
                                 </tbody>
                              </table>
                              <div class="visible-xs visible-sm">
                                 <div class="panel panel-default">
                                    <div class="panel-heading">
                                       a) This student has done a good job.
                                    </div>
                                    <div class="panel-body">
                                       <div class="radio">
                                          <label>
                                             <input id="mobile-rubricChoice-21-1-0-0" name="mobile-rubricChoice-21-1-0" type="radio" value="0-0"/>
                                             <strong>
                                                Yes
                                             </strong>
                                             - Most of the time
                                          </label>
                                       </div>
                                       <div class="radio">
                                          <label>
                                             <input id="mobile-rubricChoice-21-1-0-1" name="mobile-rubricChoice-21-1-0" type="radio" value="0-1"/>
                                             <strong>
                                                No
                                             </strong>
                                             - Less than half the time
                                          </label>
                                       </div>
                                    </div>
                                 </div>
                                 <div class="panel panel-default">
                                    <div class="panel-heading">
                                       b) This student has tried his/her best.
                                    </div>
                                    <div class="panel-body">
                                       <div class="radio">
                                          <label>
                                             <input id="mobile-rubricChoice-21-1-1-0" name="mobile-rubricChoice-21-1-1" type="radio" value="1-0"/>
                                             <strong>
                                                Yes
                                             </strong>
                                             - Most of the time
                                          </label>
                                       </div>
                                       <div class="radio">
                                          <label>
                                             <input id="mobile-rubricChoice-21-1-1-1" name="mobile-rubricChoice-21-1-1" type="radio" value="1-1"/>
                                             <strong>
                                                No
                                             </strong>
                                             - Less than half the time
                                          </label>
                                       </div>
                                    </div>
                                 </div>
                              </div>
                           </div>
                        </div>
                        <input id="rubricResponse-21-1" name="responsetext-21-1" type="hidden" value=""/>
                     </div>
                  </div>
                  <br/>
                  <div class="form-group margin-0">
                     <div class="col-sm-2 form-inline mobile-align-left" style="text-align:right">
                        <label for="input">
                           To:
                        </label>
                        <select class="participantSelect middlealign newResponse form-control" name="responserecipient-21-2" style="display:none;max-width:125px">
                           <option selected="selected" value="">
                           </option>
                           <option style="display: none;" value="SFSubmitUiT.charlie.d@gmail.tmt">
                              Charlie Davis
                           </option>
                           <option style="display: none;" value="SFSubmitUiT.danny.e@gmail.tmt">
                              Danny Engrid
                           </option>
                           <option value="drop.out@gmail.tmt">
                              Drop out
                           </option>
                           <option style="display: none;" value="extra.guy@gmail.tmt">
                              Extra guy
                           </option>
                        </select>
                        <span>
                           Drop out
                        </span>
                     </div>
                     <div class="col-sm-10">
                        <div class="row">
                           <div class="col-md-12">
                              <table class="table table-bordered margin-0 hidden-xs hidden-sm" id="rubricResponseTable-21-2">
                                 <thead>
                                    <tr>
                                       <th class="col-md-1">
                                       </th>
                                       <th class="rubricCol-21-0">
                                          <p>
                                             Yes
                                          </p>
                                       </th>
                                       <th class="rubricCol-21-1">
                                          <p>
                                             No
                                          </p>
                                       </th>
                                    </tr>
                                 </thead>
                                 <tbody>
                                    <tr>
                                       <td>
                                          <p>
                                             a) This student has done a good job.
                                          </p>
                                       </td>
                                       <td class="col-md-1">
                                          <input class="overlay" id="rubricChoice-21-2-0-0" name="rubricChoice-21-2-0" type="radio" value="0-0"/>
                                          <span class="color_neutral overlay">
                                             Most of the time
                                          </span>
                                       </td>
                                       <td class="col-md-1">
                                          <input class="overlay" id="rubricChoice-21-2-0-1" name="rubricChoice-21-2-0" type="radio" value="0-1"/>
                                          <span class="color_neutral overlay">
                                             Less than half the time
                                          </span>
                                       </td>
                                    </tr>
                                    <tr>
                                       <td>
                                          <p>
                                             b) This student has tried his/her best.
                                          </p>
                                       </td>
                                       <td class="col-md-1">
                                          <input class="overlay" id="rubricChoice-21-2-1-0" name="rubricChoice-21-2-1" type="radio" value="1-0"/>
                                          <span class="color_neutral overlay">
                                             Most of the time
                                          </span>
                                       </td>
                                       <td class="col-md-1">
                                          <input class="overlay" id="rubricChoice-21-2-1-1" name="rubricChoice-21-2-1" type="radio" value="1-1"/>
                                          <span class="color_neutral overlay">
                                             Less than half the time
                                          </span>
                                       </td>
                                    </tr>
                                 </tbody>
                              </table>
                              <div class="visible-xs visible-sm">
                                 <div class="panel panel-default">
                                    <div class="panel-heading">
                                       a) This student has done a good job.
                                    </div>
                                    <div class="panel-body">
                                       <div class="radio">
                                          <label>
                                             <input id="mobile-rubricChoice-21-2-0-0" name="mobile-rubricChoice-21-2-0" type="radio" value="0-0"/>
                                             <strong>
                                                Yes
                                             </strong>
                                             - Most of the time
                                          </label>
                                       </div>
                                       <div class="radio">
                                          <label>
                                             <input id="mobile-rubricChoice-21-2-0-1" name="mobile-rubricChoice-21-2-0" type="radio" value="0-1"/>
                                             <strong>
                                                No
                                             </strong>
                                             - Less than half the time
                                          </label>
                                       </div>
                                    </div>
                                 </div>
                                 <div class="panel panel-default">
                                    <div class="panel-heading">
                                       b) This student has tried his/her best.
                                    </div>
                                    <div class="panel-body">
                                       <div class="radio">
                                          <label>
                                             <input id="mobile-rubricChoice-21-2-1-0" name="mobile-rubricChoice-21-2-1" type="radio" value="1-0"/>
                                             <strong>
                                                Yes
                                             </strong>
                                             - Most of the time
                                          </label>
                                       </div>
                                       <div class="radio">
                                          <label>
                                             <input id="mobile-rubricChoice-21-2-1-1" name="mobile-rubricChoice-21-2-1" type="radio" value="1-1"/>
                                             <strong>
                                                No
                                             </strong>
                                             - Less than half the time
                                          </label>
                                       </div>
                                    </div>
                                 </div>
                              </div>
                           </div>
                        </div>
                        <input id="rubricResponse-21-2" name="responsetext-21-2" type="hidden" value=""/>
                     </div>
                  </div>
                  <br/>
                  <div class="form-group margin-0">
                     <div class="col-sm-2 form-inline mobile-align-left" style="text-align:right">
                        <label for="input">
                           To:
                        </label>
                        <select class="participantSelect middlealign newResponse form-control" name="responserecipient-21-3" style="display:none;max-width:125px">
                           <option selected="selected" value="">
                           </option>
                           <option style="display: none;" value="SFSubmitUiT.charlie.d@gmail.tmt">
                              Charlie Davis
                           </option>
                           <option style="display: none;" value="SFSubmitUiT.danny.e@gmail.tmt">
                              Danny Engrid
                           </option>
                           <option style="display: none;" value="drop.out@gmail.tmt">
                              Drop out
                           </option>
                           <option value="extra.guy@gmail.tmt">
                              Extra guy
                           </option>
                        </select>
                        <span>
                           Extra guy
                        </span>
                     </div>
                     <div class="col-sm-10">
                        <div class="row">
                           <div class="col-md-12">
                              <table class="table table-bordered margin-0 hidden-xs hidden-sm" id="rubricResponseTable-21-3">
                                 <thead>
                                    <tr>
                                       <th class="col-md-1">
                                       </th>
                                       <th class="rubricCol-21-0">
                                          <p>
                                             Yes
                                          </p>
                                       </th>
                                       <th class="rubricCol-21-1">
                                          <p>
                                             No
                                          </p>
                                       </th>
                                    </tr>
                                 </thead>
                                 <tbody>
                                    <tr>
                                       <td>
                                          <p>
                                             a) This student has done a good job.
                                          </p>
                                       </td>
                                       <td class="col-md-1">
                                          <input class="overlay" id="rubricChoice-21-3-0-0" name="rubricChoice-21-3-0" type="radio" value="0-0"/>
                                          <span class="color_neutral overlay">
                                             Most of the time
                                          </span>
                                       </td>
                                       <td class="col-md-1">
                                          <input class="overlay" id="rubricChoice-21-3-0-1" name="rubricChoice-21-3-0" type="radio" value="0-1"/>
                                          <span class="color_neutral overlay">
                                             Less than half the time
                                          </span>
                                       </td>
                                    </tr>
                                    <tr>
                                       <td>
                                          <p>
                                             b) This student has tried his/her best.
                                          </p>
                                       </td>
                                       <td class="col-md-1">
                                          <input class="overlay" id="rubricChoice-21-3-1-0" name="rubricChoice-21-3-1" type="radio" value="1-0"/>
                                          <span class="color_neutral overlay">
                                             Most of the time
                                          </span>
                                       </td>
                                       <td class="col-md-1">
                                          <input class="overlay" id="rubricChoice-21-3-1-1" name="rubricChoice-21-3-1" type="radio" value="1-1"/>
                                          <span class="color_neutral overlay">
                                             Less than half the time
                                          </span>
                                       </td>
                                    </tr>
                                 </tbody>
                              </table>
                              <div class="visible-xs visible-sm">
                                 <div class="panel panel-default">
                                    <div class="panel-heading">
                                       a) This student has done a good job.
                                    </div>
                                    <div class="panel-body">
                                       <div class="radio">
                                          <label>
                                             <input id="mobile-rubricChoice-21-3-0-0" name="mobile-rubricChoice-21-3-0" type="radio" value="0-0"/>
                                             <strong>
                                                Yes
                                             </strong>
                                             - Most of the time
                                          </label>
                                       </div>
                                       <div class="radio">
                                          <label>
                                             <input id="mobile-rubricChoice-21-3-0-1" name="mobile-rubricChoice-21-3-0" type="radio" value="0-1"/>
                                             <strong>
                                                No
                                             </strong>
                                             - Less than half the time
                                          </label>
                                       </div>
                                    </div>
                                 </div>
                                 <div class="panel panel-default">
                                    <div class="panel-heading">
                                       b) This student has tried his/her best.
                                    </div>
                                    <div class="panel-body">
                                       <div class="radio">
                                          <label>
                                             <input id="mobile-rubricChoice-21-3-1-0" name="mobile-rubricChoice-21-3-1" type="radio" value="1-0"/>
                                             <strong>
                                                Yes
                                             </strong>
                                             - Most of the time
                                          </label>
                                       </div>
                                       <div class="radio">
                                          <label>
                                             <input id="mobile-rubricChoice-21-3-1-1" name="mobile-rubricChoice-21-3-1" type="radio" value="1-1"/>
                                             <strong>
                                                No
                                             </strong>
                                             - Less than half the time
                                          </label>
                                       </div>
                                    </div>
                                 </div>
                              </div>
                           </div>
                        </div>
                        <input id="rubricResponse-21-3" name="responsetext-21-3" type="hidden" value=""/>
                     </div>
                  </div>
               </div>
            </div>
         </div>
         <br/>
         <br/>
         <div class="bold align-center">
            <input class="btn btn-primary" data-original-title="You can save your responses at any time and come back later to continue." data-placement="top" data-toggle="tooltip" id="response_submit_button" title="" type="submit" value="Submit Feedback"/>
         </div>
         <br/>
         <br/>
      </form>
   </div><|MERGE_RESOLUTION|>--- conflicted
+++ resolved
@@ -1319,53 +1319,32 @@
                            <tbody>
                               <tr>
                                  <td>
-<<<<<<< HEAD
+                                    <div class="radio">
+                                       <label class="bold-label">
+                                          <input name="responsetext-12-0" type="radio" value="Team 2"/>
+                                          Team 2
+                                       </label>
+                                    </div>
+                                 </td>
+                              </tr>
+                              <tr>
+                                 <td>
+                                    <div class="radio">
+                                       <label class="bold-label">
+                                          <input name="responsetext-12-0" type="radio" value="Team 3"/>
+                                          Team 3
+                                       </label>
+                                    </div>
+                                 </td>
+                              </tr>
+                              <tr>
+                                 <td>
                                     <div class="radio">
                                        <label class="bold-label">
                                           <input name="responsetext-12-0" type="radio" value="Team >'&quot;< 1"/>
                                           Team >'"< 1
                                        </label>
                                     </div>
-=======
-                                    <label>
-                                       <input name="responsetext-12-0" type="radio" value="Team 2"/>
-                                       Team 2
-                                    </label>
->>>>>>> f940d907
-                                 </td>
-                              </tr>
-                              <tr>
-                                 <td>
-<<<<<<< HEAD
-                                    <div class="radio">
-                                       <label class="bold-label">
-                                          <input name="responsetext-12-0" type="radio" value="Team 2"/>
-                                          Team 2
-                                       </label>
-                                    </div>
-=======
-                                    <label>
-                                       <input name="responsetext-12-0" type="radio" value="Team 3"/>
-                                       Team 3
-                                    </label>
->>>>>>> f940d907
-                                 </td>
-                              </tr>
-                              <tr>
-                                 <td>
-<<<<<<< HEAD
-                                    <div class="radio">
-                                       <label class="bold-label">
-                                          <input name="responsetext-12-0" type="radio" value="Team 3"/>
-                                          Team 3
-                                       </label>
-                                    </div>
-=======
-                                    <label>
-                                       <input name="responsetext-12-0" type="radio" value="Team >'&quot;< 1"/>
-                                       Team >'"< 1
-                                    </label>
->>>>>>> f940d907
                                  </td>
                               </tr>
                            </tbody>
@@ -1429,53 +1408,32 @@
                            <tbody>
                               <tr>
                                  <td>
-<<<<<<< HEAD
+                                    <div class="checkbox">
+                                       <label class="bold-label">
+                                          <input name="responsetext-13-0" type="checkbox" value="Team 2"/>
+                                          Team 2
+                                       </label>
+                                    </div>
+                                 </td>
+                              </tr>
+                              <tr>
+                                 <td>
+                                    <div class="checkbox">
+                                       <label class="bold-label">
+                                          <input name="responsetext-13-0" type="checkbox" value="Team 3"/>
+                                          Team 3
+                                       </label>
+                                    </div>
+                                 </td>
+                              </tr>
+                              <tr>
+                                 <td>
                                     <div class="checkbox">
                                        <label class="bold-label">
                                           <input name="responsetext-13-0" type="checkbox" value="Team >'&quot;< 1"/>
                                           Team >'"< 1
                                        </label>
                                     </div>
-=======
-                                    <label>
-                                       <input name="responsetext-13-0" type="checkbox" value="Team 2"/>
-                                       Team 2
-                                    </label>
->>>>>>> f940d907
-                                 </td>
-                              </tr>
-                              <tr>
-                                 <td>
-<<<<<<< HEAD
-                                    <div class="checkbox">
-                                       <label class="bold-label">
-                                          <input name="responsetext-13-0" type="checkbox" value="Team 2"/>
-                                          Team 2
-                                       </label>
-                                    </div>
-=======
-                                    <label>
-                                       <input name="responsetext-13-0" type="checkbox" value="Team 3"/>
-                                       Team 3
-                                    </label>
->>>>>>> f940d907
-                                 </td>
-                              </tr>
-                              <tr>
-                                 <td>
-<<<<<<< HEAD
-                                    <div class="checkbox">
-                                       <label class="bold-label">
-                                          <input name="responsetext-13-0" type="checkbox" value="Team 3"/>
-                                          Team 3
-                                       </label>
-                                    </div>
-=======
-                                    <label>
-                                       <input name="responsetext-13-0" type="checkbox" value="Team >'&quot;< 1"/>
-                                       Team >'"< 1
-                                    </label>
->>>>>>> f940d907
                                  </td>
                               </tr>
                               <tr>
