<<<<<<< HEAD
   <div class="container theme-showcase" id="frameBodyWrapper">
      <div id="topOfPage">
      </div>
      <h1>
         Instructor Students List
      </h1>
      <div class="well well-plain">
         <div class="row">
            <div class="col-md-12">
               <div class="row">
                  <div class="col-md-10">
                     <div class="form-group">
                        <input class="form-control" data-original-title="Search for student's name" data-placement="top" data-toggle="tooltip" id="searchbox" placeholder="e.g. Charles Shultz" title="" type="text" value="Alice"/>
                                             </div>
                  </div>
                  <div class="col-md-2 nav">
                     <div class="form-group">
                        <button class="btn btn-primary" id="button_search" onclick="return applyFilters();" type="submit" value="Search">
                           <span class="glyphicon glyphicon-search">
                           </span>
                           Search
                        </button>
                     </div>
                  </div>
               </div>
               <div class="row">
                  <div class="col-md-2">
                     <div class="checkbox">
                        <input id="option_check" type="checkbox"/>
                                                <label for="option_check">
                           Show More Options
                        </label>
                     </div>
                  </div>
                  <div class="col-md-3">
                     <div class="checkbox">
                        <input id="displayArchivedCourses_check" type="checkbox"/>
                                                <label for="displayArchivedCourses_check">
                           Display Archived Courses
                        </label>
                     </div>
                  </div>
               </div>
            </div>
         </div>
      </div>
      <br/>
            <div class="well well-plain" id="moreOptionsDiv" style="display: none;">
         <form class="form-horizontal" role="form">
            <div class="row">
               <div class="col-sm-3">
                  <div class="text-color-primary">
                     <strong>
                        Courses
                     </strong>
                  </div>
                  <br/>
                                    <div class="checkbox">
                     <input checked="checked" id="course_all" type="checkbox" value=""/>
                                          <label for="course_all">
                        <strong>
                           Select all
                        </strong>
                     </label>
                  </div>
                  <br/>
                                    <div class="checkbox">
                     <input checked="checked" id="course_check-0" type="checkbox"/>
                                          <label for="course_check-0">
                        [CHomeUiT.CS1101] : Programming Methodology
                     </label>
                  </div>
                  <div class="checkbox">
                     <input checked="checked" id="course_check-1" type="checkbox"/>
                                          <label for="course_check-1">
                        [CHomeUiT.CS2104] : Programming Language Concepts
                     </label>
                  </div>
               </div>
               <div class="col-sm-3">
                  <div class="text-color-primary">
                     <strong>
                        Sections
                     </strong>
                  </div>
                  <br/>
                                    <div class="checkbox">
                     <input checked="checked" id="section_all" type="checkbox" value=""/>
                                          <label for="section_all">
                        <strong>
                           Select all
                        </strong>
                     </label>
                  </div>
                  <br/>
                                    <div class="checkbox">
                     <input checked="checked" id="section_check-0-0" type="checkbox"/>
                                          <label for="section_check-0-0">
                        [CHomeUiT.CS1101] : None
                     </label>
                  </div>
                  <div class="checkbox">
                     <input checked="checked" id="section_check-1-0" type="checkbox"/>
                                          <label for="section_check-1-0">
                        [CHomeUiT.CS2104] : None
                     </label>
                  </div>
               </div>
               <div class="col-sm-3">
                  <div class="text-color-primary">
                     <strong>
                        Teams
                     </strong>
                  </div>
                  <br/>
                                    <div class="checkbox">
                     <input checked="checked" id="team_all" type="checkbox"/>
                                          <label for="team_all">
                        <strong>
                           Select All
                        </strong>
                     </label>
                  </div>
                  <br/>
                                    <div class="checkbox">
                     <input checked="checked" id="team_check-0-0-0" type="checkbox"/>
                                          <label for="team_check-0-0-0">
                        [CHomeUiT.CS1101] : Team 1
                     </label>
                  </div>
                  <div class="checkbox">
                     <input checked="checked" id="team_check-0-0-1" type="checkbox"/>
                                          <label for="team_check-0-0-1">
                        [CHomeUiT.CS1101] : Team 2
                     </label>
                  </div>
                  <div class="checkbox">
                     <input checked="checked" id="team_check-1-0-0" type="checkbox"/>
                                          <label for="team_check-1-0-0">
                        [CHomeUiT.CS2104] : Team 1
                     </label>
                  </div>
                  <div class="checkbox">
                     <input checked="checked" id="team_check-1-0-1" type="checkbox"/>
                                          <label for="team_check-1-0-1">
                        [CHomeUiT.CS2104] : Team 2
                     </label>
                  </div>
               </div>
               <div class="col-sm-3">
                  <div class="text-color-primary">
                     <strong>
                        Emails
                     </strong>
                  </div>
                  <br/>
                                    <div class="checkbox">
                     <input checked="checked" id="show_email" type="checkbox"/>
                                          <label for="show_email">
                        <strong>
                           Show Emails
                        </strong>
                     </label>
                  </div>
                  <br/>
                                    <div id="emails">
                     <div id="student_email-c0.0">
                        CHomeUiT.alice.b.tmms@gmail.com
                     </div>
                     <div id="student_email-c0.1" style="display: none;">
                        CHomeUiT.benny.c.tmms@gmail.com
                     </div>
                     <div id="student_email-c0.2" style="display: none;">
                        CHomeUiT.charlie.d.tmms@gmail.com
                     </div>
                     <div id="student_email-c0.3" style="display: none;">
                        CHomeUiT.danny.e.tmms@gmail.com
                     </div>
                     <div id="student_email-c1.0" style="display: none;">
                        CHomeUiT.alice.b.tmms@gmail.com
                     </div>
                     <div id="student_email-c1.1" style="display: none;">
                        CHomeUiT.benny.c.tmms@gmail.com
                     </div>
                     <div id="student_email-c1.2" style="display: none;">
                        CHomeUiT.charlie.d.tmms@gmail.com
                     </div>
                     <div id="student_email-c1.3" style="display: none;">
                        CHomeUiT.danny.e.tmms@gmail.com
                     </div>
                  </div>
               </div>
            </div>
         </form>
      </div>
      <div id="statusMessage" style="display: none;">
      </div>
      <div class="well well-plain" id="course-0">
         <div class="row">
            <div class="col-md-10 text-color-primary">
               <h4>
                  <strong>
                     [CHomeUiT.CS1101] : Programming Methodology
                  </strong>
               </h4>
            </div>
            <div class="col-md-2">
               <a class="btn btn-default btn-xs pull-right pull-down course-enroll-for-test" data-original-title="Enroll student into the course" data-placement="top" data-toggle="tooltip" href="/page/instructorCourseEnrollPage?courseid=CHomeUiT.CS1101&user={$test.instructor}" title="">
                  <span class="glyphicon glyphicon-list">
                  </span>
                  Enroll
               </a>
            </div>
         </div>
         <table class="table table-responsive table-striped table-bordered">
            <thead class="fill-primary">
               <tr>
                  <th>
                     Photo
                  </th>
                  <th class="button-sort-none" id="button_sortteam-CHomeUiT.CS1101" onclick="toggleSort(this,1)">
                     Team
                     <span class="icon-sort unsorted">
                     </span>
                  </th>
                  <th class="button-sort-none" id="button_sortstudentname-CHomeUiT.CS1101" onclick="toggleSort(this,2)">
                     Student Name
                     <span class="icon-sort unsorted">
                     </span>
                  </th>
                  <th class="button-sort-none" id="button_sortemail-CHomeUiT.CS1101" onclick="toggleSort(this,3)">
                     Email
                     <span class="icon-sort unsorted">
                     </span>
                  </th>
                  <th>
                     Action(s)
                  </th>
               </tr>
            </thead>
            <tbody>
               <tr id="student-c0.0" style="display: table-row;">
                  <td class="profile-pic-icon" id="studentphoto-c0.0">
                     <a class="student-photo-link-for-test btn-link" data-link="/page/studentProfilePic?studentemail=5D142967EA2429CC4C7EDABD134BCC50197BB11E12D83C10FBD3CABFEC548A88&courseid=08C295B95ADC70DDECD038BC8ECFD1B1">
                        View Photo
                     </a>
                     <img alt="No Image Given" class="hidden" src=""/>
                                       </td>
                  <td id="studentteam-c0.0.0">
                     Team 1
                  </td>
                  <td id="studentname-c0.0">
                     Alice Betsy
                  </td>
                  <td id="studentemail-c0.0">
                     CHomeUiT.alice.b.tmms@gmail.com
                  </td>
                  <td class="no-print align-center">
                     <a class="btn btn-default btn-xs student-view-for-test" data-original-title="View the details of the student" data-placement="top" data-toggle="tooltip" href="/page/instructorCourseStudentDetailsPage?courseid=CHomeUiT.CS1101&studentemail=CHomeUiT.alice.b.tmms%40gmail.com&user={$test.instructor}" title="">
                        View
                     </a>
                     <a class="btn btn-default btn-xs student-edit-for-test" data-original-title="Use this to edit the details of this student. <br>To edit multiple students in one go, you can use the enroll page: <br>Simply enroll students using the updated data and existing data will be updated accordingly" data-placement="top" data-toggle="tooltip" href="/page/instructorCourseStudentDetailsEdit?courseid=CHomeUiT.CS1101&studentemail=CHomeUiT.alice.b.tmms%40gmail.com&user={$test.instructor}" title="">
                        Edit
                     </a>
                     <a class="btn btn-default btn-xs student-delete-for-test" data-original-title="Delete the student and the corresponding evaluations from the course" data-placement="top" data-toggle="tooltip" href="/page/instructorCourseStudentDelete?courseid=CHomeUiT.CS1101&studentemail=CHomeUiT.alice.b.tmms%40gmail.com&user={$test.instructor}" onclick="return toggleDeleteStudentConfirmation('CHomeUiT.CS1101','Alice Betsy')" title="">
                        Delete
                     </a>
                     <a class="btn btn-default btn-xs student-records-for-test" data-original-title="View all student's evaluations and feedbacks" data-placement="top" data-toggle="tooltip" href="/page/instructorStudentRecordsPage?courseid=CHomeUiT.CS1101&studentemail=CHomeUiT.alice.b.tmms%40gmail.com&user={$test.instructor}" title="">
                        All Records
                     </a>
                     <div class="dropdown" style="display:inline;">
                        <a class="btn btn-default btn-xs dropdown-toggle" data-toggle="dropdown" href="javascript:;">
                           Add Comment
                        </a>
                        <ul aria-labelledby="dLabel" class="dropdown-menu" role="menu" style="text-align:left;">
                           <li role="presentation">
                              <a href="/page/instructorCourseStudentDetailsPage?courseid=CHomeUiT.CS1101&studentemail=CHomeUiT.alice.b.tmms%40gmail.com&user={$test.instructor}&addComment=student" role="menuitem" tabindex="-1">
                                 Comment on Alice Betsy
                              </a>
                           </li>
                           <li role="presentation">
                              <a href="/page/instructorCourseStudentDetailsPage?courseid=CHomeUiT.CS1101&studentemail=CHomeUiT.alice.b.tmms%40gmail.com&user={$test.instructor}&addComment=team" role="menuitem" tabindex="-1">
                                 Comment on Team 1
                              </a>
                           </li>
                        </ul>
                     </div>
                  </td>
               </tr>
               <tr id="student-c0.1" style="display: none;">
                  <td class="profile-pic-icon" id="studentphoto-c0.1">
                     <a class="student-photo-link-for-test btn-link" data-link="/page/studentProfilePic?studentemail=79FEE9FCE10FED73A79D2AEB83BDBC04197BB11E12D83C10FBD3CABFEC548A88&courseid=08C295B95ADC70DDECD038BC8ECFD1B1">
                        View Photo
                     </a>
                     <img alt="No Image Given" class="hidden" src=""/>
                                       </td>
                  <td id="studentteam-c0.0.0">
                     Team 1
                  </td>
                  <td id="studentname-c0.1">
                     Benny Charles
                  </td>
                  <td id="studentemail-c0.1">
                     CHomeUiT.benny.c.tmms@gmail.com
                  </td>
                  <td class="no-print align-center">
                     <a class="btn btn-default btn-xs student-view-for-test" data-original-title="View the details of the student" data-placement="top" data-toggle="tooltip" href="/page/instructorCourseStudentDetailsPage?courseid=CHomeUiT.CS1101&studentemail=CHomeUiT.benny.c.tmms%40gmail.com&user={$test.instructor}" title="">
                        View
                     </a>
                     <a class="btn btn-default btn-xs student-edit-for-test" data-original-title="Use this to edit the details of this student. <br>To edit multiple students in one go, you can use the enroll page: <br>Simply enroll students using the updated data and existing data will be updated accordingly" data-placement="top" data-toggle="tooltip" href="/page/instructorCourseStudentDetailsEdit?courseid=CHomeUiT.CS1101&studentemail=CHomeUiT.benny.c.tmms%40gmail.com&user={$test.instructor}" title="">
                        Edit
                     </a>
                     <a class="btn btn-default btn-xs student-delete-for-test" data-original-title="Delete the student and the corresponding evaluations from the course" data-placement="top" data-toggle="tooltip" href="/page/instructorCourseStudentDelete?courseid=CHomeUiT.CS1101&studentemail=CHomeUiT.benny.c.tmms%40gmail.com&user={$test.instructor}" onclick="return toggleDeleteStudentConfirmation('CHomeUiT.CS1101','Benny Charles')" title="">
                        Delete
                     </a>
                     <a class="btn btn-default btn-xs student-records-for-test" data-original-title="View all student's evaluations and feedbacks" data-placement="top" data-toggle="tooltip" href="/page/instructorStudentRecordsPage?courseid=CHomeUiT.CS1101&studentemail=CHomeUiT.benny.c.tmms%40gmail.com&user={$test.instructor}" title="">
                        All Records
                     </a>
                     <div class="dropdown" style="display:inline;">
                        <a class="btn btn-default btn-xs dropdown-toggle" data-toggle="dropdown" href="javascript:;">
                           Add Comment
                        </a>
                        <ul aria-labelledby="dLabel" class="dropdown-menu" role="menu" style="text-align:left;">
                           <li role="presentation">
                              <a href="/page/instructorCourseStudentDetailsPage?courseid=CHomeUiT.CS1101&studentemail=CHomeUiT.benny.c.tmms%40gmail.com&user={$test.instructor}&addComment=student" role="menuitem" tabindex="-1">
                                 Comment on Benny Charles
                              </a>
                           </li>
                           <li role="presentation">
                              <a href="/page/instructorCourseStudentDetailsPage?courseid=CHomeUiT.CS1101&studentemail=CHomeUiT.benny.c.tmms%40gmail.com&user={$test.instructor}&addComment=team" role="menuitem" tabindex="-1">
                                 Comment on Team 1
                              </a>
                           </li>
                        </ul>
                     </div>
                  </td>
               </tr>
               <tr id="student-c0.2" style="display: none;">
                  <td class="profile-pic-icon" id="studentphoto-c0.2">
                     <a class="student-photo-link-for-test btn-link" data-link="/page/studentProfilePic?studentemail={*}&courseid={*}">
                        View Photo
                     </a>
                     <img alt="No Image Given" class="hidden" src=""/>
                                       </td>
                  <td id="studentteam-c0.0.1">
                     Team 2
                  </td>
                  <td id="studentname-c0.2">
                     Charlie Davis
                  </td>
                  <td id="studentemail-c0.2">
                     CHomeUiT.charlie.d.tmms@gmail.com
                  </td>
                  <td class="no-print align-center">
                     <a class="btn btn-default btn-xs student-view-for-test" data-original-title="View the details of the student" data-placement="top" data-toggle="tooltip" href="/page/instructorCourseStudentDetailsPage?courseid=CHomeUiT.CS1101&studentemail=CHomeUiT.charlie.d.tmms%40gmail.com&user={$test.instructor}" title="">
                        View
                     </a>
                     <a class="btn btn-default btn-xs student-edit-for-test" data-original-title="Use this to edit the details of this student. <br>To edit multiple students in one go, you can use the enroll page: <br>Simply enroll students using the updated data and existing data will be updated accordingly" data-placement="top" data-toggle="tooltip" href="/page/instructorCourseStudentDetailsEdit?courseid=CHomeUiT.CS1101&studentemail=CHomeUiT.charlie.d.tmms%40gmail.com&user={$test.instructor}" title="">
                        Edit
                     </a>
                     <a class="btn btn-default btn-xs student-delete-for-test" data-original-title="Delete the student and the corresponding evaluations from the course" data-placement="top" data-toggle="tooltip" href="/page/instructorCourseStudentDelete?courseid=CHomeUiT.CS1101&studentemail=CHomeUiT.charlie.d.tmms%40gmail.com&user={$test.instructor}" onclick="return toggleDeleteStudentConfirmation('CHomeUiT.CS1101','Charlie Davis')" title="">
                        Delete
                     </a>
                     <a class="btn btn-default btn-xs student-records-for-test" data-original-title="View all student's evaluations and feedbacks" data-placement="top" data-toggle="tooltip" href="/page/instructorStudentRecordsPage?courseid=CHomeUiT.CS1101&studentemail=CHomeUiT.charlie.d.tmms%40gmail.com&user={$test.instructor}" title="">
                        All Records
                     </a>
                     <div class="dropdown" style="display:inline;">
                        <a class="btn btn-default btn-xs dropdown-toggle" data-toggle="dropdown" href="javascript:;">
                           Add Comment
                        </a>
                        <ul aria-labelledby="dLabel" class="dropdown-menu" role="menu" style="text-align:left;">
                           <li role="presentation">
                              <a href="/page/instructorCourseStudentDetailsPage?courseid=CHomeUiT.CS1101&studentemail=CHomeUiT.charlie.d.tmms%40gmail.com&user={$test.instructor}&addComment=student" role="menuitem" tabindex="-1">
                                 Comment on Charlie Davis
                              </a>
                           </li>
                           <li role="presentation">
                              <a href="/page/instructorCourseStudentDetailsPage?courseid=CHomeUiT.CS1101&studentemail=CHomeUiT.charlie.d.tmms%40gmail.com&user={$test.instructor}&addComment=team" role="menuitem" tabindex="-1">
                                 Comment on Team 2
                              </a>
                           </li>
                        </ul>
                     </div>
                  </td>
               </tr>
               <tr id="student-c0.3" style="display: none;">
                  <td class="profile-pic-icon" id="studentphoto-c0.3">
                     <a class="student-photo-link-for-test btn-link" data-link="/page/studentProfilePic?studentemail=578F2899078308F5ED5F13E50F46F70E197BB11E12D83C10FBD3CABFEC548A88&courseid=08C295B95ADC70DDECD038BC8ECFD1B1">
                        View Photo
                     </a>
                     <img alt="No Image Given" class="hidden" src=""/>
                                       </td>
                  <td id="studentteam-c0.0.1">
                     Team 2
                  </td>
                  <td id="studentname-c0.3">
                     Danny Engrid
                  </td>
                  <td id="studentemail-c0.3">
                     CHomeUiT.danny.e.tmms@gmail.com
                  </td>
                  <td class="no-print align-center">
                     <a class="btn btn-default btn-xs student-view-for-test" data-original-title="View the details of the student" data-placement="top" data-toggle="tooltip" href="/page/instructorCourseStudentDetailsPage?courseid=CHomeUiT.CS1101&studentemail=CHomeUiT.danny.e.tmms%40gmail.com&user={$test.instructor}" title="">
                        View
                     </a>
                     <a class="btn btn-default btn-xs student-edit-for-test" data-original-title="Use this to edit the details of this student. <br>To edit multiple students in one go, you can use the enroll page: <br>Simply enroll students using the updated data and existing data will be updated accordingly" data-placement="top" data-toggle="tooltip" href="/page/instructorCourseStudentDetailsEdit?courseid=CHomeUiT.CS1101&studentemail=CHomeUiT.danny.e.tmms%40gmail.com&user={$test.instructor}" title="">
                        Edit
                     </a>
                     <a class="btn btn-default btn-xs student-delete-for-test" data-original-title="Delete the student and the corresponding evaluations from the course" data-placement="top" data-toggle="tooltip" href="/page/instructorCourseStudentDelete?courseid=CHomeUiT.CS1101&studentemail=CHomeUiT.danny.e.tmms%40gmail.com&user={$test.instructor}" onclick="return toggleDeleteStudentConfirmation('CHomeUiT.CS1101','Danny Engrid')" title="">
                        Delete
                     </a>
                     <a class="btn btn-default btn-xs student-records-for-test" data-original-title="View all student's evaluations and feedbacks" data-placement="top" data-toggle="tooltip" href="/page/instructorStudentRecordsPage?courseid=CHomeUiT.CS1101&studentemail=CHomeUiT.danny.e.tmms%40gmail.com&user={$test.instructor}" title="">
                        All Records
                     </a>
                     <div class="dropdown" style="display:inline;">
                        <a class="btn btn-default btn-xs dropdown-toggle" data-toggle="dropdown" href="javascript:;">
                           Add Comment
                        </a>
                        <ul aria-labelledby="dLabel" class="dropdown-menu" role="menu" style="text-align:left;">
                           <li role="presentation">
                              <a href="/page/instructorCourseStudentDetailsPage?courseid=CHomeUiT.CS1101&studentemail=CHomeUiT.danny.e.tmms%40gmail.com&user={$test.instructor}&addComment=student" role="menuitem" tabindex="-1">
                                 Comment on Danny Engrid
                              </a>
                           </li>
                           <li role="presentation">
                              <a href="/page/instructorCourseStudentDetailsPage?courseid=CHomeUiT.CS1101&studentemail=CHomeUiT.danny.e.tmms%40gmail.com&user={$test.instructor}&addComment=team" role="menuitem" tabindex="-1">
                                 Comment on Team 2
                              </a>
                           </li>
                        </ul>
                     </div>
                  </td>
               </tr>
            </tbody>
         </table>
      </div>
      <div class="well well-plain" id="course-1">
         <div class="row">
            <div class="col-md-10 text-color-primary">
               <h4>
                  <strong>
                     [CHomeUiT.CS2104] : Programming Language Concepts
                  </strong>
               </h4>
            </div>
            <div class="col-md-2">
               <a class="btn btn-default btn-xs pull-right pull-down course-enroll-for-test" data-original-title="Enroll student into the course" data-placement="top" data-toggle="tooltip" href="/page/instructorCourseEnrollPage?courseid=CHomeUiT.CS2104&user={$test.instructor}" title="">
                  <span class="glyphicon glyphicon-list">
                  </span>
                  Enroll
               </a>
            </div>
         </div>
         <table class="table table-responsive table-striped table-bordered">
            <thead class="fill-primary">
               <tr>
                  <th>
                     Photo
                  </th>
                  <th class="button-sort-none" id="button_sortteam-CHomeUiT.CS2104" onclick="toggleSort(this,1)">
                     Team
                     <span class="icon-sort unsorted">
                     </span>
                  </th>
                  <th class="button-sort-none" id="button_sortstudentname-CHomeUiT.CS2104" onclick="toggleSort(this,2)">
                     Student Name
                     <span class="icon-sort unsorted">
                     </span>
                  </th>
                  <th class="button-sort-none" id="button_sortemail-CHomeUiT.CS2104" onclick="toggleSort(this,3)">
                     Email
                     <span class="icon-sort unsorted">
                     </span>
                  </th>
                  <th>
                     Action(s)
                  </th>
               </tr>
            </thead>
            <tbody>
               <tr id="student-c1.0" style="display: table-row;">
                  <td class="profile-pic-icon" id="studentphoto-c1.0">
                     <a class="student-photo-link-for-test btn-link" data-link="/page/studentProfilePic?studentemail=5D142967EA2429CC4C7EDABD134BCC50197BB11E12D83C10FBD3CABFEC548A88&courseid=B3F0BF6F850F5C54D2F8EE0771D99444">
                        View Photo
                     </a>
                     <img alt="No Image Given" class="hidden" src=""/>
                                       </td>
                  <td id="studentteam-c1.0.0">
                     Team 1
                  </td>
                  <td id="studentname-c1.0">
                     Alice Betsy
                  </td>
                  <td id="studentemail-c1.0">
                     CHomeUiT.alice.b.tmms@gmail.com
                  </td>
                  <td class="no-print align-center">
                     <a class="btn btn-default btn-xs student-view-for-test" data-original-title="View the details of the student" data-placement="top" data-toggle="tooltip" href="/page/instructorCourseStudentDetailsPage?courseid=CHomeUiT.CS2104&studentemail=CHomeUiT.alice.b.tmms%40gmail.com&user={$test.instructor}" title="">
                        View
                     </a>
                     <a class="btn btn-default btn-xs student-edit-for-test" data-original-title="Use this to edit the details of this student. <br>To edit multiple students in one go, you can use the enroll page: <br>Simply enroll students using the updated data and existing data will be updated accordingly" data-placement="top" data-toggle="tooltip" href="/page/instructorCourseStudentDetailsEdit?courseid=CHomeUiT.CS2104&studentemail=CHomeUiT.alice.b.tmms%40gmail.com&user={$test.instructor}" title="">
                        Edit
                     </a>
                     <a class="btn btn-default btn-xs student-delete-for-test" data-original-title="Delete the student and the corresponding evaluations from the course" data-placement="top" data-toggle="tooltip" href="/page/instructorCourseStudentDelete?courseid=CHomeUiT.CS2104&studentemail=CHomeUiT.alice.b.tmms%40gmail.com&user={$test.instructor}" onclick="return toggleDeleteStudentConfirmation('CHomeUiT.CS2104','Alice Betsy')" title="">
                        Delete
                     </a>
                     <a class="btn btn-default btn-xs student-records-for-test" data-original-title="View all student's evaluations and feedbacks" data-placement="top" data-toggle="tooltip" href="/page/instructorStudentRecordsPage?courseid=CHomeUiT.CS2104&studentemail=CHomeUiT.alice.b.tmms%40gmail.com&user={$test.instructor}" title="">
                        All Records
                     </a>
                     <div class="dropdown" style="display:inline;">
                        <a class="btn btn-default btn-xs dropdown-toggle" data-toggle="dropdown" href="javascript:;">
                           Add Comment
                        </a>
                        <ul aria-labelledby="dLabel" class="dropdown-menu" role="menu" style="text-align:left;">
                           <li role="presentation">
                              <a href="/page/instructorCourseStudentDetailsPage?courseid=CHomeUiT.CS2104&studentemail=CHomeUiT.alice.b.tmms%40gmail.com&user={$test.instructor}&addComment=student" role="menuitem" tabindex="-1">
                                 Comment on Alice Betsy
                              </a>
                           </li>
                           <li role="presentation">
                              <a href="/page/instructorCourseStudentDetailsPage?courseid=CHomeUiT.CS2104&studentemail=CHomeUiT.alice.b.tmms%40gmail.com&user={$test.instructor}&addComment=team" role="menuitem" tabindex="-1">
                                 Comment on Team 1
                              </a>
                           </li>
                        </ul>
                     </div>
                  </td>
               </tr>
               <tr id="student-c1.1" style="display: none;">
                  <td class="profile-pic-icon" id="studentphoto-c1.1">
                     <a class="student-photo-link-for-test btn-link" data-link="/page/studentProfilePic?studentemail=79FEE9FCE10FED73A79D2AEB83BDBC04197BB11E12D83C10FBD3CABFEC548A88&courseid=B3F0BF6F850F5C54D2F8EE0771D99444">
                        View Photo
                     </a>
                     <img alt="No Image Given" class="hidden" src=""/>
                                       </td>
                  <td id="studentteam-c1.0.0">
                     Team 1
                  </td>
                  <td id="studentname-c1.1">
                     Benny Charles
                  </td>
                  <td id="studentemail-c1.1">
                     CHomeUiT.benny.c.tmms@gmail.com
                  </td>
                  <td class="no-print align-center">
                     <a class="btn btn-default btn-xs student-view-for-test" data-original-title="View the details of the student" data-placement="top" data-toggle="tooltip" href="/page/instructorCourseStudentDetailsPage?courseid=CHomeUiT.CS2104&studentemail=CHomeUiT.benny.c.tmms%40gmail.com&user={$test.instructor}" title="">
                        View
                     </a>
                     <a class="btn btn-default btn-xs student-edit-for-test" data-original-title="Use this to edit the details of this student. <br>To edit multiple students in one go, you can use the enroll page: <br>Simply enroll students using the updated data and existing data will be updated accordingly" data-placement="top" data-toggle="tooltip" href="/page/instructorCourseStudentDetailsEdit?courseid=CHomeUiT.CS2104&studentemail=CHomeUiT.benny.c.tmms%40gmail.com&user={$test.instructor}" title="">
                        Edit
                     </a>
                     <a class="btn btn-default btn-xs student-delete-for-test" data-original-title="Delete the student and the corresponding evaluations from the course" data-placement="top" data-toggle="tooltip" href="/page/instructorCourseStudentDelete?courseid=CHomeUiT.CS2104&studentemail=CHomeUiT.benny.c.tmms%40gmail.com&user={$test.instructor}" onclick="return toggleDeleteStudentConfirmation('CHomeUiT.CS2104','Benny Charles')" title="">
                        Delete
                     </a>
                     <a class="btn btn-default btn-xs student-records-for-test" data-original-title="View all student's evaluations and feedbacks" data-placement="top" data-toggle="tooltip" href="/page/instructorStudentRecordsPage?courseid=CHomeUiT.CS2104&studentemail=CHomeUiT.benny.c.tmms%40gmail.com&user={$test.instructor}" title="">
                        All Records
                     </a>
                     <div class="dropdown" style="display:inline;">
                        <a class="btn btn-default btn-xs dropdown-toggle" data-toggle="dropdown" href="javascript:;">
                           Add Comment
                        </a>
                        <ul aria-labelledby="dLabel" class="dropdown-menu" role="menu" style="text-align:left;">
                           <li role="presentation">
                              <a href="/page/instructorCourseStudentDetailsPage?courseid=CHomeUiT.CS2104&studentemail=CHomeUiT.benny.c.tmms%40gmail.com&user={$test.instructor}&addComment=student" role="menuitem" tabindex="-1">
                                 Comment on Benny Charles
                              </a>
                           </li>
                           <li role="presentation">
                              <a href="/page/instructorCourseStudentDetailsPage?courseid=CHomeUiT.CS2104&studentemail=CHomeUiT.benny.c.tmms%40gmail.com&user={$test.instructor}&addComment=team" role="menuitem" tabindex="-1">
                                 Comment on Team 1
                              </a>
                           </li>
                        </ul>
                     </div>
                  </td>
               </tr>
               <tr id="student-c1.2" style="display: none;">
                  <td class="profile-pic-icon" id="studentphoto-c1.2">
                     <a class="student-photo-link-for-test btn-link" data-link="/page/studentProfilePic?studentemail={*}&courseid={*}">
                        View Photo
                     </a>
                     <img alt="No Image Given" class="hidden" src=""/>
                                       </td>
                  <td id="studentteam-c1.0.1">
                     Team 2
                  </td>
                  <td id="studentname-c1.2">
                     Charlie Davis
                  </td>
                  <td id="studentemail-c1.2">
                     CHomeUiT.charlie.d.tmms@gmail.com
                  </td>
                  <td class="no-print align-center">
                     <a class="btn btn-default btn-xs student-view-for-test" data-original-title="View the details of the student" data-placement="top" data-toggle="tooltip" href="/page/instructorCourseStudentDetailsPage?courseid=CHomeUiT.CS2104&studentemail=CHomeUiT.charlie.d.tmms%40gmail.com&user={$test.instructor}" title="">
                        View
                     </a>
                     <a class="btn btn-default btn-xs student-edit-for-test" data-original-title="Use this to edit the details of this student. <br>To edit multiple students in one go, you can use the enroll page: <br>Simply enroll students using the updated data and existing data will be updated accordingly" data-placement="top" data-toggle="tooltip" href="/page/instructorCourseStudentDetailsEdit?courseid=CHomeUiT.CS2104&studentemail=CHomeUiT.charlie.d.tmms%40gmail.com&user={$test.instructor}" title="">
                        Edit
                     </a>
                     <a class="btn btn-default btn-xs student-delete-for-test" data-original-title="Delete the student and the corresponding evaluations from the course" data-placement="top" data-toggle="tooltip" href="/page/instructorCourseStudentDelete?courseid=CHomeUiT.CS2104&studentemail=CHomeUiT.charlie.d.tmms%40gmail.com&user={$test.instructor}" onclick="return toggleDeleteStudentConfirmation('CHomeUiT.CS2104','Charlie Davis')" title="">
                        Delete
                     </a>
                     <a class="btn btn-default btn-xs student-records-for-test" data-original-title="View all student's evaluations and feedbacks" data-placement="top" data-toggle="tooltip" href="/page/instructorStudentRecordsPage?courseid=CHomeUiT.CS2104&studentemail=CHomeUiT.charlie.d.tmms%40gmail.com&user={$test.instructor}" title="">
                        All Records
                     </a>
                     <div class="dropdown" style="display:inline;">
                        <a class="btn btn-default btn-xs dropdown-toggle" data-toggle="dropdown" href="javascript:;">
                           Add Comment
                        </a>
                        <ul aria-labelledby="dLabel" class="dropdown-menu" role="menu" style="text-align:left;">
                           <li role="presentation">
                              <a href="/page/instructorCourseStudentDetailsPage?courseid=CHomeUiT.CS2104&studentemail=CHomeUiT.charlie.d.tmms%40gmail.com&user={$test.instructor}&addComment=student" role="menuitem" tabindex="-1">
                                 Comment on Charlie Davis
                              </a>
                           </li>
                           <li role="presentation">
                              <a href="/page/instructorCourseStudentDetailsPage?courseid=CHomeUiT.CS2104&studentemail=CHomeUiT.charlie.d.tmms%40gmail.com&user={$test.instructor}&addComment=team" role="menuitem" tabindex="-1">
                                 Comment on Team 2
                              </a>
                           </li>
                        </ul>
                     </div>
                  </td>
               </tr>
               <tr id="student-c1.3" style="display: none;">
                  <td class="profile-pic-icon" id="studentphoto-c1.3">
                     <a class="student-photo-link-for-test btn-link" data-link="/page/studentProfilePic?studentemail=578F2899078308F5ED5F13E50F46F70E197BB11E12D83C10FBD3CABFEC548A88&courseid=B3F0BF6F850F5C54D2F8EE0771D99444">
                        View Photo
                     </a>
                     <img alt="No Image Given" class="hidden" src=""/>
                                       </td>
                  <td id="studentteam-c1.0.1">
                     Team 2
                  </td>
                  <td id="studentname-c1.3">
                     Danny Engrid
                  </td>
                  <td id="studentemail-c1.3">
                     CHomeUiT.danny.e.tmms@gmail.com
                  </td>
                  <td class="no-print align-center">
                     <a class="btn btn-default btn-xs student-view-for-test" data-original-title="View the details of the student" data-placement="top" data-toggle="tooltip" href="/page/instructorCourseStudentDetailsPage?courseid=CHomeUiT.CS2104&studentemail=CHomeUiT.danny.e.tmms%40gmail.com&user={$test.instructor}" title="">
                        View
                     </a>
                     <a class="btn btn-default btn-xs student-edit-for-test" data-original-title="Use this to edit the details of this student. <br>To edit multiple students in one go, you can use the enroll page: <br>Simply enroll students using the updated data and existing data will be updated accordingly" data-placement="top" data-toggle="tooltip" href="/page/instructorCourseStudentDetailsEdit?courseid=CHomeUiT.CS2104&studentemail=CHomeUiT.danny.e.tmms%40gmail.com&user={$test.instructor}" title="">
                        Edit
                     </a>
                     <a class="btn btn-default btn-xs student-delete-for-test" data-original-title="Delete the student and the corresponding evaluations from the course" data-placement="top" data-toggle="tooltip" href="/page/instructorCourseStudentDelete?courseid=CHomeUiT.CS2104&studentemail=CHomeUiT.danny.e.tmms%40gmail.com&user={$test.instructor}" onclick="return toggleDeleteStudentConfirmation('CHomeUiT.CS2104','Danny Engrid')" title="">
                        Delete
                     </a>
                     <a class="btn btn-default btn-xs student-records-for-test" data-original-title="View all student's evaluations and feedbacks" data-placement="top" data-toggle="tooltip" href="/page/instructorStudentRecordsPage?courseid=CHomeUiT.CS2104&studentemail=CHomeUiT.danny.e.tmms%40gmail.com&user={$test.instructor}" title="">
                        All Records
                     </a>
                     <div class="dropdown" style="display:inline;">
                        <a class="btn btn-default btn-xs dropdown-toggle" data-toggle="dropdown" href="javascript:;">
                           Add Comment
                        </a>
                        <ul aria-labelledby="dLabel" class="dropdown-menu" role="menu" style="text-align:left;">
                           <li role="presentation">
                              <a href="/page/instructorCourseStudentDetailsPage?courseid=CHomeUiT.CS2104&studentemail=CHomeUiT.danny.e.tmms%40gmail.com&user={$test.instructor}&addComment=student" role="menuitem" tabindex="-1">
                                 Comment on Danny Engrid
                              </a>
                           </li>
                           <li role="presentation">
                              <a href="/page/instructorCourseStudentDetailsPage?courseid=CHomeUiT.CS2104&studentemail=CHomeUiT.danny.e.tmms%40gmail.com&user={$test.instructor}&addComment=team" role="menuitem" tabindex="-1">
                                 Comment on Team 2
                              </a>
                           </li>
                        </ul>
                     </div>
                  </td>
               </tr>
            </tbody>
         </table>
      </div>
      <br/>
            <br/>
            <br/>
         </div>
=======
<div id="frameBodyWrapper" class="container theme-showcase">
            <div id="topOfPage"></div>
            <h1>Instructor Students List</h1>
            <div class="well well-plain">
                <div class="row">
                    <div class="col-md-12">
                        <div class="row">
                            <div class="col-md-10">
                                <div class="form-group">
                                    <input data-original-title="Search for student's name" id="searchbox" title="" class="form-control" data-toggle="tooltip" data-placement="top" placeholder="e.g. Charles Shultz" value="Alice" type="text">
                                </div>
                            </div>
                            <div class="col-md-2 nav">
                                <div class="form-group">
                                    <button id="button_search" class="btn btn-primary" type="submit" onclick="return applyFilters();" value="Search">
                                        <span class="glyphicon glyphicon-search"></span> Search
                                    </button>
                                </div>
                            </div>
                        </div>
                        <div class="row">
                            <div class="col-md-2">
                                <div class="checkbox">
                                    <input id="option_check" type="checkbox">
                                    <label for="option_check">Show More Options</label>
                                </div>
                            </div>
                            <div class="col-md-3">
                                <div class="checkbox">
                                    <input id="displayArchivedCourses_check" type="checkbox">
                                    <label for="displayArchivedCourses_check">Display Archived Courses</label>
                                </div>
                            </div>
                        </div>
                     </div>
                 </div>
             </div>
            <br>
            <div id="moreOptionsDiv" class="well well-plain" style="display: none;">
                <form class="form-horizontal" role="form">
                    <div class="row">
                        <div class="col-sm-3">
                            <div class="text-color-primary">
                                <strong>Courses</strong>
                            </div>
                            <br>
                            <div class="checkbox">
                                <input value="" id="course_all" checked="checked" type="checkbox"> 
                                <label for="course_all"><strong>Select all</strong></label>
                            </div>
                            <br>
                            
                                <div class="checkbox"><input id="course_check-0" checked="checked" type="checkbox">
                                    <label for="course_check-0">
                                    [CHomeUiT.CS1101] : Programming Methodology
                                    </label>
                                </div>
                            
                                <div class="checkbox"><input id="course_check-1" checked="checked" type="checkbox">
                                    <label for="course_check-1">
                                    [CHomeUiT.CS2104] : Programming Language Concepts
                                    </label>
                                </div>
                            
                        </div>
                        
                        <div class="col-sm-3">
                            <div class="text-color-primary">
                                <strong>Sections</strong>
                            </div>
                            <br>
                            <div class="checkbox">
                                <input value="" id="section_all" checked="checked" type="checkbox"> 
                                <label for="section_all"><strong>Select all</strong></label>
                            </div>
                            <br>
                            
                                <div class="checkbox"><input id="section_check-0-0" checked="checked" type="checkbox">
                                    <label for="section_check-0-0">
                                    [CHomeUiT.CS1101] : None
                                    </label>
                                </div>
                            
                                <div class="checkbox"><input id="section_check-1-0" checked="checked" type="checkbox">
                                    <label for="section_check-1-0">
                                    [CHomeUiT.CS2104] : None
                                    </label>
                                </div>
                            
                        </div>

                        <div class="col-sm-3">
                            <div class="text-color-primary">
                                <strong>Teams</strong>
                            </div>
                            <br>
                            <div class="checkbox">
                                <input id="team_all" checked="checked" type="checkbox">
                                <label for="team_all"><strong>Select All</strong></label>
                            </div>
                            <br>
                            
                                <div class="checkbox">
                                    <input id="team_check-0-0-0" checked="checked" type="checkbox">
                                    <label for="team_check-0-0-0">
                                    [CHomeUiT.CS1101] : Team 1
                                    </label>
                                </div>
                            
                                <div class="checkbox">
                                    <input id="team_check-0-0-1" checked="checked" type="checkbox">
                                    <label for="team_check-0-0-1">
                                    [CHomeUiT.CS1101] : Team 2
                                    </label>
                                </div>
                            
                                <div class="checkbox">
                                    <input id="team_check-1-0-0" checked="checked" type="checkbox">
                                    <label for="team_check-1-0-0">
                                    [CHomeUiT.CS2104] : Team 1
                                    </label>
                                </div>
                            
                                <div class="checkbox">
                                    <input id="team_check-1-0-1" checked="checked" type="checkbox">
                                    <label for="team_check-1-0-1">
                                    [CHomeUiT.CS2104] : Team 2
                                    </label>
                                </div>
                            
                        </div>
                        <div class="col-sm-3">
                            <div class="text-color-primary">
                                <strong>Emails</strong>
                            </div>
                            <br>
                            <div class="checkbox">
                                <input id="show_email" checked="checked" type="checkbox">
                                    <label for="show_email"><strong>Show Emails</strong></label>
                            </div>
                            <br>
                            <div id="emails">
                                
                                        <div id="student_email-c0.0">CHomeUiT.alice.b.tmms@gmail.com</div>
                                
                                        <div style="display: none;" id="student_email-c0.1">CHomeUiT.benny.c.tmms@gmail.com</div>
                                
                                        <div style="display: none;" id="student_email-c0.2">CHomeUiT.charlie.d.tmms@gmail.com</div>
                                
                                        <div style="display: none;" id="student_email-c0.3">CHomeUiT.danny.e.tmms@gmail.com</div>
                                
                                        <div style="display: none;" id="student_email-c1.0">CHomeUiT.alice.b.tmms@gmail.com</div>
                                
                                        <div style="display: none;" id="student_email-c1.1">CHomeUiT.benny.c.tmms@gmail.com</div>
                                
                                        <div style="display: none;" id="student_email-c1.2">CHomeUiT.charlie.d.tmms@gmail.com</div>
                                
                                        <div style="display: none;" id="student_email-c1.3">CHomeUiT.danny.e.tmms@gmail.com</div>
                                
                            </div>
                        </div>
                    </div>
                </form>
            </div>
    
            




    <div id="statusMessage" style="display: none;"></div>

            

            <div class="well well-plain" id="course-0">
                <div class="row">
                    <div class="col-md-10 text-color-primary">
                        <h4>
                            <strong>
                                [CHomeUiT.CS1101] : Programming Methodology
                            </strong>
                        </h4>
                    </div>
                    <div class="col-md-2">
                        <a data-original-title="Enroll student into the course" class="btn btn-default btn-xs pull-right pull-down course-enroll-for-test" href="/page/instructorCourseEnrollPage?courseid=CHomeUiT.CS1101&amp;user={$test.instructor}" title="" data-toggle="tooltip" data-placement="top">
                                <span class="glyphicon glyphicon-list"></span> Enroll
                        </a>
                    </div>
                </div>
                
                        <table class="table table-responsive table-striped table-bordered">
                            <thead class="fill-primary">
                                <tr>
                                    
                                    <th id="button_sortteam-CHomeUiT.CS1101" class="button-sort-ascending" onclick="toggleSort(this,1)">
                                        Team <span class="icon-sort sorted-ascending"></span>
                                    </th>
                                    <th id="button_sortstudentname-CHomeUiT.CS1101" class="button-sort-none" onclick="toggleSort(this,2)">
                                        Student Name <span class="icon-sort unsorted"></span>
                                    </th>
                                    <th id="button_sortemail-CHomeUiT.CS1101" class="button-sort-none" onclick="toggleSort(this,3)"> 
                                        Email <span class="icon-sort unsorted"></span>
                                    </th>
                                    <th>Action(s)
                                    </th>
                                </tr>
                            </thead>
                            
                            <tbody>
                            
                            
                            
                            
                            
                            
                            
                        <tr id="student-c0.0" style="display: table-row;">
                                
                                <td id="studentteam-c0.0.0">Team 1</td>
                                <td id="studentname-c0.0">Alice Betsy</td>
                                <td id="studentemail-c0.0">CHomeUiT.alice.b.tmms@gmail.com</td>
                                <td class="no-print align-center">
                                    <a data-original-title="View the details of the student" class="btn btn-default btn-xs student-view-for-test" href="/page/instructorCourseStudentDetailsPage?courseid=CHomeUiT.CS1101&amp;studentemail=CHomeUiT.alice.b.tmms%40gmail.com&amp;user={$test.instructor}" title="" data-toggle="tooltip" data-placement="top"> View</a> 
                                    
                                    <a data-original-title="Use this to edit the details of this student. <br>To edit multiple students in one go, you can use the enroll page: <br>Simply enroll students using the updated data and existing data will be updated accordingly" class="btn btn-default btn-xs student-edit-for-test" href="/page/instructorCourseStudentDetailsEdit?courseid=CHomeUiT.CS1101&amp;studentemail=CHomeUiT.alice.b.tmms%40gmail.com&amp;user={$test.instructor}" title="" data-toggle="tooltip" data-placement="top"> Edit</a> 
                                    
                                    <a data-original-title="Delete the student and the corresponding evaluations from the course" class="btn btn-default btn-xs student-delete-for-test" href="/page/instructorCourseStudentDelete?courseid=CHomeUiT.CS1101&amp;studentemail=CHomeUiT.alice.b.tmms%40gmail.com&amp;user={$test.instructor}" onclick="return toggleDeleteStudentConfirmation('CHomeUiT.CS1101','Alice Betsy')" title="" data-toggle="tooltip" data-placement="top"> Delete</a>
                                    
                                    <a data-original-title="View all student's evaluations and feedbacks" class="btn btn-default btn-xs student-records-for-test" href="/page/instructorStudentRecordsPage?courseid=CHomeUiT.CS1101&amp;studentemail=CHomeUiT.alice.b.tmms%40gmail.com&amp;user={$test.instructor}" title="" data-toggle="tooltip" data-placement="top"> All Records</a>
                                    
                                    <div class="dropdown" style="display:inline;">
                                      <a class="btn btn-default btn-xs dropdown-toggle" href="javascript:;" data-toggle="dropdown"> Add Comment</a>
                                      <ul class="dropdown-menu" role="menu" aria-labelledby="dLabel" style="text-align:left;">
                                        <li role="presentation"><a role="menuitem" tabindex="-1" href="/page/instructorCourseStudentDetailsPage?courseid=CHomeUiT.CS1101&amp;studentemail=CHomeUiT.alice.b.tmms%40gmail.com&amp;user={$test.instructor}&amp;addComment=student">
                                            Comment on Alice Betsy</a></li>
                                        <li role="presentation"><a role="menuitem" tabindex="-1" href="/page/instructorCourseStudentDetailsPage?courseid=CHomeUiT.CS1101&amp;studentemail=CHomeUiT.alice.b.tmms%40gmail.com&amp;user={$test.instructor}&amp;addComment=team">
                                            Comment on Team 1</a></li>
                                      </ul>
                                    </div>
                                </td>
                            </tr><tr id="student-c0.1" style="display: none;">
                                
                                <td id="studentteam-c0.0.0">Team 1</td>
                                <td id="studentname-c0.1">Benny Charles</td>
                                <td id="studentemail-c0.1">CHomeUiT.benny.c.tmms@gmail.com</td>
                                <td class="no-print align-center">
                                    <a data-original-title="View the details of the student" class="btn btn-default btn-xs student-view-for-test" href="/page/instructorCourseStudentDetailsPage?courseid=CHomeUiT.CS1101&amp;studentemail=CHomeUiT.benny.c.tmms%40gmail.com&amp;user={$test.instructor}" title="" data-toggle="tooltip" data-placement="top"> View</a> 
                                    
                                    <a data-original-title="Use this to edit the details of this student. <br>To edit multiple students in one go, you can use the enroll page: <br>Simply enroll students using the updated data and existing data will be updated accordingly" class="btn btn-default btn-xs student-edit-for-test" href="/page/instructorCourseStudentDetailsEdit?courseid=CHomeUiT.CS1101&amp;studentemail=CHomeUiT.benny.c.tmms%40gmail.com&amp;user={$test.instructor}" title="" data-toggle="tooltip" data-placement="top"> Edit</a> 
                                    
                                    <a data-original-title="Delete the student and the corresponding evaluations from the course" class="btn btn-default btn-xs student-delete-for-test" href="/page/instructorCourseStudentDelete?courseid=CHomeUiT.CS1101&amp;studentemail=CHomeUiT.benny.c.tmms%40gmail.com&amp;user={$test.instructor}" onclick="return toggleDeleteStudentConfirmation('CHomeUiT.CS1101','Benny Charles')" title="" data-toggle="tooltip" data-placement="top"> Delete</a>
                                    
                                    <a data-original-title="View all student's evaluations and feedbacks" class="btn btn-default btn-xs student-records-for-test" href="/page/instructorStudentRecordsPage?courseid=CHomeUiT.CS1101&amp;studentemail=CHomeUiT.benny.c.tmms%40gmail.com&amp;user={$test.instructor}" title="" data-toggle="tooltip" data-placement="top"> All Records</a>
                                    
                                    <div class="dropdown" style="display:inline;">
                                      <a class="btn btn-default btn-xs dropdown-toggle" href="javascript:;" data-toggle="dropdown"> Add Comment</a>
                                      <ul class="dropdown-menu" role="menu" aria-labelledby="dLabel" style="text-align:left;">
                                        <li role="presentation"><a role="menuitem" tabindex="-1" href="/page/instructorCourseStudentDetailsPage?courseid=CHomeUiT.CS1101&amp;studentemail=CHomeUiT.benny.c.tmms%40gmail.com&amp;user={$test.instructor}&amp;addComment=student">
                                            Comment on Benny Charles</a></li>
                                        <li role="presentation"><a role="menuitem" tabindex="-1" href="/page/instructorCourseStudentDetailsPage?courseid=CHomeUiT.CS1101&amp;studentemail=CHomeUiT.benny.c.tmms%40gmail.com&amp;user={$test.instructor}&amp;addComment=team">
                                            Comment on Team 1</a></li>
                                      </ul>
                                    </div>
                                </td>
                            </tr><tr id="student-c0.2" style="display: none;">
                                
                                <td id="studentteam-c0.0.1">Team 2</td>
                                <td id="studentname-c0.2">Charlie Davis</td>
                                <td id="studentemail-c0.2">CHomeUiT.charlie.d.tmms@gmail.com</td>
                                <td class="no-print align-center">
                                    <a data-original-title="View the details of the student" class="btn btn-default btn-xs student-view-for-test" href="/page/instructorCourseStudentDetailsPage?courseid=CHomeUiT.CS1101&amp;studentemail=CHomeUiT.charlie.d.tmms%40gmail.com&amp;user={$test.instructor}" title="" data-toggle="tooltip" data-placement="top"> View</a> 
                                    
                                    <a data-original-title="Use this to edit the details of this student. <br>To edit multiple students in one go, you can use the enroll page: <br>Simply enroll students using the updated data and existing data will be updated accordingly" class="btn btn-default btn-xs student-edit-for-test" href="/page/instructorCourseStudentDetailsEdit?courseid=CHomeUiT.CS1101&amp;studentemail=CHomeUiT.charlie.d.tmms%40gmail.com&amp;user={$test.instructor}" title="" data-toggle="tooltip" data-placement="top"> Edit</a> 
                                    
                                    <a data-original-title="Delete the student and the corresponding evaluations from the course" class="btn btn-default btn-xs student-delete-for-test" href="/page/instructorCourseStudentDelete?courseid=CHomeUiT.CS1101&amp;studentemail=CHomeUiT.charlie.d.tmms%40gmail.com&amp;user={$test.instructor}" onclick="return toggleDeleteStudentConfirmation('CHomeUiT.CS1101','Charlie Davis')" title="" data-toggle="tooltip" data-placement="top"> Delete</a>
                                    
                                    <a data-original-title="View all student's evaluations and feedbacks" class="btn btn-default btn-xs student-records-for-test" href="/page/instructorStudentRecordsPage?courseid=CHomeUiT.CS1101&amp;studentemail=CHomeUiT.charlie.d.tmms%40gmail.com&amp;user={$test.instructor}" title="" data-toggle="tooltip" data-placement="top"> All Records</a>
                                    
                                    <div class="dropdown" style="display:inline;">
                                      <a class="btn btn-default btn-xs dropdown-toggle" href="javascript:;" data-toggle="dropdown"> Add Comment</a>
                                      <ul class="dropdown-menu" role="menu" aria-labelledby="dLabel" style="text-align:left;">
                                        <li role="presentation"><a role="menuitem" tabindex="-1" href="/page/instructorCourseStudentDetailsPage?courseid=CHomeUiT.CS1101&amp;studentemail=CHomeUiT.charlie.d.tmms%40gmail.com&amp;user={$test.instructor}&amp;addComment=student">
                                            Comment on Charlie Davis</a></li>
                                        <li role="presentation"><a role="menuitem" tabindex="-1" href="/page/instructorCourseStudentDetailsPage?courseid=CHomeUiT.CS1101&amp;studentemail=CHomeUiT.charlie.d.tmms%40gmail.com&amp;user={$test.instructor}&amp;addComment=team">
                                            Comment on Team 2</a></li>
                                      </ul>
                                    </div>
                                </td>
                            </tr><tr id="student-c0.3" style="display: none;">
                                
                                <td id="studentteam-c0.0.1">Team 2</td>
                                <td id="studentname-c0.3">Danny Engrid</td>
                                <td id="studentemail-c0.3">CHomeUiT.danny.e.tmms@gmail.com</td>
                                <td class="no-print align-center">
                                    <a data-original-title="View the details of the student" class="btn btn-default btn-xs student-view-for-test" href="/page/instructorCourseStudentDetailsPage?courseid=CHomeUiT.CS1101&amp;studentemail=CHomeUiT.danny.e.tmms%40gmail.com&amp;user={$test.instructor}" title="" data-toggle="tooltip" data-placement="top"> View</a> 
                                    
                                    <a data-original-title="Use this to edit the details of this student. <br>To edit multiple students in one go, you can use the enroll page: <br>Simply enroll students using the updated data and existing data will be updated accordingly" class="btn btn-default btn-xs student-edit-for-test" href="/page/instructorCourseStudentDetailsEdit?courseid=CHomeUiT.CS1101&amp;studentemail=CHomeUiT.danny.e.tmms%40gmail.com&amp;user={$test.instructor}" title="" data-toggle="tooltip" data-placement="top"> Edit</a> 
                                    
                                    <a data-original-title="Delete the student and the corresponding evaluations from the course" class="btn btn-default btn-xs student-delete-for-test" href="/page/instructorCourseStudentDelete?courseid=CHomeUiT.CS1101&amp;studentemail=CHomeUiT.danny.e.tmms%40gmail.com&amp;user={$test.instructor}" onclick="return toggleDeleteStudentConfirmation('CHomeUiT.CS1101','Danny Engrid')" title="" data-toggle="tooltip" data-placement="top"> Delete</a>
                                    
                                    <a data-original-title="View all student's evaluations and feedbacks" class="btn btn-default btn-xs student-records-for-test" href="/page/instructorStudentRecordsPage?courseid=CHomeUiT.CS1101&amp;studentemail=CHomeUiT.danny.e.tmms%40gmail.com&amp;user={$test.instructor}" title="" data-toggle="tooltip" data-placement="top"> All Records</a>
                                    
                                    <div class="dropdown" style="display:inline;">
                                      <a class="btn btn-default btn-xs dropdown-toggle" href="javascript:;" data-toggle="dropdown"> Add Comment</a>
                                      <ul class="dropdown-menu" role="menu" aria-labelledby="dLabel" style="text-align:left;">
                                        <li role="presentation"><a role="menuitem" tabindex="-1" href="/page/instructorCourseStudentDetailsPage?courseid=CHomeUiT.CS1101&amp;studentemail=CHomeUiT.danny.e.tmms%40gmail.com&amp;user={$test.instructor}&amp;addComment=student">
                                            Comment on Danny Engrid</a></li>
                                        <li role="presentation"><a role="menuitem" tabindex="-1" href="/page/instructorCourseStudentDetailsPage?courseid=CHomeUiT.CS1101&amp;studentemail=CHomeUiT.danny.e.tmms%40gmail.com&amp;user={$test.instructor}&amp;addComment=team">
                                            Comment on Team 2</a></li>
                                      </ul>
                                    </div>
                                </td>
                            </tr></tbody></table>
                        
                    </div>
            

            <div class="well well-plain" id="course-1">
                <div class="row">
                    <div class="col-md-10 text-color-primary">
                        <h4>
                            <strong>
                                [CHomeUiT.CS2104] : Programming Language Concepts
                            </strong>
                        </h4>
                    </div>
                    <div class="col-md-2">
                        <a data-original-title="Enroll student into the course" class="btn btn-default btn-xs pull-right pull-down course-enroll-for-test" href="/page/instructorCourseEnrollPage?courseid=CHomeUiT.CS2104&amp;user={$test.instructor}" title="" data-toggle="tooltip" data-placement="top">
                                <span class="glyphicon glyphicon-list"></span> Enroll
                        </a>
                    </div>
                </div>
                
                        <table class="table table-responsive table-striped table-bordered">
                            <thead class="fill-primary">
                                <tr>
                                    
                                    <th id="button_sortteam-CHomeUiT.CS2104" class="button-sort-ascending" onclick="toggleSort(this,1)">
                                        Team <span class="icon-sort sorted-ascending"></span>
                                    </th>
                                    <th id="button_sortstudentname-CHomeUiT.CS2104" class="button-sort-none" onclick="toggleSort(this,2)">
                                        Student Name <span class="icon-sort unsorted"></span>
                                    </th>
                                    <th id="button_sortemail-CHomeUiT.CS2104" class="button-sort-none" onclick="toggleSort(this,3)"> 
                                        Email <span class="icon-sort unsorted"></span>
                                    </th>
                                    <th>Action(s)
                                    </th>
                                </tr>
                            </thead>
                            
                            <tbody>
                            
                            
                            
                            
                            
                            
                            
                        <tr id="student-c1.0" style="display: table-row;">
                                
                                <td id="studentteam-c1.0.0">Team 1</td>
                                <td id="studentname-c1.0">Alice Betsy</td>
                                <td id="studentemail-c1.0">CHomeUiT.alice.b.tmms@gmail.com</td>
                                <td class="no-print align-center">
                                    <a data-original-title="View the details of the student" class="btn btn-default btn-xs student-view-for-test" href="/page/instructorCourseStudentDetailsPage?courseid=CHomeUiT.CS2104&amp;studentemail=CHomeUiT.alice.b.tmms%40gmail.com&amp;user={$test.instructor}" title="" data-toggle="tooltip" data-placement="top"> View</a> 
                                    
                                    <a data-original-title="Use this to edit the details of this student. <br>To edit multiple students in one go, you can use the enroll page: <br>Simply enroll students using the updated data and existing data will be updated accordingly" class="btn btn-default btn-xs student-edit-for-test" href="/page/instructorCourseStudentDetailsEdit?courseid=CHomeUiT.CS2104&amp;studentemail=CHomeUiT.alice.b.tmms%40gmail.com&amp;user={$test.instructor}" title="" data-toggle="tooltip" data-placement="top"> Edit</a> 
                                    
                                    <a data-original-title="Delete the student and the corresponding evaluations from the course" class="btn btn-default btn-xs student-delete-for-test" href="/page/instructorCourseStudentDelete?courseid=CHomeUiT.CS2104&amp;studentemail=CHomeUiT.alice.b.tmms%40gmail.com&amp;user={$test.instructor}" onclick="return toggleDeleteStudentConfirmation('CHomeUiT.CS2104','Alice Betsy')" title="" data-toggle="tooltip" data-placement="top"> Delete</a>
                                    
                                    <a data-original-title="View all student's evaluations and feedbacks" class="btn btn-default btn-xs student-records-for-test" href="/page/instructorStudentRecordsPage?courseid=CHomeUiT.CS2104&amp;studentemail=CHomeUiT.alice.b.tmms%40gmail.com&amp;user={$test.instructor}" title="" data-toggle="tooltip" data-placement="top"> All Records</a>
                                    
                                    <div class="dropdown" style="display:inline;">
                                      <a class="btn btn-default btn-xs dropdown-toggle" href="javascript:;" data-toggle="dropdown"> Add Comment</a>
                                      <ul class="dropdown-menu" role="menu" aria-labelledby="dLabel" style="text-align:left;">
                                        <li role="presentation"><a role="menuitem" tabindex="-1" href="/page/instructorCourseStudentDetailsPage?courseid=CHomeUiT.CS2104&amp;studentemail=CHomeUiT.alice.b.tmms%40gmail.com&amp;user={$test.instructor}&amp;addComment=student">
                                            Comment on Alice Betsy</a></li>
                                        <li role="presentation"><a role="menuitem" tabindex="-1" href="/page/instructorCourseStudentDetailsPage?courseid=CHomeUiT.CS2104&amp;studentemail=CHomeUiT.alice.b.tmms%40gmail.com&amp;user={$test.instructor}&amp;addComment=team">
                                            Comment on Team 1</a></li>
                                      </ul>
                                    </div>
                                </td>
                            </tr><tr id="student-c1.1" style="display: none;">
                                
                                <td id="studentteam-c1.0.0">Team 1</td>
                                <td id="studentname-c1.1">Benny Charles</td>
                                <td id="studentemail-c1.1">CHomeUiT.benny.c.tmms@gmail.com</td>
                                <td class="no-print align-center">
                                    <a data-original-title="View the details of the student" class="btn btn-default btn-xs student-view-for-test" href="/page/instructorCourseStudentDetailsPage?courseid=CHomeUiT.CS2104&amp;studentemail=CHomeUiT.benny.c.tmms%40gmail.com&amp;user={$test.instructor}" title="" data-toggle="tooltip" data-placement="top"> View</a> 
                                    
                                    <a data-original-title="Use this to edit the details of this student. <br>To edit multiple students in one go, you can use the enroll page: <br>Simply enroll students using the updated data and existing data will be updated accordingly" class="btn btn-default btn-xs student-edit-for-test" href="/page/instructorCourseStudentDetailsEdit?courseid=CHomeUiT.CS2104&amp;studentemail=CHomeUiT.benny.c.tmms%40gmail.com&amp;user={$test.instructor}" title="" data-toggle="tooltip" data-placement="top"> Edit</a> 
                                    
                                    <a data-original-title="Delete the student and the corresponding evaluations from the course" class="btn btn-default btn-xs student-delete-for-test" href="/page/instructorCourseStudentDelete?courseid=CHomeUiT.CS2104&amp;studentemail=CHomeUiT.benny.c.tmms%40gmail.com&amp;user={$test.instructor}" onclick="return toggleDeleteStudentConfirmation('CHomeUiT.CS2104','Benny Charles')" title="" data-toggle="tooltip" data-placement="top"> Delete</a>
                                    
                                    <a data-original-title="View all student's evaluations and feedbacks" class="btn btn-default btn-xs student-records-for-test" href="/page/instructorStudentRecordsPage?courseid=CHomeUiT.CS2104&amp;studentemail=CHomeUiT.benny.c.tmms%40gmail.com&amp;user={$test.instructor}" title="" data-toggle="tooltip" data-placement="top"> All Records</a>
                                    
                                    <div class="dropdown" style="display:inline;">
                                      <a class="btn btn-default btn-xs dropdown-toggle" href="javascript:;" data-toggle="dropdown"> Add Comment</a>
                                      <ul class="dropdown-menu" role="menu" aria-labelledby="dLabel" style="text-align:left;">
                                        <li role="presentation"><a role="menuitem" tabindex="-1" href="/page/instructorCourseStudentDetailsPage?courseid=CHomeUiT.CS2104&amp;studentemail=CHomeUiT.benny.c.tmms%40gmail.com&amp;user={$test.instructor}&amp;addComment=student">
                                            Comment on Benny Charles</a></li>
                                        <li role="presentation"><a role="menuitem" tabindex="-1" href="/page/instructorCourseStudentDetailsPage?courseid=CHomeUiT.CS2104&amp;studentemail=CHomeUiT.benny.c.tmms%40gmail.com&amp;user={$test.instructor}&amp;addComment=team">
                                            Comment on Team 1</a></li>
                                      </ul>
                                    </div>
                                </td>
                            </tr><tr id="student-c1.2" style="display: none;">
                                
                                <td id="studentteam-c1.0.1">Team 2</td>
                                <td id="studentname-c1.2">Charlie Davis</td>
                                <td id="studentemail-c1.2">CHomeUiT.charlie.d.tmms@gmail.com</td>
                                <td class="no-print align-center">
                                    <a data-original-title="View the details of the student" class="btn btn-default btn-xs student-view-for-test" href="/page/instructorCourseStudentDetailsPage?courseid=CHomeUiT.CS2104&amp;studentemail=CHomeUiT.charlie.d.tmms%40gmail.com&amp;user={$test.instructor}" title="" data-toggle="tooltip" data-placement="top"> View</a> 
                                    
                                    <a data-original-title="Use this to edit the details of this student. <br>To edit multiple students in one go, you can use the enroll page: <br>Simply enroll students using the updated data and existing data will be updated accordingly" class="btn btn-default btn-xs student-edit-for-test" href="/page/instructorCourseStudentDetailsEdit?courseid=CHomeUiT.CS2104&amp;studentemail=CHomeUiT.charlie.d.tmms%40gmail.com&amp;user={$test.instructor}" title="" data-toggle="tooltip" data-placement="top"> Edit</a> 
                                    
                                    <a data-original-title="Delete the student and the corresponding evaluations from the course" class="btn btn-default btn-xs student-delete-for-test" href="/page/instructorCourseStudentDelete?courseid=CHomeUiT.CS2104&amp;studentemail=CHomeUiT.charlie.d.tmms%40gmail.com&amp;user={$test.instructor}" onclick="return toggleDeleteStudentConfirmation('CHomeUiT.CS2104','Charlie Davis')" title="" data-toggle="tooltip" data-placement="top"> Delete</a>
                                    
                                    <a data-original-title="View all student's evaluations and feedbacks" class="btn btn-default btn-xs student-records-for-test" href="/page/instructorStudentRecordsPage?courseid=CHomeUiT.CS2104&amp;studentemail=CHomeUiT.charlie.d.tmms%40gmail.com&amp;user={$test.instructor}" title="" data-toggle="tooltip" data-placement="top"> All Records</a>
                                    
                                    <div class="dropdown" style="display:inline;">
                                      <a class="btn btn-default btn-xs dropdown-toggle" href="javascript:;" data-toggle="dropdown"> Add Comment</a>
                                      <ul class="dropdown-menu" role="menu" aria-labelledby="dLabel" style="text-align:left;">
                                        <li role="presentation"><a role="menuitem" tabindex="-1" href="/page/instructorCourseStudentDetailsPage?courseid=CHomeUiT.CS2104&amp;studentemail=CHomeUiT.charlie.d.tmms%40gmail.com&amp;user={$test.instructor}&amp;addComment=student">
                                            Comment on Charlie Davis</a></li>
                                        <li role="presentation"><a role="menuitem" tabindex="-1" href="/page/instructorCourseStudentDetailsPage?courseid=CHomeUiT.CS2104&amp;studentemail=CHomeUiT.charlie.d.tmms%40gmail.com&amp;user={$test.instructor}&amp;addComment=team">
                                            Comment on Team 2</a></li>
                                      </ul>
                                    </div>
                                </td>
                            </tr><tr id="student-c1.3" style="display: none;">
                                
                                <td id="studentteam-c1.0.1">Team 2</td>
                                <td id="studentname-c1.3">Danny Engrid</td>
                                <td id="studentemail-c1.3">CHomeUiT.danny.e.tmms@gmail.com</td>
                                <td class="no-print align-center">
                                    <a data-original-title="View the details of the student" class="btn btn-default btn-xs student-view-for-test" href="/page/instructorCourseStudentDetailsPage?courseid=CHomeUiT.CS2104&amp;studentemail=CHomeUiT.danny.e.tmms%40gmail.com&amp;user={$test.instructor}" title="" data-toggle="tooltip" data-placement="top"> View</a> 
                                    
                                    <a data-original-title="Use this to edit the details of this student. <br>To edit multiple students in one go, you can use the enroll page: <br>Simply enroll students using the updated data and existing data will be updated accordingly" class="btn btn-default btn-xs student-edit-for-test" href="/page/instructorCourseStudentDetailsEdit?courseid=CHomeUiT.CS2104&amp;studentemail=CHomeUiT.danny.e.tmms%40gmail.com&amp;user={$test.instructor}" title="" data-toggle="tooltip" data-placement="top"> Edit</a> 
                                    
                                    <a data-original-title="Delete the student and the corresponding evaluations from the course" class="btn btn-default btn-xs student-delete-for-test" href="/page/instructorCourseStudentDelete?courseid=CHomeUiT.CS2104&amp;studentemail=CHomeUiT.danny.e.tmms%40gmail.com&amp;user={$test.instructor}" onclick="return toggleDeleteStudentConfirmation('CHomeUiT.CS2104','Danny Engrid')" title="" data-toggle="tooltip" data-placement="top"> Delete</a>
                                    
                                    <a data-original-title="View all student's evaluations and feedbacks" class="btn btn-default btn-xs student-records-for-test" href="/page/instructorStudentRecordsPage?courseid=CHomeUiT.CS2104&amp;studentemail=CHomeUiT.danny.e.tmms%40gmail.com&amp;user={$test.instructor}" title="" data-toggle="tooltip" data-placement="top"> All Records</a>
                                    
                                    <div class="dropdown" style="display:inline;">
                                      <a class="btn btn-default btn-xs dropdown-toggle" href="javascript:;" data-toggle="dropdown"> Add Comment</a>
                                      <ul class="dropdown-menu" role="menu" aria-labelledby="dLabel" style="text-align:left;">
                                        <li role="presentation"><a role="menuitem" tabindex="-1" href="/page/instructorCourseStudentDetailsPage?courseid=CHomeUiT.CS2104&amp;studentemail=CHomeUiT.danny.e.tmms%40gmail.com&amp;user={$test.instructor}&amp;addComment=student">
                                            Comment on Danny Engrid</a></li>
                                        <li role="presentation"><a role="menuitem" tabindex="-1" href="/page/instructorCourseStudentDetailsPage?courseid=CHomeUiT.CS2104&amp;studentemail=CHomeUiT.danny.e.tmms%40gmail.com&amp;user={$test.instructor}&amp;addComment=team">
                                            Comment on Team 2</a></li>
                                      </ul>
                                    </div>
                                </td>
                            </tr></tbody></table>
                        
                    </div>
            
            <br> <br> <br>
        </div>
>>>>>>> 704099de
<|MERGE_RESOLUTION|>--- conflicted
+++ resolved
@@ -1,684 +1,3 @@
-<<<<<<< HEAD
-   <div class="container theme-showcase" id="frameBodyWrapper">
-      <div id="topOfPage">
-      </div>
-      <h1>
-         Instructor Students List
-      </h1>
-      <div class="well well-plain">
-         <div class="row">
-            <div class="col-md-12">
-               <div class="row">
-                  <div class="col-md-10">
-                     <div class="form-group">
-                        <input class="form-control" data-original-title="Search for student's name" data-placement="top" data-toggle="tooltip" id="searchbox" placeholder="e.g. Charles Shultz" title="" type="text" value="Alice"/>
-                                             </div>
-                  </div>
-                  <div class="col-md-2 nav">
-                     <div class="form-group">
-                        <button class="btn btn-primary" id="button_search" onclick="return applyFilters();" type="submit" value="Search">
-                           <span class="glyphicon glyphicon-search">
-                           </span>
-                           Search
-                        </button>
-                     </div>
-                  </div>
-               </div>
-               <div class="row">
-                  <div class="col-md-2">
-                     <div class="checkbox">
-                        <input id="option_check" type="checkbox"/>
-                                                <label for="option_check">
-                           Show More Options
-                        </label>
-                     </div>
-                  </div>
-                  <div class="col-md-3">
-                     <div class="checkbox">
-                        <input id="displayArchivedCourses_check" type="checkbox"/>
-                                                <label for="displayArchivedCourses_check">
-                           Display Archived Courses
-                        </label>
-                     </div>
-                  </div>
-               </div>
-            </div>
-         </div>
-      </div>
-      <br/>
-            <div class="well well-plain" id="moreOptionsDiv" style="display: none;">
-         <form class="form-horizontal" role="form">
-            <div class="row">
-               <div class="col-sm-3">
-                  <div class="text-color-primary">
-                     <strong>
-                        Courses
-                     </strong>
-                  </div>
-                  <br/>
-                                    <div class="checkbox">
-                     <input checked="checked" id="course_all" type="checkbox" value=""/>
-                                          <label for="course_all">
-                        <strong>
-                           Select all
-                        </strong>
-                     </label>
-                  </div>
-                  <br/>
-                                    <div class="checkbox">
-                     <input checked="checked" id="course_check-0" type="checkbox"/>
-                                          <label for="course_check-0">
-                        [CHomeUiT.CS1101] : Programming Methodology
-                     </label>
-                  </div>
-                  <div class="checkbox">
-                     <input checked="checked" id="course_check-1" type="checkbox"/>
-                                          <label for="course_check-1">
-                        [CHomeUiT.CS2104] : Programming Language Concepts
-                     </label>
-                  </div>
-               </div>
-               <div class="col-sm-3">
-                  <div class="text-color-primary">
-                     <strong>
-                        Sections
-                     </strong>
-                  </div>
-                  <br/>
-                                    <div class="checkbox">
-                     <input checked="checked" id="section_all" type="checkbox" value=""/>
-                                          <label for="section_all">
-                        <strong>
-                           Select all
-                        </strong>
-                     </label>
-                  </div>
-                  <br/>
-                                    <div class="checkbox">
-                     <input checked="checked" id="section_check-0-0" type="checkbox"/>
-                                          <label for="section_check-0-0">
-                        [CHomeUiT.CS1101] : None
-                     </label>
-                  </div>
-                  <div class="checkbox">
-                     <input checked="checked" id="section_check-1-0" type="checkbox"/>
-                                          <label for="section_check-1-0">
-                        [CHomeUiT.CS2104] : None
-                     </label>
-                  </div>
-               </div>
-               <div class="col-sm-3">
-                  <div class="text-color-primary">
-                     <strong>
-                        Teams
-                     </strong>
-                  </div>
-                  <br/>
-                                    <div class="checkbox">
-                     <input checked="checked" id="team_all" type="checkbox"/>
-                                          <label for="team_all">
-                        <strong>
-                           Select All
-                        </strong>
-                     </label>
-                  </div>
-                  <br/>
-                                    <div class="checkbox">
-                     <input checked="checked" id="team_check-0-0-0" type="checkbox"/>
-                                          <label for="team_check-0-0-0">
-                        [CHomeUiT.CS1101] : Team 1
-                     </label>
-                  </div>
-                  <div class="checkbox">
-                     <input checked="checked" id="team_check-0-0-1" type="checkbox"/>
-                                          <label for="team_check-0-0-1">
-                        [CHomeUiT.CS1101] : Team 2
-                     </label>
-                  </div>
-                  <div class="checkbox">
-                     <input checked="checked" id="team_check-1-0-0" type="checkbox"/>
-                                          <label for="team_check-1-0-0">
-                        [CHomeUiT.CS2104] : Team 1
-                     </label>
-                  </div>
-                  <div class="checkbox">
-                     <input checked="checked" id="team_check-1-0-1" type="checkbox"/>
-                                          <label for="team_check-1-0-1">
-                        [CHomeUiT.CS2104] : Team 2
-                     </label>
-                  </div>
-               </div>
-               <div class="col-sm-3">
-                  <div class="text-color-primary">
-                     <strong>
-                        Emails
-                     </strong>
-                  </div>
-                  <br/>
-                                    <div class="checkbox">
-                     <input checked="checked" id="show_email" type="checkbox"/>
-                                          <label for="show_email">
-                        <strong>
-                           Show Emails
-                        </strong>
-                     </label>
-                  </div>
-                  <br/>
-                                    <div id="emails">
-                     <div id="student_email-c0.0">
-                        CHomeUiT.alice.b.tmms@gmail.com
-                     </div>
-                     <div id="student_email-c0.1" style="display: none;">
-                        CHomeUiT.benny.c.tmms@gmail.com
-                     </div>
-                     <div id="student_email-c0.2" style="display: none;">
-                        CHomeUiT.charlie.d.tmms@gmail.com
-                     </div>
-                     <div id="student_email-c0.3" style="display: none;">
-                        CHomeUiT.danny.e.tmms@gmail.com
-                     </div>
-                     <div id="student_email-c1.0" style="display: none;">
-                        CHomeUiT.alice.b.tmms@gmail.com
-                     </div>
-                     <div id="student_email-c1.1" style="display: none;">
-                        CHomeUiT.benny.c.tmms@gmail.com
-                     </div>
-                     <div id="student_email-c1.2" style="display: none;">
-                        CHomeUiT.charlie.d.tmms@gmail.com
-                     </div>
-                     <div id="student_email-c1.3" style="display: none;">
-                        CHomeUiT.danny.e.tmms@gmail.com
-                     </div>
-                  </div>
-               </div>
-            </div>
-         </form>
-      </div>
-      <div id="statusMessage" style="display: none;">
-      </div>
-      <div class="well well-plain" id="course-0">
-         <div class="row">
-            <div class="col-md-10 text-color-primary">
-               <h4>
-                  <strong>
-                     [CHomeUiT.CS1101] : Programming Methodology
-                  </strong>
-               </h4>
-            </div>
-            <div class="col-md-2">
-               <a class="btn btn-default btn-xs pull-right pull-down course-enroll-for-test" data-original-title="Enroll student into the course" data-placement="top" data-toggle="tooltip" href="/page/instructorCourseEnrollPage?courseid=CHomeUiT.CS1101&user={$test.instructor}" title="">
-                  <span class="glyphicon glyphicon-list">
-                  </span>
-                  Enroll
-               </a>
-            </div>
-         </div>
-         <table class="table table-responsive table-striped table-bordered">
-            <thead class="fill-primary">
-               <tr>
-                  <th>
-                     Photo
-                  </th>
-                  <th class="button-sort-none" id="button_sortteam-CHomeUiT.CS1101" onclick="toggleSort(this,1)">
-                     Team
-                     <span class="icon-sort unsorted">
-                     </span>
-                  </th>
-                  <th class="button-sort-none" id="button_sortstudentname-CHomeUiT.CS1101" onclick="toggleSort(this,2)">
-                     Student Name
-                     <span class="icon-sort unsorted">
-                     </span>
-                  </th>
-                  <th class="button-sort-none" id="button_sortemail-CHomeUiT.CS1101" onclick="toggleSort(this,3)">
-                     Email
-                     <span class="icon-sort unsorted">
-                     </span>
-                  </th>
-                  <th>
-                     Action(s)
-                  </th>
-               </tr>
-            </thead>
-            <tbody>
-               <tr id="student-c0.0" style="display: table-row;">
-                  <td class="profile-pic-icon" id="studentphoto-c0.0">
-                     <a class="student-photo-link-for-test btn-link" data-link="/page/studentProfilePic?studentemail=5D142967EA2429CC4C7EDABD134BCC50197BB11E12D83C10FBD3CABFEC548A88&courseid=08C295B95ADC70DDECD038BC8ECFD1B1">
-                        View Photo
-                     </a>
-                     <img alt="No Image Given" class="hidden" src=""/>
-                                       </td>
-                  <td id="studentteam-c0.0.0">
-                     Team 1
-                  </td>
-                  <td id="studentname-c0.0">
-                     Alice Betsy
-                  </td>
-                  <td id="studentemail-c0.0">
-                     CHomeUiT.alice.b.tmms@gmail.com
-                  </td>
-                  <td class="no-print align-center">
-                     <a class="btn btn-default btn-xs student-view-for-test" data-original-title="View the details of the student" data-placement="top" data-toggle="tooltip" href="/page/instructorCourseStudentDetailsPage?courseid=CHomeUiT.CS1101&studentemail=CHomeUiT.alice.b.tmms%40gmail.com&user={$test.instructor}" title="">
-                        View
-                     </a>
-                     <a class="btn btn-default btn-xs student-edit-for-test" data-original-title="Use this to edit the details of this student. <br>To edit multiple students in one go, you can use the enroll page: <br>Simply enroll students using the updated data and existing data will be updated accordingly" data-placement="top" data-toggle="tooltip" href="/page/instructorCourseStudentDetailsEdit?courseid=CHomeUiT.CS1101&studentemail=CHomeUiT.alice.b.tmms%40gmail.com&user={$test.instructor}" title="">
-                        Edit
-                     </a>
-                     <a class="btn btn-default btn-xs student-delete-for-test" data-original-title="Delete the student and the corresponding evaluations from the course" data-placement="top" data-toggle="tooltip" href="/page/instructorCourseStudentDelete?courseid=CHomeUiT.CS1101&studentemail=CHomeUiT.alice.b.tmms%40gmail.com&user={$test.instructor}" onclick="return toggleDeleteStudentConfirmation('CHomeUiT.CS1101','Alice Betsy')" title="">
-                        Delete
-                     </a>
-                     <a class="btn btn-default btn-xs student-records-for-test" data-original-title="View all student's evaluations and feedbacks" data-placement="top" data-toggle="tooltip" href="/page/instructorStudentRecordsPage?courseid=CHomeUiT.CS1101&studentemail=CHomeUiT.alice.b.tmms%40gmail.com&user={$test.instructor}" title="">
-                        All Records
-                     </a>
-                     <div class="dropdown" style="display:inline;">
-                        <a class="btn btn-default btn-xs dropdown-toggle" data-toggle="dropdown" href="javascript:;">
-                           Add Comment
-                        </a>
-                        <ul aria-labelledby="dLabel" class="dropdown-menu" role="menu" style="text-align:left;">
-                           <li role="presentation">
-                              <a href="/page/instructorCourseStudentDetailsPage?courseid=CHomeUiT.CS1101&studentemail=CHomeUiT.alice.b.tmms%40gmail.com&user={$test.instructor}&addComment=student" role="menuitem" tabindex="-1">
-                                 Comment on Alice Betsy
-                              </a>
-                           </li>
-                           <li role="presentation">
-                              <a href="/page/instructorCourseStudentDetailsPage?courseid=CHomeUiT.CS1101&studentemail=CHomeUiT.alice.b.tmms%40gmail.com&user={$test.instructor}&addComment=team" role="menuitem" tabindex="-1">
-                                 Comment on Team 1
-                              </a>
-                           </li>
-                        </ul>
-                     </div>
-                  </td>
-               </tr>
-               <tr id="student-c0.1" style="display: none;">
-                  <td class="profile-pic-icon" id="studentphoto-c0.1">
-                     <a class="student-photo-link-for-test btn-link" data-link="/page/studentProfilePic?studentemail=79FEE9FCE10FED73A79D2AEB83BDBC04197BB11E12D83C10FBD3CABFEC548A88&courseid=08C295B95ADC70DDECD038BC8ECFD1B1">
-                        View Photo
-                     </a>
-                     <img alt="No Image Given" class="hidden" src=""/>
-                                       </td>
-                  <td id="studentteam-c0.0.0">
-                     Team 1
-                  </td>
-                  <td id="studentname-c0.1">
-                     Benny Charles
-                  </td>
-                  <td id="studentemail-c0.1">
-                     CHomeUiT.benny.c.tmms@gmail.com
-                  </td>
-                  <td class="no-print align-center">
-                     <a class="btn btn-default btn-xs student-view-for-test" data-original-title="View the details of the student" data-placement="top" data-toggle="tooltip" href="/page/instructorCourseStudentDetailsPage?courseid=CHomeUiT.CS1101&studentemail=CHomeUiT.benny.c.tmms%40gmail.com&user={$test.instructor}" title="">
-                        View
-                     </a>
-                     <a class="btn btn-default btn-xs student-edit-for-test" data-original-title="Use this to edit the details of this student. <br>To edit multiple students in one go, you can use the enroll page: <br>Simply enroll students using the updated data and existing data will be updated accordingly" data-placement="top" data-toggle="tooltip" href="/page/instructorCourseStudentDetailsEdit?courseid=CHomeUiT.CS1101&studentemail=CHomeUiT.benny.c.tmms%40gmail.com&user={$test.instructor}" title="">
-                        Edit
-                     </a>
-                     <a class="btn btn-default btn-xs student-delete-for-test" data-original-title="Delete the student and the corresponding evaluations from the course" data-placement="top" data-toggle="tooltip" href="/page/instructorCourseStudentDelete?courseid=CHomeUiT.CS1101&studentemail=CHomeUiT.benny.c.tmms%40gmail.com&user={$test.instructor}" onclick="return toggleDeleteStudentConfirmation('CHomeUiT.CS1101','Benny Charles')" title="">
-                        Delete
-                     </a>
-                     <a class="btn btn-default btn-xs student-records-for-test" data-original-title="View all student's evaluations and feedbacks" data-placement="top" data-toggle="tooltip" href="/page/instructorStudentRecordsPage?courseid=CHomeUiT.CS1101&studentemail=CHomeUiT.benny.c.tmms%40gmail.com&user={$test.instructor}" title="">
-                        All Records
-                     </a>
-                     <div class="dropdown" style="display:inline;">
-                        <a class="btn btn-default btn-xs dropdown-toggle" data-toggle="dropdown" href="javascript:;">
-                           Add Comment
-                        </a>
-                        <ul aria-labelledby="dLabel" class="dropdown-menu" role="menu" style="text-align:left;">
-                           <li role="presentation">
-                              <a href="/page/instructorCourseStudentDetailsPage?courseid=CHomeUiT.CS1101&studentemail=CHomeUiT.benny.c.tmms%40gmail.com&user={$test.instructor}&addComment=student" role="menuitem" tabindex="-1">
-                                 Comment on Benny Charles
-                              </a>
-                           </li>
-                           <li role="presentation">
-                              <a href="/page/instructorCourseStudentDetailsPage?courseid=CHomeUiT.CS1101&studentemail=CHomeUiT.benny.c.tmms%40gmail.com&user={$test.instructor}&addComment=team" role="menuitem" tabindex="-1">
-                                 Comment on Team 1
-                              </a>
-                           </li>
-                        </ul>
-                     </div>
-                  </td>
-               </tr>
-               <tr id="student-c0.2" style="display: none;">
-                  <td class="profile-pic-icon" id="studentphoto-c0.2">
-                     <a class="student-photo-link-for-test btn-link" data-link="/page/studentProfilePic?studentemail={*}&courseid={*}">
-                        View Photo
-                     </a>
-                     <img alt="No Image Given" class="hidden" src=""/>
-                                       </td>
-                  <td id="studentteam-c0.0.1">
-                     Team 2
-                  </td>
-                  <td id="studentname-c0.2">
-                     Charlie Davis
-                  </td>
-                  <td id="studentemail-c0.2">
-                     CHomeUiT.charlie.d.tmms@gmail.com
-                  </td>
-                  <td class="no-print align-center">
-                     <a class="btn btn-default btn-xs student-view-for-test" data-original-title="View the details of the student" data-placement="top" data-toggle="tooltip" href="/page/instructorCourseStudentDetailsPage?courseid=CHomeUiT.CS1101&studentemail=CHomeUiT.charlie.d.tmms%40gmail.com&user={$test.instructor}" title="">
-                        View
-                     </a>
-                     <a class="btn btn-default btn-xs student-edit-for-test" data-original-title="Use this to edit the details of this student. <br>To edit multiple students in one go, you can use the enroll page: <br>Simply enroll students using the updated data and existing data will be updated accordingly" data-placement="top" data-toggle="tooltip" href="/page/instructorCourseStudentDetailsEdit?courseid=CHomeUiT.CS1101&studentemail=CHomeUiT.charlie.d.tmms%40gmail.com&user={$test.instructor}" title="">
-                        Edit
-                     </a>
-                     <a class="btn btn-default btn-xs student-delete-for-test" data-original-title="Delete the student and the corresponding evaluations from the course" data-placement="top" data-toggle="tooltip" href="/page/instructorCourseStudentDelete?courseid=CHomeUiT.CS1101&studentemail=CHomeUiT.charlie.d.tmms%40gmail.com&user={$test.instructor}" onclick="return toggleDeleteStudentConfirmation('CHomeUiT.CS1101','Charlie Davis')" title="">
-                        Delete
-                     </a>
-                     <a class="btn btn-default btn-xs student-records-for-test" data-original-title="View all student's evaluations and feedbacks" data-placement="top" data-toggle="tooltip" href="/page/instructorStudentRecordsPage?courseid=CHomeUiT.CS1101&studentemail=CHomeUiT.charlie.d.tmms%40gmail.com&user={$test.instructor}" title="">
-                        All Records
-                     </a>
-                     <div class="dropdown" style="display:inline;">
-                        <a class="btn btn-default btn-xs dropdown-toggle" data-toggle="dropdown" href="javascript:;">
-                           Add Comment
-                        </a>
-                        <ul aria-labelledby="dLabel" class="dropdown-menu" role="menu" style="text-align:left;">
-                           <li role="presentation">
-                              <a href="/page/instructorCourseStudentDetailsPage?courseid=CHomeUiT.CS1101&studentemail=CHomeUiT.charlie.d.tmms%40gmail.com&user={$test.instructor}&addComment=student" role="menuitem" tabindex="-1">
-                                 Comment on Charlie Davis
-                              </a>
-                           </li>
-                           <li role="presentation">
-                              <a href="/page/instructorCourseStudentDetailsPage?courseid=CHomeUiT.CS1101&studentemail=CHomeUiT.charlie.d.tmms%40gmail.com&user={$test.instructor}&addComment=team" role="menuitem" tabindex="-1">
-                                 Comment on Team 2
-                              </a>
-                           </li>
-                        </ul>
-                     </div>
-                  </td>
-               </tr>
-               <tr id="student-c0.3" style="display: none;">
-                  <td class="profile-pic-icon" id="studentphoto-c0.3">
-                     <a class="student-photo-link-for-test btn-link" data-link="/page/studentProfilePic?studentemail=578F2899078308F5ED5F13E50F46F70E197BB11E12D83C10FBD3CABFEC548A88&courseid=08C295B95ADC70DDECD038BC8ECFD1B1">
-                        View Photo
-                     </a>
-                     <img alt="No Image Given" class="hidden" src=""/>
-                                       </td>
-                  <td id="studentteam-c0.0.1">
-                     Team 2
-                  </td>
-                  <td id="studentname-c0.3">
-                     Danny Engrid
-                  </td>
-                  <td id="studentemail-c0.3">
-                     CHomeUiT.danny.e.tmms@gmail.com
-                  </td>
-                  <td class="no-print align-center">
-                     <a class="btn btn-default btn-xs student-view-for-test" data-original-title="View the details of the student" data-placement="top" data-toggle="tooltip" href="/page/instructorCourseStudentDetailsPage?courseid=CHomeUiT.CS1101&studentemail=CHomeUiT.danny.e.tmms%40gmail.com&user={$test.instructor}" title="">
-                        View
-                     </a>
-                     <a class="btn btn-default btn-xs student-edit-for-test" data-original-title="Use this to edit the details of this student. <br>To edit multiple students in one go, you can use the enroll page: <br>Simply enroll students using the updated data and existing data will be updated accordingly" data-placement="top" data-toggle="tooltip" href="/page/instructorCourseStudentDetailsEdit?courseid=CHomeUiT.CS1101&studentemail=CHomeUiT.danny.e.tmms%40gmail.com&user={$test.instructor}" title="">
-                        Edit
-                     </a>
-                     <a class="btn btn-default btn-xs student-delete-for-test" data-original-title="Delete the student and the corresponding evaluations from the course" data-placement="top" data-toggle="tooltip" href="/page/instructorCourseStudentDelete?courseid=CHomeUiT.CS1101&studentemail=CHomeUiT.danny.e.tmms%40gmail.com&user={$test.instructor}" onclick="return toggleDeleteStudentConfirmation('CHomeUiT.CS1101','Danny Engrid')" title="">
-                        Delete
-                     </a>
-                     <a class="btn btn-default btn-xs student-records-for-test" data-original-title="View all student's evaluations and feedbacks" data-placement="top" data-toggle="tooltip" href="/page/instructorStudentRecordsPage?courseid=CHomeUiT.CS1101&studentemail=CHomeUiT.danny.e.tmms%40gmail.com&user={$test.instructor}" title="">
-                        All Records
-                     </a>
-                     <div class="dropdown" style="display:inline;">
-                        <a class="btn btn-default btn-xs dropdown-toggle" data-toggle="dropdown" href="javascript:;">
-                           Add Comment
-                        </a>
-                        <ul aria-labelledby="dLabel" class="dropdown-menu" role="menu" style="text-align:left;">
-                           <li role="presentation">
-                              <a href="/page/instructorCourseStudentDetailsPage?courseid=CHomeUiT.CS1101&studentemail=CHomeUiT.danny.e.tmms%40gmail.com&user={$test.instructor}&addComment=student" role="menuitem" tabindex="-1">
-                                 Comment on Danny Engrid
-                              </a>
-                           </li>
-                           <li role="presentation">
-                              <a href="/page/instructorCourseStudentDetailsPage?courseid=CHomeUiT.CS1101&studentemail=CHomeUiT.danny.e.tmms%40gmail.com&user={$test.instructor}&addComment=team" role="menuitem" tabindex="-1">
-                                 Comment on Team 2
-                              </a>
-                           </li>
-                        </ul>
-                     </div>
-                  </td>
-               </tr>
-            </tbody>
-         </table>
-      </div>
-      <div class="well well-plain" id="course-1">
-         <div class="row">
-            <div class="col-md-10 text-color-primary">
-               <h4>
-                  <strong>
-                     [CHomeUiT.CS2104] : Programming Language Concepts
-                  </strong>
-               </h4>
-            </div>
-            <div class="col-md-2">
-               <a class="btn btn-default btn-xs pull-right pull-down course-enroll-for-test" data-original-title="Enroll student into the course" data-placement="top" data-toggle="tooltip" href="/page/instructorCourseEnrollPage?courseid=CHomeUiT.CS2104&user={$test.instructor}" title="">
-                  <span class="glyphicon glyphicon-list">
-                  </span>
-                  Enroll
-               </a>
-            </div>
-         </div>
-         <table class="table table-responsive table-striped table-bordered">
-            <thead class="fill-primary">
-               <tr>
-                  <th>
-                     Photo
-                  </th>
-                  <th class="button-sort-none" id="button_sortteam-CHomeUiT.CS2104" onclick="toggleSort(this,1)">
-                     Team
-                     <span class="icon-sort unsorted">
-                     </span>
-                  </th>
-                  <th class="button-sort-none" id="button_sortstudentname-CHomeUiT.CS2104" onclick="toggleSort(this,2)">
-                     Student Name
-                     <span class="icon-sort unsorted">
-                     </span>
-                  </th>
-                  <th class="button-sort-none" id="button_sortemail-CHomeUiT.CS2104" onclick="toggleSort(this,3)">
-                     Email
-                     <span class="icon-sort unsorted">
-                     </span>
-                  </th>
-                  <th>
-                     Action(s)
-                  </th>
-               </tr>
-            </thead>
-            <tbody>
-               <tr id="student-c1.0" style="display: table-row;">
-                  <td class="profile-pic-icon" id="studentphoto-c1.0">
-                     <a class="student-photo-link-for-test btn-link" data-link="/page/studentProfilePic?studentemail=5D142967EA2429CC4C7EDABD134BCC50197BB11E12D83C10FBD3CABFEC548A88&courseid=B3F0BF6F850F5C54D2F8EE0771D99444">
-                        View Photo
-                     </a>
-                     <img alt="No Image Given" class="hidden" src=""/>
-                                       </td>
-                  <td id="studentteam-c1.0.0">
-                     Team 1
-                  </td>
-                  <td id="studentname-c1.0">
-                     Alice Betsy
-                  </td>
-                  <td id="studentemail-c1.0">
-                     CHomeUiT.alice.b.tmms@gmail.com
-                  </td>
-                  <td class="no-print align-center">
-                     <a class="btn btn-default btn-xs student-view-for-test" data-original-title="View the details of the student" data-placement="top" data-toggle="tooltip" href="/page/instructorCourseStudentDetailsPage?courseid=CHomeUiT.CS2104&studentemail=CHomeUiT.alice.b.tmms%40gmail.com&user={$test.instructor}" title="">
-                        View
-                     </a>
-                     <a class="btn btn-default btn-xs student-edit-for-test" data-original-title="Use this to edit the details of this student. <br>To edit multiple students in one go, you can use the enroll page: <br>Simply enroll students using the updated data and existing data will be updated accordingly" data-placement="top" data-toggle="tooltip" href="/page/instructorCourseStudentDetailsEdit?courseid=CHomeUiT.CS2104&studentemail=CHomeUiT.alice.b.tmms%40gmail.com&user={$test.instructor}" title="">
-                        Edit
-                     </a>
-                     <a class="btn btn-default btn-xs student-delete-for-test" data-original-title="Delete the student and the corresponding evaluations from the course" data-placement="top" data-toggle="tooltip" href="/page/instructorCourseStudentDelete?courseid=CHomeUiT.CS2104&studentemail=CHomeUiT.alice.b.tmms%40gmail.com&user={$test.instructor}" onclick="return toggleDeleteStudentConfirmation('CHomeUiT.CS2104','Alice Betsy')" title="">
-                        Delete
-                     </a>
-                     <a class="btn btn-default btn-xs student-records-for-test" data-original-title="View all student's evaluations and feedbacks" data-placement="top" data-toggle="tooltip" href="/page/instructorStudentRecordsPage?courseid=CHomeUiT.CS2104&studentemail=CHomeUiT.alice.b.tmms%40gmail.com&user={$test.instructor}" title="">
-                        All Records
-                     </a>
-                     <div class="dropdown" style="display:inline;">
-                        <a class="btn btn-default btn-xs dropdown-toggle" data-toggle="dropdown" href="javascript:;">
-                           Add Comment
-                        </a>
-                        <ul aria-labelledby="dLabel" class="dropdown-menu" role="menu" style="text-align:left;">
-                           <li role="presentation">
-                              <a href="/page/instructorCourseStudentDetailsPage?courseid=CHomeUiT.CS2104&studentemail=CHomeUiT.alice.b.tmms%40gmail.com&user={$test.instructor}&addComment=student" role="menuitem" tabindex="-1">
-                                 Comment on Alice Betsy
-                              </a>
-                           </li>
-                           <li role="presentation">
-                              <a href="/page/instructorCourseStudentDetailsPage?courseid=CHomeUiT.CS2104&studentemail=CHomeUiT.alice.b.tmms%40gmail.com&user={$test.instructor}&addComment=team" role="menuitem" tabindex="-1">
-                                 Comment on Team 1
-                              </a>
-                           </li>
-                        </ul>
-                     </div>
-                  </td>
-               </tr>
-               <tr id="student-c1.1" style="display: none;">
-                  <td class="profile-pic-icon" id="studentphoto-c1.1">
-                     <a class="student-photo-link-for-test btn-link" data-link="/page/studentProfilePic?studentemail=79FEE9FCE10FED73A79D2AEB83BDBC04197BB11E12D83C10FBD3CABFEC548A88&courseid=B3F0BF6F850F5C54D2F8EE0771D99444">
-                        View Photo
-                     </a>
-                     <img alt="No Image Given" class="hidden" src=""/>
-                                       </td>
-                  <td id="studentteam-c1.0.0">
-                     Team 1
-                  </td>
-                  <td id="studentname-c1.1">
-                     Benny Charles
-                  </td>
-                  <td id="studentemail-c1.1">
-                     CHomeUiT.benny.c.tmms@gmail.com
-                  </td>
-                  <td class="no-print align-center">
-                     <a class="btn btn-default btn-xs student-view-for-test" data-original-title="View the details of the student" data-placement="top" data-toggle="tooltip" href="/page/instructorCourseStudentDetailsPage?courseid=CHomeUiT.CS2104&studentemail=CHomeUiT.benny.c.tmms%40gmail.com&user={$test.instructor}" title="">
-                        View
-                     </a>
-                     <a class="btn btn-default btn-xs student-edit-for-test" data-original-title="Use this to edit the details of this student. <br>To edit multiple students in one go, you can use the enroll page: <br>Simply enroll students using the updated data and existing data will be updated accordingly" data-placement="top" data-toggle="tooltip" href="/page/instructorCourseStudentDetailsEdit?courseid=CHomeUiT.CS2104&studentemail=CHomeUiT.benny.c.tmms%40gmail.com&user={$test.instructor}" title="">
-                        Edit
-                     </a>
-                     <a class="btn btn-default btn-xs student-delete-for-test" data-original-title="Delete the student and the corresponding evaluations from the course" data-placement="top" data-toggle="tooltip" href="/page/instructorCourseStudentDelete?courseid=CHomeUiT.CS2104&studentemail=CHomeUiT.benny.c.tmms%40gmail.com&user={$test.instructor}" onclick="return toggleDeleteStudentConfirmation('CHomeUiT.CS2104','Benny Charles')" title="">
-                        Delete
-                     </a>
-                     <a class="btn btn-default btn-xs student-records-for-test" data-original-title="View all student's evaluations and feedbacks" data-placement="top" data-toggle="tooltip" href="/page/instructorStudentRecordsPage?courseid=CHomeUiT.CS2104&studentemail=CHomeUiT.benny.c.tmms%40gmail.com&user={$test.instructor}" title="">
-                        All Records
-                     </a>
-                     <div class="dropdown" style="display:inline;">
-                        <a class="btn btn-default btn-xs dropdown-toggle" data-toggle="dropdown" href="javascript:;">
-                           Add Comment
-                        </a>
-                        <ul aria-labelledby="dLabel" class="dropdown-menu" role="menu" style="text-align:left;">
-                           <li role="presentation">
-                              <a href="/page/instructorCourseStudentDetailsPage?courseid=CHomeUiT.CS2104&studentemail=CHomeUiT.benny.c.tmms%40gmail.com&user={$test.instructor}&addComment=student" role="menuitem" tabindex="-1">
-                                 Comment on Benny Charles
-                              </a>
-                           </li>
-                           <li role="presentation">
-                              <a href="/page/instructorCourseStudentDetailsPage?courseid=CHomeUiT.CS2104&studentemail=CHomeUiT.benny.c.tmms%40gmail.com&user={$test.instructor}&addComment=team" role="menuitem" tabindex="-1">
-                                 Comment on Team 1
-                              </a>
-                           </li>
-                        </ul>
-                     </div>
-                  </td>
-               </tr>
-               <tr id="student-c1.2" style="display: none;">
-                  <td class="profile-pic-icon" id="studentphoto-c1.2">
-                     <a class="student-photo-link-for-test btn-link" data-link="/page/studentProfilePic?studentemail={*}&courseid={*}">
-                        View Photo
-                     </a>
-                     <img alt="No Image Given" class="hidden" src=""/>
-                                       </td>
-                  <td id="studentteam-c1.0.1">
-                     Team 2
-                  </td>
-                  <td id="studentname-c1.2">
-                     Charlie Davis
-                  </td>
-                  <td id="studentemail-c1.2">
-                     CHomeUiT.charlie.d.tmms@gmail.com
-                  </td>
-                  <td class="no-print align-center">
-                     <a class="btn btn-default btn-xs student-view-for-test" data-original-title="View the details of the student" data-placement="top" data-toggle="tooltip" href="/page/instructorCourseStudentDetailsPage?courseid=CHomeUiT.CS2104&studentemail=CHomeUiT.charlie.d.tmms%40gmail.com&user={$test.instructor}" title="">
-                        View
-                     </a>
-                     <a class="btn btn-default btn-xs student-edit-for-test" data-original-title="Use this to edit the details of this student. <br>To edit multiple students in one go, you can use the enroll page: <br>Simply enroll students using the updated data and existing data will be updated accordingly" data-placement="top" data-toggle="tooltip" href="/page/instructorCourseStudentDetailsEdit?courseid=CHomeUiT.CS2104&studentemail=CHomeUiT.charlie.d.tmms%40gmail.com&user={$test.instructor}" title="">
-                        Edit
-                     </a>
-                     <a class="btn btn-default btn-xs student-delete-for-test" data-original-title="Delete the student and the corresponding evaluations from the course" data-placement="top" data-toggle="tooltip" href="/page/instructorCourseStudentDelete?courseid=CHomeUiT.CS2104&studentemail=CHomeUiT.charlie.d.tmms%40gmail.com&user={$test.instructor}" onclick="return toggleDeleteStudentConfirmation('CHomeUiT.CS2104','Charlie Davis')" title="">
-                        Delete
-                     </a>
-                     <a class="btn btn-default btn-xs student-records-for-test" data-original-title="View all student's evaluations and feedbacks" data-placement="top" data-toggle="tooltip" href="/page/instructorStudentRecordsPage?courseid=CHomeUiT.CS2104&studentemail=CHomeUiT.charlie.d.tmms%40gmail.com&user={$test.instructor}" title="">
-                        All Records
-                     </a>
-                     <div class="dropdown" style="display:inline;">
-                        <a class="btn btn-default btn-xs dropdown-toggle" data-toggle="dropdown" href="javascript:;">
-                           Add Comment
-                        </a>
-                        <ul aria-labelledby="dLabel" class="dropdown-menu" role="menu" style="text-align:left;">
-                           <li role="presentation">
-                              <a href="/page/instructorCourseStudentDetailsPage?courseid=CHomeUiT.CS2104&studentemail=CHomeUiT.charlie.d.tmms%40gmail.com&user={$test.instructor}&addComment=student" role="menuitem" tabindex="-1">
-                                 Comment on Charlie Davis
-                              </a>
-                           </li>
-                           <li role="presentation">
-                              <a href="/page/instructorCourseStudentDetailsPage?courseid=CHomeUiT.CS2104&studentemail=CHomeUiT.charlie.d.tmms%40gmail.com&user={$test.instructor}&addComment=team" role="menuitem" tabindex="-1">
-                                 Comment on Team 2
-                              </a>
-                           </li>
-                        </ul>
-                     </div>
-                  </td>
-               </tr>
-               <tr id="student-c1.3" style="display: none;">
-                  <td class="profile-pic-icon" id="studentphoto-c1.3">
-                     <a class="student-photo-link-for-test btn-link" data-link="/page/studentProfilePic?studentemail=578F2899078308F5ED5F13E50F46F70E197BB11E12D83C10FBD3CABFEC548A88&courseid=B3F0BF6F850F5C54D2F8EE0771D99444">
-                        View Photo
-                     </a>
-                     <img alt="No Image Given" class="hidden" src=""/>
-                                       </td>
-                  <td id="studentteam-c1.0.1">
-                     Team 2
-                  </td>
-                  <td id="studentname-c1.3">
-                     Danny Engrid
-                  </td>
-                  <td id="studentemail-c1.3">
-                     CHomeUiT.danny.e.tmms@gmail.com
-                  </td>
-                  <td class="no-print align-center">
-                     <a class="btn btn-default btn-xs student-view-for-test" data-original-title="View the details of the student" data-placement="top" data-toggle="tooltip" href="/page/instructorCourseStudentDetailsPage?courseid=CHomeUiT.CS2104&studentemail=CHomeUiT.danny.e.tmms%40gmail.com&user={$test.instructor}" title="">
-                        View
-                     </a>
-                     <a class="btn btn-default btn-xs student-edit-for-test" data-original-title="Use this to edit the details of this student. <br>To edit multiple students in one go, you can use the enroll page: <br>Simply enroll students using the updated data and existing data will be updated accordingly" data-placement="top" data-toggle="tooltip" href="/page/instructorCourseStudentDetailsEdit?courseid=CHomeUiT.CS2104&studentemail=CHomeUiT.danny.e.tmms%40gmail.com&user={$test.instructor}" title="">
-                        Edit
-                     </a>
-                     <a class="btn btn-default btn-xs student-delete-for-test" data-original-title="Delete the student and the corresponding evaluations from the course" data-placement="top" data-toggle="tooltip" href="/page/instructorCourseStudentDelete?courseid=CHomeUiT.CS2104&studentemail=CHomeUiT.danny.e.tmms%40gmail.com&user={$test.instructor}" onclick="return toggleDeleteStudentConfirmation('CHomeUiT.CS2104','Danny Engrid')" title="">
-                        Delete
-                     </a>
-                     <a class="btn btn-default btn-xs student-records-for-test" data-original-title="View all student's evaluations and feedbacks" data-placement="top" data-toggle="tooltip" href="/page/instructorStudentRecordsPage?courseid=CHomeUiT.CS2104&studentemail=CHomeUiT.danny.e.tmms%40gmail.com&user={$test.instructor}" title="">
-                        All Records
-                     </a>
-                     <div class="dropdown" style="display:inline;">
-                        <a class="btn btn-default btn-xs dropdown-toggle" data-toggle="dropdown" href="javascript:;">
-                           Add Comment
-                        </a>
-                        <ul aria-labelledby="dLabel" class="dropdown-menu" role="menu" style="text-align:left;">
-                           <li role="presentation">
-                              <a href="/page/instructorCourseStudentDetailsPage?courseid=CHomeUiT.CS2104&studentemail=CHomeUiT.danny.e.tmms%40gmail.com&user={$test.instructor}&addComment=student" role="menuitem" tabindex="-1">
-                                 Comment on Danny Engrid
-                              </a>
-                           </li>
-                           <li role="presentation">
-                              <a href="/page/instructorCourseStudentDetailsPage?courseid=CHomeUiT.CS2104&studentemail=CHomeUiT.danny.e.tmms%40gmail.com&user={$test.instructor}&addComment=team" role="menuitem" tabindex="-1">
-                                 Comment on Team 2
-                              </a>
-                           </li>
-                        </ul>
-                     </div>
-                  </td>
-               </tr>
-            </tbody>
-         </table>
-      </div>
-      <br/>
-            <br/>
-            <br/>
-         </div>
-=======
 <div id="frameBodyWrapper" class="container theme-showcase">
             <div id="topOfPage"></div>
             <h1>Instructor Students List</h1>
@@ -1139,5 +458,4 @@
                     </div>
             
             <br> <br> <br>
-        </div>
->>>>>>> 704099de
+        </div>