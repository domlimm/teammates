<div class="container" id="mainContent">
  <div id="topOfPage">
  </div>
  <h1>
    Session Results
  </h1>
  <br>
  <div class="well well-plain padding-0">
    <div class="form-horizontal">
      <div class="panel-heading">
        <div class="row">
          <div class="col-sm-5 col-lg-4">
            <div class="form-group">
              <label class="col-lg-4 control-label">
                Course ID:
              </label>
              <div class="col-lg-8">
                <p class="form-control-static">
                  CFResultsUiT.CS2104
                </p>
              </div>
            </div>
            <div class="form-group">
              <label class="col-lg-4 control-label">
                Session:
              </label>
              <div class="col-lg-8">
                <p class="form-control-static">
                  Second Session
                  <a href="/page/instructorFeedbackEditPage?courseid=CFResultsUiT.CS2104&fsname=Second+Session&user=CFResultsUiT.instr">
                    [Edit]
                  </a>
                </p>
              </div>
            </div>
          </div>
          <div class="col-sm-7 col-lg-6">
            <div class="form-group">
              <label class="col-lg-4 control-label">
                Session duration:
              </label>
              <div class="col-lg-8">
                <p class="form-control-static">
                  Mon, 02 Apr 2012, 11:59 PM   
                  <b>
                    to
                  </b>
                     Thu, 30 Apr 2026, 11:59 PM
                </p>
              </div>
            </div>
            <div class="form-group">
              <label class="col-lg-4 control-label">
                Results visible from:
              </label>
              <div class="col-lg-8">
                <p class="form-control-static">
                  Fri, 01 May 2026, 11:59 PM
                </p>
              </div>
            </div>
          </div>
          <div class="col-sm-4 col-lg-2">
            <div class="form-group">
              <div class="col-md-12">
                <form action="/page/instructorFeedbackResultsDownload" method="post">
                  <div id="feedbackDataButtons">
                    <input class="btn btn-primary btn-block" id="button_download" name="fruploaddownloadbtn" type="submit" value="Download Results">
                  </div>
                  <input name="user" type="hidden" value="CFResultsUiT.instr">
                  <input name="fsname" type="hidden" value="Second Session">
                  <input name="courseid" type="hidden" value="CFResultsUiT.CS2104">
                  <input name="sectionname" type="hidden" value="All">
                </form>
                <br>
                <div>
                  <a class="btn btn-primary btn-block btn-tm-actions session-publish-for-test" data-fsname="Second Session" data-original-title="Make session responses available for viewing" data-placement="top" data-sending-published-email="true" data-toggle="tooltip" href="/page/instructorFeedbackPublish?courseid=CFResultsUiT.CS2104&fsname=Second+Session&next=%2Fpage%2FinstructorFeedbacksPage%3Fuser%3DCFResultsUiT.instr&user=CFResultsUiT.instr" title="">
                    Publish Results
                  </a>
                </div>
              </div>
            </div>
          </div>
        </div>
        <div class="row">
          <span class="help-block align-center">
            Non-English characters not displayed properly in the downloaded file?
            <span class="btn-link" data-target="#fsResultsTableWindow" data-toggle="modal" onclick="submitFormAjax()">
              click here
            </span>
          </span>
        </div>
      </div>
    </div>
  </div>
  <form id="csvToHtmlForm">
    <input name="courseid" type="hidden" value="CFResultsUiT.CS2104">
    <input name="fsname" type="hidden" value="Second Session">
    <input name="user" type="hidden" value="CFResultsUiT.instr">
    <input name="frgroupbysection" type="hidden" value="All">
    <input name="csvtohtmltable" type="hidden" value="true">
  </form>
  <div class="modal fade align-center" id="fsResultsTableWindow">
    <div class="modal-dialog modal-lg">
      <div class="modal-content">
        <div class="modal-header">
          <span class="help-block" style="display:inline;">
            Tips: After selecting the table,
            <kbd>
              Ctrl + C
            </kbd>
            to COPY and
            <kbd>
              Ctrl + V
            </kbd>
            to PASTE to your Excel Workbook.
          </span>
               
          <button class="btn btn-default" data-dismiss="modal" type="button">
            Close
          </button>
          <button class="btn btn-primary" onclick="selectElementContents(document.getElementById('fsModalTable'));" type="button">
            Select Table
          </button>
        </div>
        <div class="modal-body">
          <div class="table-responsive">
            <div id="fsModalTable">
            </div>
            <br>
            <div id="ajaxStatus">
            </div>
          </div>
        </div>
        <div class="modal-footer">
        </div>
      </div>
    </div>
  </div>
  <form action="/page/instructorFeedbackResultsPage?courseid=CFResultsUiT.CS2104&fsname=Second+Session&user=CFResultsUiT.instr" class="form-horizontal" method="post" role="form">
    <div class="panel panel-info margin-0">
      <div class="panel-body">
        <div class="row">
          <div class="col-sm-12 col-md-5">
            <div class="form-group">
              <label class="col-sm-2 control-label" for="viewSelect">
                View:
              </label>
              <div class="col-sm-10" data-original-title="View results in different formats" data-toggle="tooltip" title="">
                <select class="form-control" id="viewSelect" name="frsorttype" onchange="this.form.submit()">
                  <option value="question">
                    Group by - Question
                  </option>
                  <option value="giver-recipient-question">
                    Group by - Giver > Recipient > Question
                  </option>
                  <option selected="" value="recipient-giver-question">
                    Group by - Recipient > Giver > Question
                  </option>
                  <option value="giver-question-recipient">
                    Group by - Giver > Question > Recipient
                  </option>
                  <option value="recipient-question-giver">
                    Group by - Recipient > Question > Giver
                  </option>
                </select>
              </div>
            </div>
          </div>
          <div class="col-sm-12 col-md-5">
            <div class="form-group">
              <label class="col-sm-2 control-label" for="viewSelect">
                Filter:
              </label>
              <div class="col-sm-10" data-original-title="Filter the results in the current view" data-toggle="tooltip" title="">
                <div class="input-group">
                  <input class="form-control" id="results-search-box" onchange="updateResultsFilter()" placeholder="Type student/team name/section name to filter" type="text">
                  <a class="input-group-addon btn btn-default">
                    <span class="glyphicon glyphicon-search">
                    </span>
                  </a>
                </div>
              </div>
            </div>
          </div>
          <div class="col-sm-offset-2 col-sm-10 col-md-offset-0 col-md-2 margin-bottom-15px">
            <div data-original-title="Group results in the current view by team" data-toggle="tooltip" title="">
              <div class="checkbox padding-top-0 min-height-0">
                <label>
                  <input checked="" id="frgroupbyteam" name="frgroupbyteam" onchange="this.form.submit()" type="checkbox">
                  Group by Teams
                </label>
              </div>
            </div>
            <div data-original-title="Show statistics" data-toggle="tooltip" title="">
              <div class="checkbox padding-top-0 min-height-0">
                <label class="text-strike">
                  <input checked="" id="show-stats-checkbox" name="frshowstats" type="checkbox">
                  Show Statistics
                </label>
              </div>
            </div>
          </div>
        </div>
        <div class="row">
          <div class="col-sm-12 col-md-5" data-original-title="View results by sections" data-toggle="tooltip" title="">
            <div class="form-group">
              <label class="col-sm-2 control-label" for="sectionSelect">
                Section:
              </label>
              <div class="col-sm-10">
                <select class="form-control" id="sectionSelect" name="frgroupbysection" onchange="this.form.submit()">
                  <option selected="" value="All">
                    All
                  </option>
                  <option value="Section A">
                    Section A
                  </option>
                  <option value="Section B">
                    Section B
                  </option>
                  <option value="None">
                    Not in a section
                  </option>
                </select>
              </div>
            </div>
          </div>
          <div class="col-sm-7 pull-right" style="padding-top:8px;">
            <a class="btn btn-default btn-xs pull-right" data-original-title="Collapse all panels. You can also click on the panel heading to toggle each one individually." data-toggle="tooltip" id="collapse-panels-button" onclick="toggleCollapse(this)" title="">
              Collapse Sections
            </a>
          </div>
        </div>
      </div>
    </div>
    <input name="fsname" type="hidden" value="Second Session">
    <input name="courseid" type="hidden" value="CFResultsUiT.CS2104">
    <input name="user" type="hidden" value="CFResultsUiT.instr">
  </form>
  <br>
  <div id="statusMessagesToUser" style="display: none;">
  </div>
  <script src="/js/statusMessage.js" type="text/javascript">
  </script>
  <br>
  <br>
  <div class="panel panel-success">
    <div class="panel-heading" data-target="#panelBodyCollapse-1" id="panelHeading-1" style="cursor: pointer;">
      <div class="row">
        <div class="col-sm-9 panel-heading-text">
          <strong>
            Not in a section
          </strong>
        </div>
        <div class="col-sm-3">
          <div class="pull-right">
            <a class="btn btn-success btn-xs" data-original-title="Collapse or expand all team panels. You can also click on the panel heading to toggle each one individually." data-toggle="tooltip" id="collapse-panels-button-section-0" title="">
              Collapse Teams
            </a>
             
            <span class="glyphicon glyphicon-chevron-up">
            </span>
          </div>
        </div>
      </div>
    </div>
    <div class="panel-collapse collapse in" id="panelBodyCollapse-1">
      <div class="panel-body" id="sectionBody-0">
        <div class="panel panel-warning">
          <div class="panel-heading" data-target="#panelBodyCollapse-2" id="panelHeading-2" style="cursor: pointer;">
            <div class="inline panel-heading-text">
              <strong>
                -
              </strong>
            </div>
            <div class="pull-right">
              <a class="btn btn-warning btn-xs" data-original-title="Collapse or expand all student panels. You can also click on the panel heading to toggle each one individually." data-toggle="tooltip" id="collapse-panels-button-team-0" title="">
                Collapse Students
              </a>
               
              <span class="glyphicon glyphicon-chevron-up">
              </span>
            </div>
          </div>
          <div class="panel-collapse collapse in" id="panelBodyCollapse-2">
            <div class="panel-body background-color-warning">
              <div class="panel panel-primary">
                <div class="panel-heading" data-target="#panelBodyCollapse-3" id="panelHeading-3" style="cursor: pointer;">
                  To:
                  <div class="inline panel-heading-text">
                    <strong>
                      -
                    </strong>
                  </div>
                  <div class="pull-right">
                     
                    <div class="display-icon" style="display:inline;">
                      <span class="glyphicon glyphicon-chevron-up pull-right">
                      </span>
                    </div>
                  </div>
                </div>
                <div class="panel-collapse collapse in" id="panelBodyCollapse-3">
                  <div class="panel-body">
                    <div class="row ">
                      <div class="col-md-2">
                        <div class="col-md-12 tablet-margin-10px tablet-no-padding">
                          From:
                          <strong>
                            Anonymous student 410339386
                          </strong>
                        </div>
                        <div class="col-md-12 tablet-margin-10px tablet-no-padding text-muted small">
                          <br class="hidden-xs hidden-sm">
                          To: -
                        </div>
                      </div>
                      <div class="col-md-10">
                        <div class="panel panel-info">
                          <div class="panel-heading">
                            Question 9:
                            <span class="text-preserve-space">
                              Rate the class 
                              <span style=" white-space: normal;">
                                <a class="color_gray" data-less="[less]" data-more="[more]" href="javascript:;" id="questionAdditionalInfoButton-9-giver-1-recipient-0" onclick="toggleAdditionalQuestionInfo('9-giver-1-recipient-0')">
                                  [more]
                                </a>
                                <br>
                                <span id="questionAdditionalInfo-9-giver-1-recipient-0" style="display:none;">
                                  Numerical-scale question:
                                  <br>
                                  Minimum value: -5. Increment: 0.25. Maximum value: 5.
                                </span>
                              </span>
                            </span>
                          </div>
                          <div class="panel-body">
                            <div style="clear:both; overflow: hidden">
                              <div class="pull-left text-preserve-space">
                                -0.5
                              </div>
                              <button class="btn btn-default btn-xs icon-button pull-right" data-original-title="Add comment" data-placement="top" data-toggle="tooltip" id="button_add_comment" onclick="showResponseCommentAddForm(0,1,1)" title="" type="button">
                                <span class="glyphicon glyphicon-comment glyphicon-primary">
                                </span>
                              </button>
                            </div>
                            <ul class="list-group" id="responseCommentTable-0-1-1" style="display:none">
                              <li class="list-group-item list-group-item-warning" id="showResponseCommentAddForm-0-1-1" style="display: none;">
                                <form class="responseCommentAddForm">
                                  <div class="form-group form-inline">
                                    <div class="form-group text-muted">
                                      <p>
                                        Giver: Anonymous student 410339386
                                        <br>
                                        Recipient: -
                                      </p>
                                      You may change comment's visibility using the visibility options on the right hand side.
                                    </div>
                                    <a class="btn btn-sm btn-info pull-right" id="frComment-visibility-options-trigger-0-1-1" onclick="toggleVisibilityEditForm(0,1,1)">
                                      <span class="glyphicon glyphicon-eye-close">
                                      </span>
                                      Show Visibility Options
                                    </a>
                                  </div>
                                  <div class="panel panel-default" id="visibility-options-0-1-1" style="display: none;">
                                    <div class="panel-heading">
                                      Visibility Options
                                    </div>
                                    <table class="table text-center" style="color: #000;">
                                      <tbody>
                                        <tr>
                                          <th class="text-center">
                                            User/Group
                                          </th>
                                          <th class="text-center">
                                            Can see your comment
                                          </th>
                                          <th class="text-center">
                                            Can see your name
                                          </th>
                                        </tr>
                                        <tr id="response-giver-0-1-1">
                                          <td class="text-left">
                                            <div data-original-title="Control what response giver can view" data-placement="top" data-toggle="tooltip" title="">
                                              Response Giver
                                            </div>
                                          </td>
                                          <td>
                                            <input checked="" class="visibilityCheckbox answerCheckbox centered" name="receiverLeaderCheckbox" type="checkbox" value="GIVER">
                                          </td>
                                          <td>
                                            <input checked="" class="visibilityCheckbox giverCheckbox" type="checkbox" value="GIVER">
                                          </td>
                                        </tr>
                                        <tr id="response-instructors-0-1-1">
                                          <td class="text-left">
                                            <div data-original-title="Control what instructors can view" data-placement="top" data-toggle="tooltip" title="">
                                              Instructors
                                            </div>
                                          </td>
                                          <td>
                                            <input checked="" class="visibilityCheckbox answerCheckbox" type="checkbox" value="INSTRUCTORS">
                                          </td>
                                          <td>
                                            <input checked="" class="visibilityCheckbox giverCheckbox" type="checkbox" value="INSTRUCTORS">
                                          </td>
                                        </tr>
                                      </tbody>
                                    </table>
                                  </div>
                                  <div class="form-group">
                                    <textarea class="form-control" id="responseCommentAddForm-0-1-1" name="responsecommenttext" placeholder="Your comment about this response" rows="3">
                                    </textarea>
                                  </div>
                                  <div class="col-sm-offset-5">
                                    <a class="btn btn-primary" href="/page/instructorFeedbackResponseCommentAdd" id="button_save_comment_for_add-0-1-1" type="button">
                                      Add
                                    </a>
                                    <input class="btn btn-default" onclick="return hideResponseCommentAddForm(0,1,1);" type="button" value="Cancel">
                                  </div>
                                  <input name="questionid" type="hidden" value="${question.id}">
                                  <input name="responseid" type="hidden" value="${question.id}%CFResultsUiT.benny.c@gmail.tmt%%GENERAL%">
                                  <input name="courseid" type="hidden" value="CFResultsUiT.CS2104">
                                  <input name="fsname" type="hidden" value="Second Session">
                                  <input name="user" type="hidden" value="CFResultsUiT.instr">
                                  <input name="showresponsecommentsto" type="hidden" value="GIVER,INSTRUCTORS">
                                  <input name="showresponsegiverto" type="hidden" value="GIVER,INSTRUCTORS">
                                </form>
                              </li>
                            </ul>
                          </div>
                        </div>
                      </div>
                    </div>
                    <div class="row border-top-gray">
                      <div class="col-md-2">
                        <div class="col-md-12 tablet-margin-10px tablet-no-padding">
                          From:
                          <strong>
                            Team 1</td></div>'"
                          </strong>
                        </div>
                        <div class="col-md-12 tablet-margin-10px tablet-no-padding text-muted small">
                          <br class="hidden-xs hidden-sm">
                          To: -
                        </div>
                        <div class="col-md-12 margin-bottom-10px tablet-margin-10px tablet-no-padding">
                          <form action="/page/instructorEditStudentFeedbackPage?user=CFResultsUiT.instr" class="inline" method="post" target="_blank">
                            <input class="btn btn-default btn-xs" data-original-title="Edit the responses given by this student" data-toggle="tooltip" title="" type="submit" value="Moderate Responses">
                            <input name="courseid" type="hidden" value="CFResultsUiT.CS2104">
                            <input name="fsname" type="hidden" value="Second Session">
<<<<<<< HEAD
                            <input name="moderatedperson" type="hidden" value="Team 1">
=======
                            <input name="moderatedstudent" type="hidden" value="Team 1</td></div>'&quot;">
>>>>>>> b3bdc63b
                          </form>
                        </div>
                      </div>
                      <div class="col-md-10">
                        <div class="panel panel-info">
                          <div class="panel-heading">
                            Question 12:
                            <span class="text-preserve-space">
                              Rate the class as a team 
                              <span style=" white-space: normal;">
                                <a class="color_gray" data-less="[less]" data-more="[more]" href="javascript:;" id="questionAdditionalInfoButton-12-giver-2-recipient-0" onclick="toggleAdditionalQuestionInfo('12-giver-2-recipient-0')">
                                  [more]
                                </a>
                                <br>
                                <span id="questionAdditionalInfo-12-giver-2-recipient-0" style="display:none;">
                                  Numerical-scale question:
                                  <br>
                                  Minimum value: 0. Increment: 5.0. Maximum value: 1000.
                                </span>
                              </span>
                            </span>
                          </div>
                          <div class="panel-body">
                            <div style="clear:both; overflow: hidden">
                              <div class="pull-left text-preserve-space">
                                0
                              </div>
                              <button class="btn btn-default btn-xs icon-button pull-right" data-original-title="Add comment" data-placement="top" data-toggle="tooltip" id="button_add_comment" onclick="showResponseCommentAddForm(0,2,1)" title="" type="button">
                                <span class="glyphicon glyphicon-comment glyphicon-primary">
                                </span>
                              </button>
                            </div>
                            <ul class="list-group" id="responseCommentTable-0-2-1" style="display:none">
                              <li class="list-group-item list-group-item-warning" id="showResponseCommentAddForm-0-2-1" style="display: none;">
                                <form class="responseCommentAddForm">
                                  <div class="form-group form-inline">
                                    <div class="form-group text-muted">
                                      <p>
                                        Giver: Team 1</td></div>'"
                                        <br>
                                        Recipient: -
                                      </p>
                                      You may change comment's visibility using the visibility options on the right hand side.
                                    </div>
                                    <a class="btn btn-sm btn-info pull-right" id="frComment-visibility-options-trigger-0-2-1" onclick="toggleVisibilityEditForm(0,2,1)">
                                      <span class="glyphicon glyphicon-eye-close">
                                      </span>
                                      Show Visibility Options
                                    </a>
                                  </div>
                                  <div class="panel panel-default" id="visibility-options-0-2-1" style="display: none;">
                                    <div class="panel-heading">
                                      Visibility Options
                                    </div>
                                    <table class="table text-center" style="color: #000;">
                                      <tbody>
                                        <tr>
                                          <th class="text-center">
                                            User/Group
                                          </th>
                                          <th class="text-center">
                                            Can see your comment
                                          </th>
                                          <th class="text-center">
                                            Can see your name
                                          </th>
                                        </tr>
                                        <tr id="response-giver-0-2-1">
                                          <td class="text-left">
                                            <div data-original-title="Control what response giver can view" data-placement="top" data-toggle="tooltip" title="">
                                              Response Giver
                                            </div>
                                          </td>
                                          <td>
                                            <input checked="" class="visibilityCheckbox answerCheckbox centered" name="receiverLeaderCheckbox" type="checkbox" value="GIVER">
                                          </td>
                                          <td>
                                            <input checked="" class="visibilityCheckbox giverCheckbox" type="checkbox" value="GIVER">
                                          </td>
                                        </tr>
                                        <tr id="response-students-0-2-1">
                                          <td class="text-left">
                                            <div data-original-title="Control what other students in this course can view" data-placement="top" data-toggle="tooltip" title="">
                                              Other students in this course
                                            </div>
                                          </td>
                                          <td>
                                            <input checked="" class="visibilityCheckbox answerCheckbox" type="checkbox" value="STUDENTS">
                                          </td>
                                          <td>
                                            <input checked="" class="visibilityCheckbox giverCheckbox" type="checkbox" value="STUDENTS">
                                          </td>
                                        </tr>
                                        <tr id="response-instructors-0-2-1">
                                          <td class="text-left">
                                            <div data-original-title="Control what instructors can view" data-placement="top" data-toggle="tooltip" title="">
                                              Instructors
                                            </div>
                                          </td>
                                          <td>
                                            <input checked="" class="visibilityCheckbox answerCheckbox" type="checkbox" value="INSTRUCTORS">
                                          </td>
                                          <td>
                                            <input checked="" class="visibilityCheckbox giverCheckbox" type="checkbox" value="INSTRUCTORS">
                                          </td>
                                        </tr>
                                      </tbody>
                                    </table>
                                  </div>
                                  <div class="form-group">
                                    <textarea class="form-control" id="responseCommentAddForm-0-2-1" name="responsecommenttext" placeholder="Your comment about this response" rows="3">
                                    </textarea>
                                  </div>
                                  <div class="col-sm-offset-5">
                                    <a class="btn btn-primary" href="/page/instructorFeedbackResponseCommentAdd" id="button_save_comment_for_add-0-2-1" type="button">
                                      Add
                                    </a>
                                    <input class="btn btn-default" onclick="return hideResponseCommentAddForm(0,2,1);" type="button" value="Cancel">
                                  </div>
                                  <input name="questionid" type="hidden" value="${question.id}">
                                  <input name="responseid" type="hidden" value="${question.id}%Team 1</td></div>'&quot;%%GENERAL%">
                                  <input name="courseid" type="hidden" value="CFResultsUiT.CS2104">
                                  <input name="fsname" type="hidden" value="Second Session">
                                  <input name="user" type="hidden" value="CFResultsUiT.instr">
                                  <input name="showresponsecommentsto" type="hidden" value="GIVER,STUDENTS, INSTRUCTORS">
                                  <input name="showresponsegiverto" type="hidden" value="GIVER,STUDENTS, INSTRUCTORS">
                                </form>
                              </li>
                            </ul>
                          </div>
                        </div>
                      </div>
                    </div>
                  </div>
                </div>
              </div>
            </div>
          </div>
        </div>
      </div>
    </div>
  </div>
  <div class="panel panel-success">
    <div class="panel-heading" data-target="#panelBodyCollapse-4" id="panelHeading-4" style="cursor: pointer;">
      <div class="row">
        <div class="col-sm-9 panel-heading-text">
          <strong>
            Section A
          </strong>
        </div>
        <div class="col-sm-3">
          <div class="pull-right">
            <a class="btn btn-success btn-xs" data-original-title="Collapse or expand all team panels. You can also click on the panel heading to toggle each one individually." data-toggle="tooltip" id="collapse-panels-button-section-1" title="">
              Collapse Teams
            </a>
             
            <span class="glyphicon glyphicon-chevron-up">
            </span>
          </div>
        </div>
      </div>
    </div>
    <div class="panel-collapse collapse in" id="panelBodyCollapse-4">
      <div class="panel-body" id="sectionBody-1">
        <div class="panel panel-warning">
          <div class="panel-heading" data-target="#panelBodyCollapse-5" id="panelHeading-5" style="cursor: pointer;">
            <div class="inline panel-heading-text">
              <strong>
                Anonymous student 25643809's Team
              </strong>
            </div>
            <div class="pull-right">
              <a class="btn btn-warning btn-xs" data-original-title="Collapse or expand all student panels. You can also click on the panel heading to toggle each one individually." data-toggle="tooltip" id="collapse-panels-button-team-1" title="">
                Collapse Students
              </a>
               
              <span class="glyphicon glyphicon-chevron-up">
              </span>
            </div>
          </div>
          <div class="panel-collapse collapse in" id="panelBodyCollapse-5">
            <div class="panel-body background-color-warning">
              <div class="panel panel-primary">
                <div class="panel-heading" data-target="#panelBodyCollapse-6" id="panelHeading-6" style="cursor: pointer;">
                  To:
                  <div class="inline panel-heading-text">
                    <strong>
                      Anonymous student 25643809
                    </strong>
                  </div>
                  <div class="pull-right">
                     
                    <div class="display-icon" style="display:inline;">
                      <span class="glyphicon glyphicon-chevron-up pull-right">
                      </span>
                    </div>
                  </div>
                </div>
                <div class="panel-collapse collapse in" id="panelBodyCollapse-6">
                  <div class="panel-body">
                    <div class="row ">
                      <div class="col-md-2">
                        <div class="col-md-12 tablet-margin-10px tablet-no-padding">
                          From:
                          <div class="tablet-bottom-align profile-pic-icon-hover inline-block" data-link="/page/studentProfilePic?studentemail=${student.email.enc}&courseid=${course.id.enc}&user=CFResultsUiT.instr" data-original-title="" title="">
                            <strong>
                              Alice Betsy</td>'" (Team 1</td></div>'")
                            </strong>
                            <img alt="No Image Given" class="hidden profile-pic-icon-hidden" src="">
                          </div>
                        </div>
                        <div class="col-md-12 tablet-margin-10px tablet-no-padding text-muted small">
                          <br class="hidden-xs hidden-sm">
                          To: Anonymous student 25643809
                        </div>
                        <div class="col-md-12 margin-bottom-10px tablet-margin-10px tablet-no-padding">
                          <form action="/page/instructorEditStudentFeedbackPage?user=CFResultsUiT.instr" class="inline" method="post" target="_blank">
                            <input class="btn btn-default btn-xs" data-original-title="Edit the responses given by this student" data-toggle="tooltip" title="" type="submit" value="Moderate Responses">
                            <input name="courseid" type="hidden" value="CFResultsUiT.CS2104">
                            <input name="fsname" type="hidden" value="Second Session">
                            <input name="moderatedperson" type="hidden" value="CFResultsUiT.alice.b@gmail.tmt">
                          </form>
                        </div>
                      </div>
                      <div class="col-md-10">
                        <div class="panel panel-info">
                          <div class="panel-heading">
                            Question 8:
                            <span class="text-preserve-space">
                              Rate you and your team members work. 
                              <span style=" white-space: normal;">
                                <a class="color_gray" data-less="[less]" data-more="[more]" href="javascript:;" id="questionAdditionalInfoButton-8-giver-1-recipient-1" onclick="toggleAdditionalQuestionInfo('8-giver-1-recipient-1')">
                                  [more]
                                </a>
                                <br>
                                <span id="questionAdditionalInfo-8-giver-1-recipient-1" style="display:none;">
                                  Numerical-scale question:
                                  <br>
                                  Minimum value: 1. Increment: 0.5. Maximum value: 5.
                                </span>
                              </span>
                            </span>
                          </div>
                          <div class="panel-body">
                            <div style="clear:both; overflow: hidden">
                              <div class="pull-left text-preserve-space">
                                3
                              </div>
                              <button class="btn btn-default btn-xs icon-button pull-right" data-original-title="Add comment" data-placement="top" data-toggle="tooltip" id="button_add_comment" onclick="showResponseCommentAddForm(1,1,1)" title="" type="button">
                                <span class="glyphicon glyphicon-comment glyphicon-primary">
                                </span>
                              </button>
                            </div>
                            <ul class="list-group" id="responseCommentTable-1-1-1" style="display:none">
                              <li class="list-group-item list-group-item-warning" id="showResponseCommentAddForm-1-1-1" style="display: none;">
                                <form class="responseCommentAddForm">
                                  <div class="form-group form-inline">
                                    <div class="form-group text-muted">
                                      <p>
                                        Giver: Alice Betsy</td>'" (Team 1</td></div>'")
                                        <br>
                                        Recipient: Anonymous student 25643809
                                      </p>
                                      You may change comment's visibility using the visibility options on the right hand side.
                                    </div>
                                    <a class="btn btn-sm btn-info pull-right" id="frComment-visibility-options-trigger-1-1-1" onclick="toggleVisibilityEditForm(1,1,1)">
                                      <span class="glyphicon glyphicon-eye-close">
                                      </span>
                                      Show Visibility Options
                                    </a>
                                  </div>
                                  <div class="panel panel-default" id="visibility-options-1-1-1" style="display: none;">
                                    <div class="panel-heading">
                                      Visibility Options
                                    </div>
                                    <table class="table text-center" style="color: #000;">
                                      <tbody>
                                        <tr>
                                          <th class="text-center">
                                            User/Group
                                          </th>
                                          <th class="text-center">
                                            Can see your comment
                                          </th>
                                          <th class="text-center">
                                            Can see your name
                                          </th>
                                        </tr>
                                        <tr id="response-giver-1-1-1">
                                          <td class="text-left">
                                            <div data-original-title="Control what response giver can view" data-placement="top" data-toggle="tooltip" title="">
                                              Response Giver
                                            </div>
                                          </td>
                                          <td>
                                            <input checked="" class="visibilityCheckbox answerCheckbox centered" name="receiverLeaderCheckbox" type="checkbox" value="GIVER">
                                          </td>
                                          <td>
                                            <input checked="" class="visibilityCheckbox giverCheckbox" type="checkbox" value="GIVER">
                                          </td>
                                        </tr>
                                        <tr id="response-instructors-1-1-1">
                                          <td class="text-left">
                                            <div data-original-title="Control what instructors can view" data-placement="top" data-toggle="tooltip" title="">
                                              Instructors
                                            </div>
                                          </td>
                                          <td>
                                            <input checked="" class="visibilityCheckbox answerCheckbox" type="checkbox" value="INSTRUCTORS">
                                          </td>
                                          <td>
                                            <input checked="" class="visibilityCheckbox giverCheckbox" type="checkbox" value="INSTRUCTORS">
                                          </td>
                                        </tr>
                                      </tbody>
                                    </table>
                                  </div>
                                  <div class="form-group">
                                    <textarea class="form-control" id="responseCommentAddForm-1-1-1" name="responsecommenttext" placeholder="Your comment about this response" rows="3">
                                    </textarea>
                                  </div>
                                  <div class="col-sm-offset-5">
                                    <a class="btn btn-primary" href="/page/instructorFeedbackResponseCommentAdd" id="button_save_comment_for_add-1-1-1" type="button">
                                      Add
                                    </a>
                                    <input class="btn btn-default" onclick="return hideResponseCommentAddForm(1,1,1);" type="button" value="Cancel">
                                  </div>
                                  <input name="questionid" type="hidden" value="${question.id}">
                                  <input name="responseid" type="hidden" value="${question.id}%CFResultsUiT.alice.b@gmail.tmt%CFResultsUiT.alice.b@gmail.tmt">
                                  <input name="courseid" type="hidden" value="CFResultsUiT.CS2104">
                                  <input name="fsname" type="hidden" value="Second Session">
                                  <input name="user" type="hidden" value="CFResultsUiT.instr">
                                  <input name="showresponsecommentsto" type="hidden" value="GIVER,INSTRUCTORS">
                                  <input name="showresponsegiverto" type="hidden" value="GIVER,INSTRUCTORS">
                                </form>
                              </li>
                            </ul>
                          </div>
                        </div>
                        <div class="panel panel-info">
                          <div class="panel-heading">
                            Question 10:
                            <span class="text-preserve-space">
                              Rate the contribution of ideas from yourself and your team members in the last meeting. 
                              <span style=" white-space: normal;">
                                <a class="color_gray" data-less="[less]" data-more="[more]" href="javascript:;" id="questionAdditionalInfoButton-10-giver-1-recipient-1" onclick="toggleAdditionalQuestionInfo('10-giver-1-recipient-1')">
                                  [more]
                                </a>
                                <br>
                                <span id="questionAdditionalInfo-10-giver-1-recipient-1" style="display:none;">
                                  Team contribution question
                                </span>
                              </span>
                            </span>
                          </div>
                          <div class="panel-body">
                            <div style="clear:both; overflow: hidden">
                              <div class="pull-left text-preserve-space">
                                <span class="color_neutral">
                                  N/A
                                </span>
                              </div>
                              <button class="btn btn-default btn-xs icon-button pull-right" data-original-title="Add comment" data-placement="top" data-toggle="tooltip" id="button_add_comment" onclick="showResponseCommentAddForm(1,1,2)" title="" type="button">
                                <span class="glyphicon glyphicon-comment glyphicon-primary">
                                </span>
                              </button>
                            </div>
                            <ul class="list-group" id="responseCommentTable-1-1-2" style="display:none">
                              <li class="list-group-item list-group-item-warning" id="showResponseCommentAddForm-1-1-2" style="display: none;">
                                <form class="responseCommentAddForm">
                                  <div class="form-group form-inline">
                                    <div class="form-group text-muted">
                                      <p>
                                        Giver: Alice Betsy</td>'" (Team 1</td></div>'")
                                        <br>
                                        Recipient: Anonymous student 25643809
                                      </p>
                                      You may change comment's visibility using the visibility options on the right hand side.
                                    </div>
                                    <a class="btn btn-sm btn-info pull-right" id="frComment-visibility-options-trigger-1-1-2" onclick="toggleVisibilityEditForm(1,1,2)">
                                      <span class="glyphicon glyphicon-eye-close">
                                      </span>
                                      Show Visibility Options
                                    </a>
                                  </div>
                                  <div class="panel panel-default" id="visibility-options-1-1-2" style="display: none;">
                                    <div class="panel-heading">
                                      Visibility Options
                                    </div>
                                    <table class="table text-center" style="color: #000;">
                                      <tbody>
                                        <tr>
                                          <th class="text-center">
                                            User/Group
                                          </th>
                                          <th class="text-center">
                                            Can see your comment
                                          </th>
                                          <th class="text-center">
                                            Can see your name
                                          </th>
                                        </tr>
                                        <tr id="response-giver-1-1-2">
                                          <td class="text-left">
                                            <div data-original-title="Control what response giver can view" data-placement="top" data-toggle="tooltip" title="">
                                              Response Giver
                                            </div>
                                          </td>
                                          <td>
                                            <input checked="" class="visibilityCheckbox answerCheckbox centered" name="receiverLeaderCheckbox" type="checkbox" value="GIVER">
                                          </td>
                                          <td>
                                            <input checked="" class="visibilityCheckbox giverCheckbox" type="checkbox" value="GIVER">
                                          </td>
                                        </tr>
                                        <tr id="response-recipient-1-1-2">
                                          <td class="text-left">
                                            <div data-original-title="Control what response recipient(s) can view" data-placement="top" data-toggle="tooltip" title="">
                                              Response Recipient(s)
                                            </div>
                                          </td>
                                          <td>
                                            <input checked="" class="visibilityCheckbox answerCheckbox centered" name="receiverLeaderCheckbox" type="checkbox" value="RECEIVER">
                                          </td>
                                          <td>
                                            <input checked="" class="visibilityCheckbox giverCheckbox" type="checkbox" value="RECEIVER">
                                          </td>
                                        </tr>
                                        <tr id="response-giver-team-1-1-2">
                                          <td class="text-left">
                                            <div data-original-title="Control what team members of response giver can view" data-placement="top" data-toggle="tooltip" title="">
                                              Response Giver's Team Members
                                            </div>
                                          </td>
                                          <td>
                                            <input checked="" class="visibilityCheckbox answerCheckbox" type="checkbox" value="OWN_TEAM_MEMBERS">
                                          </td>
                                          <td>
                                            <input checked="" class="visibilityCheckbox giverCheckbox" type="checkbox" value="OWN_TEAM_MEMBERS">
                                          </td>
                                        </tr>
                                        <tr id="response-recipient-team-1-1-2">
                                          <td class="text-left">
                                            <div data-original-title="Control what team members of response recipient(s) can view" data-placement="top" data-toggle="tooltip" title="">
                                              Response Recipient's Team Members
                                            </div>
                                          </td>
                                          <td>
                                            <input checked="" class="visibilityCheckbox answerCheckbox" type="checkbox" value="RECEIVER_TEAM_MEMBERS">
                                          </td>
                                          <td>
                                            <input checked="" class="visibilityCheckbox giverCheckbox" type="checkbox" value="RECEIVER_TEAM_MEMBERS">
                                          </td>
                                        </tr>
                                        <tr id="response-instructors-1-1-2">
                                          <td class="text-left">
                                            <div data-original-title="Control what instructors can view" data-placement="top" data-toggle="tooltip" title="">
                                              Instructors
                                            </div>
                                          </td>
                                          <td>
                                            <input checked="" class="visibilityCheckbox answerCheckbox" type="checkbox" value="INSTRUCTORS">
                                          </td>
                                          <td>
                                            <input checked="" class="visibilityCheckbox giverCheckbox" type="checkbox" value="INSTRUCTORS">
                                          </td>
                                        </tr>
                                      </tbody>
                                    </table>
                                  </div>
                                  <div class="form-group">
                                    <textarea class="form-control" id="responseCommentAddForm-1-1-2" name="responsecommenttext" placeholder="Your comment about this response" rows="3">
                                    </textarea>
                                  </div>
                                  <div class="col-sm-offset-5">
                                    <a class="btn btn-primary" href="/page/instructorFeedbackResponseCommentAdd" id="button_save_comment_for_add-1-1-2" type="button">
                                      Add
                                    </a>
                                    <input class="btn btn-default" onclick="return hideResponseCommentAddForm(1,1,2);" type="button" value="Cancel">
                                  </div>
                                  <input name="questionid" type="hidden" value="${question.id}">
                                  <input name="responseid" type="hidden" value="${question.id}%CFResultsUiT.alice.b@gmail.tmt%CFResultsUiT.alice.b@gmail.tmt">
                                  <input name="courseid" type="hidden" value="CFResultsUiT.CS2104">
                                  <input name="fsname" type="hidden" value="Second Session">
                                  <input name="user" type="hidden" value="CFResultsUiT.instr">
                                  <input name="showresponsecommentsto" type="hidden" value="GIVER,RECEIVER, OWN_TEAM_MEMBERS, RECEIVER_TEAM_MEMBERS, INSTRUCTORS">
                                  <input name="showresponsegiverto" type="hidden" value="GIVER,RECEIVER, OWN_TEAM_MEMBERS, RECEIVER_TEAM_MEMBERS, INSTRUCTORS">
                                </form>
                              </li>
                            </ul>
                          </div>
                        </div>
                      </div>
                    </div>
                  </div>
                </div>
              </div>
            </div>
          </div>
        </div>
        <div class="panel panel-warning">
          <div class="panel-heading" data-target="#panelBodyCollapse-7" id="panelHeading-7" style="cursor: pointer;">
            <div class="inline panel-heading-text">
              <strong>
                Anonymous student 410339386's Team
              </strong>
            </div>
            <div class="pull-right">
              <a class="btn btn-warning btn-xs" data-original-title="Collapse or expand all student panels. You can also click on the panel heading to toggle each one individually." data-toggle="tooltip" id="collapse-panels-button-team-2" title="">
                Collapse Students
              </a>
               
              <span class="glyphicon glyphicon-chevron-up">
              </span>
            </div>
          </div>
          <div class="panel-collapse collapse in" id="panelBodyCollapse-7">
            <div class="panel-body background-color-warning">
              <div class="panel panel-primary">
                <div class="panel-heading" data-target="#panelBodyCollapse-8" id="panelHeading-8" style="cursor: pointer;">
                  To:
                  <div class="inline panel-heading-text">
                    <strong>
                      Anonymous student 410339386
                    </strong>
                  </div>
                  <div class="pull-right">
                     
                    <div class="display-icon" style="display:inline;">
                      <span class="glyphicon glyphicon-chevron-up pull-right">
                      </span>
                    </div>
                  </div>
                </div>
                <div class="panel-collapse collapse in" id="panelBodyCollapse-8">
                  <div class="panel-body">
                    <div class="row ">
                      <div class="col-md-2">
                        <div class="col-md-12 tablet-margin-10px tablet-no-padding">
                          From:
                          <div class="tablet-bottom-align profile-pic-icon-hover inline-block" data-link="/page/studentProfilePic?studentemail=${student.email.enc}&courseid=${course.id.enc}&user=CFResultsUiT.instr" data-original-title="" title="">
                            <strong>
                              Alice Betsy</td>'" (Team 1</td></div>'")
                            </strong>
                            <img alt="No Image Given" class="hidden profile-pic-icon-hidden" src="">
                          </div>
                        </div>
                        <div class="col-md-12 tablet-margin-10px tablet-no-padding text-muted small">
                          <br class="hidden-xs hidden-sm">
                          To: Anonymous student 410339386
                        </div>
                        <div class="col-md-12 margin-bottom-10px tablet-margin-10px tablet-no-padding">
                          <form action="/page/instructorEditStudentFeedbackPage?user=CFResultsUiT.instr" class="inline" method="post" target="_blank">
                            <input class="btn btn-default btn-xs" data-original-title="Edit the responses given by this student" data-toggle="tooltip" title="" type="submit" value="Moderate Responses">
                            <input name="courseid" type="hidden" value="CFResultsUiT.CS2104">
                            <input name="fsname" type="hidden" value="Second Session">
                            <input name="moderatedperson" type="hidden" value="CFResultsUiT.alice.b@gmail.tmt">
                          </form>
                        </div>
                      </div>
                      <div class="col-md-10">
                        <div class="panel panel-info">
                          <div class="panel-heading">
                            Question 8:
                            <span class="text-preserve-space">
                              Rate you and your team members work. 
                              <span style=" white-space: normal;">
                                <a class="color_gray" data-less="[less]" data-more="[more]" href="javascript:;" id="questionAdditionalInfoButton-8-giver-1-recipient-2" onclick="toggleAdditionalQuestionInfo('8-giver-1-recipient-2')">
                                  [more]
                                </a>
                                <br>
                                <span id="questionAdditionalInfo-8-giver-1-recipient-2" style="display:none;">
                                  Numerical-scale question:
                                  <br>
                                  Minimum value: 1. Increment: 0.5. Maximum value: 5.
                                </span>
                              </span>
                            </span>
                          </div>
                          <div class="panel-body">
                            <div style="clear:both; overflow: hidden">
                              <div class="pull-left text-preserve-space">
                                4
                              </div>
                              <button class="btn btn-default btn-xs icon-button pull-right" data-original-title="Add comment" data-placement="top" data-toggle="tooltip" id="button_add_comment" onclick="showResponseCommentAddForm(2,1,1)" title="" type="button">
                                <span class="glyphicon glyphicon-comment glyphicon-primary">
                                </span>
                              </button>
                            </div>
                            <ul class="list-group" id="responseCommentTable-2-1-1" style="display:none">
                              <li class="list-group-item list-group-item-warning" id="showResponseCommentAddForm-2-1-1" style="display: none;">
                                <form class="responseCommentAddForm">
                                  <div class="form-group form-inline">
                                    <div class="form-group text-muted">
                                      <p>
                                        Giver: Alice Betsy</td>'" (Team 1</td></div>'")
                                        <br>
                                        Recipient: Anonymous student 410339386
                                      </p>
                                      You may change comment's visibility using the visibility options on the right hand side.
                                    </div>
                                    <a class="btn btn-sm btn-info pull-right" id="frComment-visibility-options-trigger-2-1-1" onclick="toggleVisibilityEditForm(2,1,1)">
                                      <span class="glyphicon glyphicon-eye-close">
                                      </span>
                                      Show Visibility Options
                                    </a>
                                  </div>
                                  <div class="panel panel-default" id="visibility-options-2-1-1" style="display: none;">
                                    <div class="panel-heading">
                                      Visibility Options
                                    </div>
                                    <table class="table text-center" style="color: #000;">
                                      <tbody>
                                        <tr>
                                          <th class="text-center">
                                            User/Group
                                          </th>
                                          <th class="text-center">
                                            Can see your comment
                                          </th>
                                          <th class="text-center">
                                            Can see your name
                                          </th>
                                        </tr>
                                        <tr id="response-giver-2-1-1">
                                          <td class="text-left">
                                            <div data-original-title="Control what response giver can view" data-placement="top" data-toggle="tooltip" title="">
                                              Response Giver
                                            </div>
                                          </td>
                                          <td>
                                            <input checked="" class="visibilityCheckbox answerCheckbox centered" name="receiverLeaderCheckbox" type="checkbox" value="GIVER">
                                          </td>
                                          <td>
                                            <input checked="" class="visibilityCheckbox giverCheckbox" type="checkbox" value="GIVER">
                                          </td>
                                        </tr>
                                        <tr id="response-instructors-2-1-1">
                                          <td class="text-left">
                                            <div data-original-title="Control what instructors can view" data-placement="top" data-toggle="tooltip" title="">
                                              Instructors
                                            </div>
                                          </td>
                                          <td>
                                            <input checked="" class="visibilityCheckbox answerCheckbox" type="checkbox" value="INSTRUCTORS">
                                          </td>
                                          <td>
                                            <input checked="" class="visibilityCheckbox giverCheckbox" type="checkbox" value="INSTRUCTORS">
                                          </td>
                                        </tr>
                                      </tbody>
                                    </table>
                                  </div>
                                  <div class="form-group">
                                    <textarea class="form-control" id="responseCommentAddForm-2-1-1" name="responsecommenttext" placeholder="Your comment about this response" rows="3">
                                    </textarea>
                                  </div>
                                  <div class="col-sm-offset-5">
                                    <a class="btn btn-primary" href="/page/instructorFeedbackResponseCommentAdd" id="button_save_comment_for_add-2-1-1" type="button">
                                      Add
                                    </a>
                                    <input class="btn btn-default" onclick="return hideResponseCommentAddForm(2,1,1);" type="button" value="Cancel">
                                  </div>
                                  <input name="questionid" type="hidden" value="${question.id}">
                                  <input name="responseid" type="hidden" value="${question.id}%CFResultsUiT.alice.b@gmail.tmt%CFResultsUiT.benny.c@gmail.tmt">
                                  <input name="courseid" type="hidden" value="CFResultsUiT.CS2104">
                                  <input name="fsname" type="hidden" value="Second Session">
                                  <input name="user" type="hidden" value="CFResultsUiT.instr">
                                  <input name="showresponsecommentsto" type="hidden" value="GIVER,INSTRUCTORS">
                                  <input name="showresponsegiverto" type="hidden" value="GIVER,INSTRUCTORS">
                                </form>
                              </li>
                            </ul>
                          </div>
                        </div>
                        <div class="panel panel-info">
                          <div class="panel-heading">
                            Question 10:
                            <span class="text-preserve-space">
                              Rate the contribution of ideas from yourself and your team members in the last meeting. 
                              <span style=" white-space: normal;">
                                <a class="color_gray" data-less="[less]" data-more="[more]" href="javascript:;" id="questionAdditionalInfoButton-10-giver-1-recipient-2" onclick="toggleAdditionalQuestionInfo('10-giver-1-recipient-2')">
                                  [more]
                                </a>
                                <br>
                                <span id="questionAdditionalInfo-10-giver-1-recipient-2" style="display:none;">
                                  Team contribution question
                                </span>
                              </span>
                            </span>
                          </div>
                          <div class="panel-body">
                            <div style="clear:both; overflow: hidden">
                              <div class="pull-left text-preserve-space">
                                <span class="color_neutral">
                                  Equal Share
                                </span>
                              </div>
                              <button class="btn btn-default btn-xs icon-button pull-right" data-original-title="Add comment" data-placement="top" data-toggle="tooltip" id="button_add_comment" onclick="showResponseCommentAddForm(2,1,2)" title="" type="button">
                                <span class="glyphicon glyphicon-comment glyphicon-primary">
                                </span>
                              </button>
                            </div>
                            <ul class="list-group" id="responseCommentTable-2-1-2" style="display:none">
                              <li class="list-group-item list-group-item-warning" id="showResponseCommentAddForm-2-1-2" style="display: none;">
                                <form class="responseCommentAddForm">
                                  <div class="form-group form-inline">
                                    <div class="form-group text-muted">
                                      <p>
                                        Giver: Alice Betsy</td>'" (Team 1</td></div>'")
                                        <br>
                                        Recipient: Anonymous student 410339386
                                      </p>
                                      You may change comment's visibility using the visibility options on the right hand side.
                                    </div>
                                    <a class="btn btn-sm btn-info pull-right" id="frComment-visibility-options-trigger-2-1-2" onclick="toggleVisibilityEditForm(2,1,2)">
                                      <span class="glyphicon glyphicon-eye-close">
                                      </span>
                                      Show Visibility Options
                                    </a>
                                  </div>
                                  <div class="panel panel-default" id="visibility-options-2-1-2" style="display: none;">
                                    <div class="panel-heading">
                                      Visibility Options
                                    </div>
                                    <table class="table text-center" style="color: #000;">
                                      <tbody>
                                        <tr>
                                          <th class="text-center">
                                            User/Group
                                          </th>
                                          <th class="text-center">
                                            Can see your comment
                                          </th>
                                          <th class="text-center">
                                            Can see your name
                                          </th>
                                        </tr>
                                        <tr id="response-giver-2-1-2">
                                          <td class="text-left">
                                            <div data-original-title="Control what response giver can view" data-placement="top" data-toggle="tooltip" title="">
                                              Response Giver
                                            </div>
                                          </td>
                                          <td>
                                            <input checked="" class="visibilityCheckbox answerCheckbox centered" name="receiverLeaderCheckbox" type="checkbox" value="GIVER">
                                          </td>
                                          <td>
                                            <input checked="" class="visibilityCheckbox giverCheckbox" type="checkbox" value="GIVER">
                                          </td>
                                        </tr>
                                        <tr id="response-recipient-2-1-2">
                                          <td class="text-left">
                                            <div data-original-title="Control what response recipient(s) can view" data-placement="top" data-toggle="tooltip" title="">
                                              Response Recipient(s)
                                            </div>
                                          </td>
                                          <td>
                                            <input checked="" class="visibilityCheckbox answerCheckbox centered" name="receiverLeaderCheckbox" type="checkbox" value="RECEIVER">
                                          </td>
                                          <td>
                                            <input checked="" class="visibilityCheckbox giverCheckbox" type="checkbox" value="RECEIVER">
                                          </td>
                                        </tr>
                                        <tr id="response-giver-team-2-1-2">
                                          <td class="text-left">
                                            <div data-original-title="Control what team members of response giver can view" data-placement="top" data-toggle="tooltip" title="">
                                              Response Giver's Team Members
                                            </div>
                                          </td>
                                          <td>
                                            <input checked="" class="visibilityCheckbox answerCheckbox" type="checkbox" value="OWN_TEAM_MEMBERS">
                                          </td>
                                          <td>
                                            <input checked="" class="visibilityCheckbox giverCheckbox" type="checkbox" value="OWN_TEAM_MEMBERS">
                                          </td>
                                        </tr>
                                        <tr id="response-recipient-team-2-1-2">
                                          <td class="text-left">
                                            <div data-original-title="Control what team members of response recipient(s) can view" data-placement="top" data-toggle="tooltip" title="">
                                              Response Recipient's Team Members
                                            </div>
                                          </td>
                                          <td>
                                            <input checked="" class="visibilityCheckbox answerCheckbox" type="checkbox" value="RECEIVER_TEAM_MEMBERS">
                                          </td>
                                          <td>
                                            <input checked="" class="visibilityCheckbox giverCheckbox" type="checkbox" value="RECEIVER_TEAM_MEMBERS">
                                          </td>
                                        </tr>
                                        <tr id="response-instructors-2-1-2">
                                          <td class="text-left">
                                            <div data-original-title="Control what instructors can view" data-placement="top" data-toggle="tooltip" title="">
                                              Instructors
                                            </div>
                                          </td>
                                          <td>
                                            <input checked="" class="visibilityCheckbox answerCheckbox" type="checkbox" value="INSTRUCTORS">
                                          </td>
                                          <td>
                                            <input checked="" class="visibilityCheckbox giverCheckbox" type="checkbox" value="INSTRUCTORS">
                                          </td>
                                        </tr>
                                      </tbody>
                                    </table>
                                  </div>
                                  <div class="form-group">
                                    <textarea class="form-control" id="responseCommentAddForm-2-1-2" name="responsecommenttext" placeholder="Your comment about this response" rows="3">
                                    </textarea>
                                  </div>
                                  <div class="col-sm-offset-5">
                                    <a class="btn btn-primary" href="/page/instructorFeedbackResponseCommentAdd" id="button_save_comment_for_add-2-1-2" type="button">
                                      Add
                                    </a>
                                    <input class="btn btn-default" onclick="return hideResponseCommentAddForm(2,1,2);" type="button" value="Cancel">
                                  </div>
                                  <input name="questionid" type="hidden" value="${question.id}">
                                  <input name="responseid" type="hidden" value="${question.id}%CFResultsUiT.alice.b@gmail.tmt%CFResultsUiT.benny.c@gmail.tmt">
                                  <input name="courseid" type="hidden" value="CFResultsUiT.CS2104">
                                  <input name="fsname" type="hidden" value="Second Session">
                                  <input name="user" type="hidden" value="CFResultsUiT.instr">
                                  <input name="showresponsecommentsto" type="hidden" value="GIVER,RECEIVER, OWN_TEAM_MEMBERS, RECEIVER_TEAM_MEMBERS, INSTRUCTORS">
                                  <input name="showresponsegiverto" type="hidden" value="GIVER,RECEIVER, OWN_TEAM_MEMBERS, RECEIVER_TEAM_MEMBERS, INSTRUCTORS">
                                </form>
                              </li>
                            </ul>
                          </div>
                        </div>
                      </div>
                    </div>
                  </div>
                </div>
              </div>
            </div>
          </div>
        </div>
        <div class="panel panel-warning">
          <div class="panel-heading" data-target="#panelBodyCollapse-9" id="panelHeading-9" style="cursor: pointer;">
            <div class="inline panel-heading-text">
              <strong>
                Team 1</td></div>'"
              </strong>
            </div>
            <div class="pull-right">
              <a class="btn btn-warning btn-xs" data-original-title="Collapse or expand all student panels. You can also click on the panel heading to toggle each one individually." data-toggle="tooltip" id="collapse-panels-button-team-3" title="">
                Collapse Students
              </a>
               
              <span class="glyphicon glyphicon-chevron-up">
              </span>
            </div>
          </div>
          <div class="panel-collapse collapse in" id="panelBodyCollapse-9">
            <div class="panel-body background-color-warning">
              <div class="panel panel-primary">
                <div class="panel-heading" data-target="#panelBodyCollapse-10" id="panelHeading-10" style="cursor: pointer;">
                  To:
                  <div class="middlealign profile-pic-icon-hover inline panel-heading-text" data-link="/page/studentProfilePic?studentemail=${student.email.enc}&courseid=${course.id.enc}&user=CFResultsUiT.instr" data-original-title="" title="">
                    <strong>
                      Alice Betsy</td>'" (Team 1</td></div>'")
                    </strong>
                    <img alt="No Image Given" class="hidden profile-pic-icon-hidden" src="">
                    <a class="link-in-dark-bg" href="mailto:CFResultsUiT.alice.b@gmail.tmt">
                      [CFResultsUiT.alice.b@gmail.tmt]
                    </a>
                  </div>
                  <div class="pull-right">
                     
                    <div class="display-icon" style="display:inline;">
                      <span class="glyphicon glyphicon-chevron-up pull-right">
                      </span>
                    </div>
                  </div>
                </div>
                <div class="panel-collapse collapse in" id="panelBodyCollapse-10">
                  <div class="panel-body">
                    <div class="row ">
                      <div class="col-md-2">
                        <div class="col-md-12 tablet-margin-10px tablet-no-padding">
                          From:
                          <div class="tablet-bottom-align profile-pic-icon-hover inline-block" data-link="/page/studentProfilePic?studentemail=${student.email.enc}&courseid=${course.id.enc}&user=CFResultsUiT.instr" data-original-title="" title="">
                            <strong>
                              Alice Betsy</td>'" (Team 1</td></div>'")
                            </strong>
                            <img alt="No Image Given" class="hidden profile-pic-icon-hidden" src="">
                          </div>
                        </div>
                        <div class="col-md-12 tablet-margin-10px tablet-no-padding text-muted small">
                          <br class="hidden-xs hidden-sm">
                          To:
                          <div class="tablet-bottom-align profile-pic-icon-hover inline-block" data-link="/page/studentProfilePic?studentemail=${student.email.enc}&courseid=${course.id.enc}&user=CFResultsUiT.instr" data-original-title="" title="">
                            Alice Betsy</td>'" (Team 1</td></div>'")
                            <img alt="No Image Given" class="hidden profile-pic-icon-hidden" src="">
                          </div>
                        </div>
                        <div class="col-md-12 margin-bottom-10px tablet-margin-10px tablet-no-padding">
                          <form action="/page/instructorEditStudentFeedbackPage?user=CFResultsUiT.instr" class="inline" method="post" target="_blank">
                            <input class="btn btn-default btn-xs" data-original-title="Edit the responses given by this student" data-toggle="tooltip" title="" type="submit" value="Moderate Responses">
                            <input name="courseid" type="hidden" value="CFResultsUiT.CS2104">
                            <input name="fsname" type="hidden" value="Second Session">
                            <input name="moderatedperson" type="hidden" value="CFResultsUiT.alice.b@gmail.tmt">
                          </form>
                        </div>
                      </div>
                      <div class="col-md-10">
                        <div class="panel panel-info">
                          <div class="panel-heading">
                            Question 2:
                            <span class="text-preserve-space">
                              Who are your teammates? 
                              <span style=" white-space: normal;">
                                <a class="color_gray" data-less="[less]" data-more="[more]" href="javascript:;" id="questionAdditionalInfoButton-2-giver-1-recipient-3" onclick="toggleAdditionalQuestionInfo('2-giver-1-recipient-3')">
                                  [more]
                                </a>
                                <br>
                                <span id="questionAdditionalInfo-2-giver-1-recipient-3" style="display:none;">
                                  Multiple-choice (multiple answers) question options:
                                  <br>
                                  The options for this question is automatically generated from the list of all students in this course.
                                </span>
                              </span>
                            </span>
                          </div>
                          <div class="panel-body">
                            <div style="clear:both; overflow: hidden">
                              <div class="pull-left text-preserve-space">
                                <ul class="selectedOptionsList">
                                  <li>
                                    Danny
                                  </li>
                                </ul>
                              </div>
                              <button class="btn btn-default btn-xs icon-button pull-right" data-original-title="Add comment" data-placement="top" data-toggle="tooltip" id="button_add_comment" onclick="showResponseCommentAddForm(3,1,1)" title="" type="button">
                                <span class="glyphicon glyphicon-comment glyphicon-primary">
                                </span>
                              </button>
                            </div>
                            <ul class="list-group" id="responseCommentTable-3-1-1" style="display:none">
                              <li class="list-group-item list-group-item-warning" id="showResponseCommentAddForm-3-1-1" style="display: none;">
                                <form class="responseCommentAddForm">
                                  <div class="form-group form-inline">
                                    <div class="form-group text-muted">
                                      <p>
                                        Giver: Alice Betsy</td>'" (Team 1</td></div>'")
                                        <br>
                                        Recipient: Alice Betsy</td>'" (Team 1</td></div>'")
                                      </p>
                                      You may change comment's visibility using the visibility options on the right hand side.
                                    </div>
                                    <a class="btn btn-sm btn-info pull-right" id="frComment-visibility-options-trigger-3-1-1" onclick="toggleVisibilityEditForm(3,1,1)">
                                      <span class="glyphicon glyphicon-eye-close">
                                      </span>
                                      Show Visibility Options
                                    </a>
                                  </div>
                                  <div class="panel panel-default" id="visibility-options-3-1-1" style="display: none;">
                                    <div class="panel-heading">
                                      Visibility Options
                                    </div>
                                    <table class="table text-center" style="color: #000;">
                                      <tbody>
                                        <tr>
                                          <th class="text-center">
                                            User/Group
                                          </th>
                                          <th class="text-center">
                                            Can see your comment
                                          </th>
                                          <th class="text-center">
                                            Can see your name
                                          </th>
                                        </tr>
                                        <tr id="response-giver-3-1-1">
                                          <td class="text-left">
                                            <div data-original-title="Control what response giver can view" data-placement="top" data-toggle="tooltip" title="">
                                              Response Giver
                                            </div>
                                          </td>
                                          <td>
                                            <input checked="" class="visibilityCheckbox answerCheckbox centered" name="receiverLeaderCheckbox" type="checkbox" value="GIVER">
                                          </td>
                                          <td>
                                            <input checked="" class="visibilityCheckbox giverCheckbox" type="checkbox" value="GIVER">
                                          </td>
                                        </tr>
                                        <tr id="response-giver-team-3-1-1">
                                          <td class="text-left">
                                            <div data-original-title="Control what team members of response giver can view" data-placement="top" data-toggle="tooltip" title="">
                                              Response Giver's Team Members
                                            </div>
                                          </td>
                                          <td>
                                            <input checked="" class="visibilityCheckbox answerCheckbox" type="checkbox" value="OWN_TEAM_MEMBERS">
                                          </td>
                                          <td>
                                            <input checked="" class="visibilityCheckbox giverCheckbox" type="checkbox" value="OWN_TEAM_MEMBERS">
                                          </td>
                                        </tr>
                                        <tr id="response-students-3-1-1">
                                          <td class="text-left">
                                            <div data-original-title="Control what other students in this course can view" data-placement="top" data-toggle="tooltip" title="">
                                              Other students in this course
                                            </div>
                                          </td>
                                          <td>
                                            <input checked="" class="visibilityCheckbox answerCheckbox" type="checkbox" value="STUDENTS">
                                          </td>
                                          <td>
                                            <input checked="" class="visibilityCheckbox giverCheckbox" type="checkbox" value="STUDENTS">
                                          </td>
                                        </tr>
                                        <tr id="response-instructors-3-1-1">
                                          <td class="text-left">
                                            <div data-original-title="Control what instructors can view" data-placement="top" data-toggle="tooltip" title="">
                                              Instructors
                                            </div>
                                          </td>
                                          <td>
                                            <input checked="" class="visibilityCheckbox answerCheckbox" type="checkbox" value="INSTRUCTORS">
                                          </td>
                                          <td>
                                            <input checked="" class="visibilityCheckbox giverCheckbox" type="checkbox" value="INSTRUCTORS">
                                          </td>
                                        </tr>
                                      </tbody>
                                    </table>
                                  </div>
                                  <div class="form-group">
                                    <textarea class="form-control" id="responseCommentAddForm-3-1-1" name="responsecommenttext" placeholder="Your comment about this response" rows="3">
                                    </textarea>
                                  </div>
                                  <div class="col-sm-offset-5">
                                    <a class="btn btn-primary" href="/page/instructorFeedbackResponseCommentAdd" id="button_save_comment_for_add-3-1-1" type="button">
                                      Add
                                    </a>
                                    <input class="btn btn-default" onclick="return hideResponseCommentAddForm(3,1,1);" type="button" value="Cancel">
                                  </div>
                                  <input name="questionid" type="hidden" value="${question.id}">
                                  <input name="responseid" type="hidden" value="${question.id}%CFResultsUiT.alice.b@gmail.tmt%CFResultsUiT.alice.b@gmail.tmt">
                                  <input name="courseid" type="hidden" value="CFResultsUiT.CS2104">
                                  <input name="fsname" type="hidden" value="Second Session">
                                  <input name="user" type="hidden" value="CFResultsUiT.instr">
                                  <input name="showresponsecommentsto" type="hidden" value="GIVER,RECEIVER, OWN_TEAM_MEMBERS, STUDENTS, INSTRUCTORS">
                                  <input name="showresponsegiverto" type="hidden" value="GIVER,RECEIVER, OWN_TEAM_MEMBERS, STUDENTS, INSTRUCTORS">
                                </form>
                              </li>
                            </ul>
                          </div>
                        </div>
                        <div class="panel panel-info">
                          <div class="panel-heading">
                            Question 3:
                            <span class="text-preserve-space">
                              Which teams do you like? 
                              <span style=" white-space: normal;">
                                <a class="color_gray" data-less="[less]" data-more="[more]" href="javascript:;" id="questionAdditionalInfoButton-3-giver-1-recipient-3" onclick="toggleAdditionalQuestionInfo('3-giver-1-recipient-3')">
                                  [more]
                                </a>
                                <br>
                                <span id="questionAdditionalInfo-3-giver-1-recipient-3" style="display:none;">
                                  Multiple-choice (multiple answers) question options:
                                  <br>
                                  The options for this question is automatically generated from the list of all teams in this course.
                                </span>
                              </span>
                            </span>
                          </div>
                          <div class="panel-body">
                            <div style="clear:both; overflow: hidden">
                              <div class="pull-left text-preserve-space">
                                <ul class="selectedOptionsList">
                                  <li>
                                    Team 1
                                  </li>
                                  <li>
                                    Team 2
                                  </li>
                                </ul>
                              </div>
                              <button class="btn btn-default btn-xs icon-button pull-right" data-original-title="Add comment" data-placement="top" data-toggle="tooltip" id="button_add_comment" onclick="showResponseCommentAddForm(3,1,2)" title="" type="button">
                                <span class="glyphicon glyphicon-comment glyphicon-primary">
                                </span>
                              </button>
                            </div>
                            <ul class="list-group" id="responseCommentTable-3-1-2" style="display:none">
                              <li class="list-group-item list-group-item-warning" id="showResponseCommentAddForm-3-1-2" style="display: none;">
                                <form class="responseCommentAddForm">
                                  <div class="form-group form-inline">
                                    <div class="form-group text-muted">
                                      <p>
                                        Giver: Alice Betsy</td>'" (Team 1</td></div>'")
                                        <br>
                                        Recipient: Alice Betsy</td>'" (Team 1</td></div>'")
                                      </p>
                                      You may change comment's visibility using the visibility options on the right hand side.
                                    </div>
                                    <a class="btn btn-sm btn-info pull-right" id="frComment-visibility-options-trigger-3-1-2" onclick="toggleVisibilityEditForm(3,1,2)">
                                      <span class="glyphicon glyphicon-eye-close">
                                      </span>
                                      Show Visibility Options
                                    </a>
                                  </div>
                                  <div class="panel panel-default" id="visibility-options-3-1-2" style="display: none;">
                                    <div class="panel-heading">
                                      Visibility Options
                                    </div>
                                    <table class="table text-center" style="color: #000;">
                                      <tbody>
                                        <tr>
                                          <th class="text-center">
                                            User/Group
                                          </th>
                                          <th class="text-center">
                                            Can see your comment
                                          </th>
                                          <th class="text-center">
                                            Can see your name
                                          </th>
                                        </tr>
                                        <tr id="response-giver-3-1-2">
                                          <td class="text-left">
                                            <div data-original-title="Control what response giver can view" data-placement="top" data-toggle="tooltip" title="">
                                              Response Giver
                                            </div>
                                          </td>
                                          <td>
                                            <input checked="" class="visibilityCheckbox answerCheckbox centered" name="receiverLeaderCheckbox" type="checkbox" value="GIVER">
                                          </td>
                                          <td>
                                            <input checked="" class="visibilityCheckbox giverCheckbox" type="checkbox" value="GIVER">
                                          </td>
                                        </tr>
                                        <tr id="response-giver-team-3-1-2">
                                          <td class="text-left">
                                            <div data-original-title="Control what team members of response giver can view" data-placement="top" data-toggle="tooltip" title="">
                                              Response Giver's Team Members
                                            </div>
                                          </td>
                                          <td>
                                            <input checked="" class="visibilityCheckbox answerCheckbox" type="checkbox" value="OWN_TEAM_MEMBERS">
                                          </td>
                                          <td>
                                            <input checked="" class="visibilityCheckbox giverCheckbox" type="checkbox" value="OWN_TEAM_MEMBERS">
                                          </td>
                                        </tr>
                                        <tr id="response-students-3-1-2">
                                          <td class="text-left">
                                            <div data-original-title="Control what other students in this course can view" data-placement="top" data-toggle="tooltip" title="">
                                              Other students in this course
                                            </div>
                                          </td>
                                          <td>
                                            <input checked="" class="visibilityCheckbox answerCheckbox" type="checkbox" value="STUDENTS">
                                          </td>
                                          <td>
                                            <input checked="" class="visibilityCheckbox giverCheckbox" type="checkbox" value="STUDENTS">
                                          </td>
                                        </tr>
                                        <tr id="response-instructors-3-1-2">
                                          <td class="text-left">
                                            <div data-original-title="Control what instructors can view" data-placement="top" data-toggle="tooltip" title="">
                                              Instructors
                                            </div>
                                          </td>
                                          <td>
                                            <input checked="" class="visibilityCheckbox answerCheckbox" type="checkbox" value="INSTRUCTORS">
                                          </td>
                                          <td>
                                            <input checked="" class="visibilityCheckbox giverCheckbox" type="checkbox" value="INSTRUCTORS">
                                          </td>
                                        </tr>
                                      </tbody>
                                    </table>
                                  </div>
                                  <div class="form-group">
                                    <textarea class="form-control" id="responseCommentAddForm-3-1-2" name="responsecommenttext" placeholder="Your comment about this response" rows="3">
                                    </textarea>
                                  </div>
                                  <div class="col-sm-offset-5">
                                    <a class="btn btn-primary" href="/page/instructorFeedbackResponseCommentAdd" id="button_save_comment_for_add-3-1-2" type="button">
                                      Add
                                    </a>
                                    <input class="btn btn-default" onclick="return hideResponseCommentAddForm(3,1,2);" type="button" value="Cancel">
                                  </div>
                                  <input name="questionid" type="hidden" value="${question.id}">
                                  <input name="responseid" type="hidden" value="${question.id}%CFResultsUiT.alice.b@gmail.tmt%CFResultsUiT.alice.b@gmail.tmt">
                                  <input name="courseid" type="hidden" value="CFResultsUiT.CS2104">
                                  <input name="fsname" type="hidden" value="Second Session">
                                  <input name="user" type="hidden" value="CFResultsUiT.instr">
                                  <input name="showresponsecommentsto" type="hidden" value="GIVER,RECEIVER, OWN_TEAM_MEMBERS, STUDENTS, INSTRUCTORS">
                                  <input name="showresponsegiverto" type="hidden" value="GIVER,RECEIVER, OWN_TEAM_MEMBERS, STUDENTS, INSTRUCTORS">
                                </form>
                              </li>
                            </ul>
                          </div>
                        </div>
                        <div class="panel panel-info">
                          <div class="panel-heading">
                            Question 4:
                            <span class="text-preserve-space">
                              Rate our product. 
                              <span style=" white-space: normal;">
                                <a class="color_gray" data-less="[less]" data-more="[more]" href="javascript:;" id="questionAdditionalInfoButton-4-giver-1-recipient-3" onclick="toggleAdditionalQuestionInfo('4-giver-1-recipient-3')">
                                  [more]
                                </a>
                                <br>
                                <span id="questionAdditionalInfo-4-giver-1-recipient-3" style="display:none;">
                                  Numerical-scale question:
                                  <br>
                                  Minimum value: 1. Increment: 0.5. Maximum value: 5.
                                </span>
                              </span>
                            </span>
                          </div>
                          <div class="panel-body">
                            <div style="clear:both; overflow: hidden">
                              <div class="pull-left text-preserve-space">
                                3.5
                              </div>
                              <button class="btn btn-default btn-xs icon-button pull-right" data-original-title="Add comment" data-placement="top" data-toggle="tooltip" id="button_add_comment" onclick="showResponseCommentAddForm(3,1,3)" title="" type="button">
                                <span class="glyphicon glyphicon-comment glyphicon-primary">
                                </span>
                              </button>
                            </div>
                            <ul class="list-group" id="responseCommentTable-3-1-3" style="display:none">
                              <li class="list-group-item list-group-item-warning" id="showResponseCommentAddForm-3-1-3" style="display: none;">
                                <form class="responseCommentAddForm">
                                  <div class="form-group form-inline">
                                    <div class="form-group text-muted">
                                      <p>
                                        Giver: Alice Betsy</td>'" (Team 1</td></div>'")
                                        <br>
                                        Recipient: Alice Betsy</td>'" (Team 1</td></div>'")
                                      </p>
                                      You may change comment's visibility using the visibility options on the right hand side.
                                    </div>
                                    <a class="btn btn-sm btn-info pull-right" id="frComment-visibility-options-trigger-3-1-3" onclick="toggleVisibilityEditForm(3,1,3)">
                                      <span class="glyphicon glyphicon-eye-close">
                                      </span>
                                      Show Visibility Options
                                    </a>
                                  </div>
                                  <div class="panel panel-default" id="visibility-options-3-1-3" style="display: none;">
                                    <div class="panel-heading">
                                      Visibility Options
                                    </div>
                                    <table class="table text-center" style="color: #000;">
                                      <tbody>
                                        <tr>
                                          <th class="text-center">
                                            User/Group
                                          </th>
                                          <th class="text-center">
                                            Can see your comment
                                          </th>
                                          <th class="text-center">
                                            Can see your name
                                          </th>
                                        </tr>
                                        <tr id="response-giver-3-1-3">
                                          <td class="text-left">
                                            <div data-original-title="Control what response giver can view" data-placement="top" data-toggle="tooltip" title="">
                                              Response Giver
                                            </div>
                                          </td>
                                          <td>
                                            <input checked="" class="visibilityCheckbox answerCheckbox centered" name="receiverLeaderCheckbox" type="checkbox" value="GIVER">
                                          </td>
                                          <td>
                                            <input checked="" class="visibilityCheckbox giverCheckbox" type="checkbox" value="GIVER">
                                          </td>
                                        </tr>
                                        <tr id="response-instructors-3-1-3">
                                          <td class="text-left">
                                            <div data-original-title="Control what instructors can view" data-placement="top" data-toggle="tooltip" title="">
                                              Instructors
                                            </div>
                                          </td>
                                          <td>
                                            <input checked="" class="visibilityCheckbox answerCheckbox" type="checkbox" value="INSTRUCTORS">
                                          </td>
                                          <td>
                                            <input checked="" class="visibilityCheckbox giverCheckbox" type="checkbox" value="INSTRUCTORS">
                                          </td>
                                        </tr>
                                      </tbody>
                                    </table>
                                  </div>
                                  <div class="form-group">
                                    <textarea class="form-control" id="responseCommentAddForm-3-1-3" name="responsecommenttext" placeholder="Your comment about this response" rows="3">
                                    </textarea>
                                  </div>
                                  <div class="col-sm-offset-5">
                                    <a class="btn btn-primary" href="/page/instructorFeedbackResponseCommentAdd" id="button_save_comment_for_add-3-1-3" type="button">
                                      Add
                                    </a>
                                    <input class="btn btn-default" onclick="return hideResponseCommentAddForm(3,1,3);" type="button" value="Cancel">
                                  </div>
                                  <input name="questionid" type="hidden" value="${question.id}">
                                  <input name="responseid" type="hidden" value="${question.id}%CFResultsUiT.alice.b@gmail.tmt%CFResultsUiT.alice.b@gmail.tmt">
                                  <input name="courseid" type="hidden" value="CFResultsUiT.CS2104">
                                  <input name="fsname" type="hidden" value="Second Session">
                                  <input name="user" type="hidden" value="CFResultsUiT.instr">
                                  <input name="showresponsecommentsto" type="hidden" value="GIVER,INSTRUCTORS">
                                  <input name="showresponsegiverto" type="hidden" value="GIVER,INSTRUCTORS">
                                </form>
                              </li>
                            </ul>
                          </div>
                        </div>
                        <div class="panel panel-info">
                          <div class="panel-heading">
                            Question 5:
                            <span class="text-preserve-space">
                              How important are the following factors to you? Give points accordingly. 
                              <span style=" white-space: normal;">
                                <a class="color_gray" data-less="[less]" data-more="[more]" href="javascript:;" id="questionAdditionalInfoButton-5-giver-1-recipient-3" onclick="toggleAdditionalQuestionInfo('5-giver-1-recipient-3')">
                                  [more]
                                </a>
                                <br>
                                <span id="questionAdditionalInfo-5-giver-1-recipient-3" style="display:none;">
                                  Distribute points (among options) question options:
                                  <ul style="list-style-type: disc;margin-left: 20px;">
                                    <li>
                                      Grades
                                    </li>
                                    <li>
                                      Fun
                                    </li>
                                  </ul>
                                  Total points: 100
                                </span>
                              </span>
                            </span>
                          </div>
                          <div class="panel-body">
                            <div style="clear:both; overflow: hidden">
                              <div class="pull-left text-preserve-space">
                                <ul>
                                  <li>
                                    Grades: 45
                                  </li>
                                  <li>
                                    Fun: 55
                                  </li>
                                </ul>
                              </div>
                              <button class="btn btn-default btn-xs icon-button pull-right" data-original-title="Add comment" data-placement="top" data-toggle="tooltip" id="button_add_comment" onclick="showResponseCommentAddForm(3,1,4)" title="" type="button">
                                <span class="glyphicon glyphicon-comment glyphicon-primary">
                                </span>
                              </button>
                            </div>
                            <ul class="list-group" id="responseCommentTable-3-1-4" style="display:none">
                              <li class="list-group-item list-group-item-warning" id="showResponseCommentAddForm-3-1-4" style="display: none;">
                                <form class="responseCommentAddForm">
                                  <div class="form-group form-inline">
                                    <div class="form-group text-muted">
                                      <p>
                                        Giver: Alice Betsy</td>'" (Team 1</td></div>'")
                                        <br>
                                        Recipient: Alice Betsy</td>'" (Team 1</td></div>'")
                                      </p>
                                      You may change comment's visibility using the visibility options on the right hand side.
                                    </div>
                                    <a class="btn btn-sm btn-info pull-right" id="frComment-visibility-options-trigger-3-1-4" onclick="toggleVisibilityEditForm(3,1,4)">
                                      <span class="glyphicon glyphicon-eye-close">
                                      </span>
                                      Show Visibility Options
                                    </a>
                                  </div>
                                  <div class="panel panel-default" id="visibility-options-3-1-4" style="display: none;">
                                    <div class="panel-heading">
                                      Visibility Options
                                    </div>
                                    <table class="table text-center" style="color: #000;">
                                      <tbody>
                                        <tr>
                                          <th class="text-center">
                                            User/Group
                                          </th>
                                          <th class="text-center">
                                            Can see your comment
                                          </th>
                                          <th class="text-center">
                                            Can see your name
                                          </th>
                                        </tr>
                                        <tr id="response-giver-3-1-4">
                                          <td class="text-left">
                                            <div data-original-title="Control what response giver can view" data-placement="top" data-toggle="tooltip" title="">
                                              Response Giver
                                            </div>
                                          </td>
                                          <td>
                                            <input checked="" class="visibilityCheckbox answerCheckbox centered" name="receiverLeaderCheckbox" type="checkbox" value="GIVER">
                                          </td>
                                          <td>
                                            <input checked="" class="visibilityCheckbox giverCheckbox" type="checkbox" value="GIVER">
                                          </td>
                                        </tr>
                                        <tr id="response-instructors-3-1-4">
                                          <td class="text-left">
                                            <div data-original-title="Control what instructors can view" data-placement="top" data-toggle="tooltip" title="">
                                              Instructors
                                            </div>
                                          </td>
                                          <td>
                                            <input checked="" class="visibilityCheckbox answerCheckbox" type="checkbox" value="INSTRUCTORS">
                                          </td>
                                          <td>
                                            <input checked="" class="visibilityCheckbox giverCheckbox" type="checkbox" value="INSTRUCTORS">
                                          </td>
                                        </tr>
                                      </tbody>
                                    </table>
                                  </div>
                                  <div class="form-group">
                                    <textarea class="form-control" id="responseCommentAddForm-3-1-4" name="responsecommenttext" placeholder="Your comment about this response" rows="3">
                                    </textarea>
                                  </div>
                                  <div class="col-sm-offset-5">
                                    <a class="btn btn-primary" href="/page/instructorFeedbackResponseCommentAdd" id="button_save_comment_for_add-3-1-4" type="button">
                                      Add
                                    </a>
                                    <input class="btn btn-default" onclick="return hideResponseCommentAddForm(3,1,4);" type="button" value="Cancel">
                                  </div>
                                  <input name="questionid" type="hidden" value="${question.id}">
                                  <input name="responseid" type="hidden" value="${question.id}%CFResultsUiT.alice.b@gmail.tmt%CFResultsUiT.alice.b@gmail.tmt">
                                  <input name="courseid" type="hidden" value="CFResultsUiT.CS2104">
                                  <input name="fsname" type="hidden" value="Second Session">
                                  <input name="user" type="hidden" value="CFResultsUiT.instr">
                                  <input name="showresponsecommentsto" type="hidden" value="GIVER,RECEIVER, INSTRUCTORS">
                                  <input name="showresponsegiverto" type="hidden" value="GIVER,RECEIVER, INSTRUCTORS">
                                </form>
                              </li>
                            </ul>
                          </div>
                        </div>
                        <div class="panel panel-info">
                          <div class="panel-heading">
                            Question 6:
                            <span class="text-preserve-space">
                              Split points among the your team members and yourself, according to how much you think each member has contributed. 
                              <span style=" white-space: normal;">
                                <a class="color_gray" data-less="[less]" data-more="[more]" href="javascript:;" id="questionAdditionalInfoButton-6-giver-1-recipient-3" onclick="toggleAdditionalQuestionInfo('6-giver-1-recipient-3')">
                                  [more]
                                </a>
                                <br>
                                <span id="questionAdditionalInfo-6-giver-1-recipient-3" style="display:none;">
                                  Distribute points (among recipients) question
                                  <br>
                                  Points per recipient: 100
                                </span>
                              </span>
                            </span>
                          </div>
                          <div class="panel-body">
                            <div style="clear:both; overflow: hidden">
                              <div class="pull-left text-preserve-space">
                                110
                              </div>
                              <button class="btn btn-default btn-xs icon-button pull-right" data-original-title="Add comment" data-placement="top" data-toggle="tooltip" id="button_add_comment" onclick="showResponseCommentAddForm(3,1,5)" title="" type="button">
                                <span class="glyphicon glyphicon-comment glyphicon-primary">
                                </span>
                              </button>
                            </div>
                            <ul class="list-group" id="responseCommentTable-3-1-5" style="display:none">
                              <li class="list-group-item list-group-item-warning" id="showResponseCommentAddForm-3-1-5" style="display: none;">
                                <form class="responseCommentAddForm">
                                  <div class="form-group form-inline">
                                    <div class="form-group text-muted">
                                      <p>
                                        Giver: Alice Betsy</td>'" (Team 1</td></div>'")
                                        <br>
                                        Recipient: Alice Betsy</td>'" (Team 1</td></div>'")
                                      </p>
                                      You may change comment's visibility using the visibility options on the right hand side.
                                    </div>
                                    <a class="btn btn-sm btn-info pull-right" id="frComment-visibility-options-trigger-3-1-5" onclick="toggleVisibilityEditForm(3,1,5)">
                                      <span class="glyphicon glyphicon-eye-close">
                                      </span>
                                      Show Visibility Options
                                    </a>
                                  </div>
                                  <div class="panel panel-default" id="visibility-options-3-1-5" style="display: none;">
                                    <div class="panel-heading">
                                      Visibility Options
                                    </div>
                                    <table class="table text-center" style="color: #000;">
                                      <tbody>
                                        <tr>
                                          <th class="text-center">
                                            User/Group
                                          </th>
                                          <th class="text-center">
                                            Can see your comment
                                          </th>
                                          <th class="text-center">
                                            Can see your name
                                          </th>
                                        </tr>
                                        <tr id="response-giver-3-1-5">
                                          <td class="text-left">
                                            <div data-original-title="Control what response giver can view" data-placement="top" data-toggle="tooltip" title="">
                                              Response Giver
                                            </div>
                                          </td>
                                          <td>
                                            <input checked="" class="visibilityCheckbox answerCheckbox centered" name="receiverLeaderCheckbox" type="checkbox" value="GIVER">
                                          </td>
                                          <td>
                                            <input checked="" class="visibilityCheckbox giverCheckbox" type="checkbox" value="GIVER">
                                          </td>
                                        </tr>
                                        <tr id="response-recipient-3-1-5">
                                          <td class="text-left">
                                            <div data-original-title="Control what response recipient(s) can view" data-placement="top" data-toggle="tooltip" title="">
                                              Response Recipient(s)
                                            </div>
                                          </td>
                                          <td>
                                            <input checked="" class="visibilityCheckbox answerCheckbox centered" name="receiverLeaderCheckbox" type="checkbox" value="RECEIVER">
                                          </td>
                                          <td>
                                            <input checked="" class="visibilityCheckbox giverCheckbox" type="checkbox" value="RECEIVER">
                                          </td>
                                        </tr>
                                        <tr id="response-instructors-3-1-5">
                                          <td class="text-left">
                                            <div data-original-title="Control what instructors can view" data-placement="top" data-toggle="tooltip" title="">
                                              Instructors
                                            </div>
                                          </td>
                                          <td>
                                            <input checked="" class="visibilityCheckbox answerCheckbox" type="checkbox" value="INSTRUCTORS">
                                          </td>
                                          <td>
                                            <input checked="" class="visibilityCheckbox giverCheckbox" type="checkbox" value="INSTRUCTORS">
                                          </td>
                                        </tr>
                                      </tbody>
                                    </table>
                                  </div>
                                  <div class="form-group">
                                    <textarea class="form-control" id="responseCommentAddForm-3-1-5" name="responsecommenttext" placeholder="Your comment about this response" rows="3">
                                    </textarea>
                                  </div>
                                  <div class="col-sm-offset-5">
                                    <a class="btn btn-primary" href="/page/instructorFeedbackResponseCommentAdd" id="button_save_comment_for_add-3-1-5" type="button">
                                      Add
                                    </a>
                                    <input class="btn btn-default" onclick="return hideResponseCommentAddForm(3,1,5);" type="button" value="Cancel">
                                  </div>
                                  <input name="questionid" type="hidden" value="${question.id}">
                                  <input name="responseid" type="hidden" value="${question.id}%CFResultsUiT.alice.b@gmail.tmt%CFResultsUiT.alice.b@gmail.tmt">
                                  <input name="courseid" type="hidden" value="CFResultsUiT.CS2104">
                                  <input name="fsname" type="hidden" value="Second Session">
                                  <input name="user" type="hidden" value="CFResultsUiT.instr">
                                  <input name="showresponsecommentsto" type="hidden" value="GIVER,RECEIVER, INSTRUCTORS">
                                  <input name="showresponsegiverto" type="hidden" value="GIVER,RECEIVER, INSTRUCTORS">
                                </form>
                              </li>
                            </ul>
                          </div>
                        </div>
                        <div class="panel panel-info">
                          <div class="panel-heading">
                            Question 7:
                            <span class="text-preserve-space">
                              Rate the contribution of yourself and your team members towards the latest project. 
                              <span style=" white-space: normal;">
                                <a class="color_gray" data-less="[less]" data-more="[more]" href="javascript:;" id="questionAdditionalInfoButton-7-giver-1-recipient-3" onclick="toggleAdditionalQuestionInfo('7-giver-1-recipient-3')">
                                  [more]
                                </a>
                                <br>
                                <span id="questionAdditionalInfo-7-giver-1-recipient-3" style="display:none;">
                                  Team contribution question
                                </span>
                              </span>
                            </span>
                          </div>
                          <div class="panel-body">
                            <div style="clear:both; overflow: hidden">
                              <div class="pull-left text-preserve-space">
                                <span class="color-positive">
                                  Equal Share +11%
                                </span>
                                <span>
                                    [Perceived Contribution:
                                  <span class="color_neutral">
                                    N/A
                                  </span>
                                  ]
                                </span>
                              </div>
                              <button class="btn btn-default btn-xs icon-button pull-right" data-original-title="Add comment" data-placement="top" data-toggle="tooltip" id="button_add_comment" onclick="showResponseCommentAddForm(3,1,6)" title="" type="button">
                                <span class="glyphicon glyphicon-comment glyphicon-primary">
                                </span>
                              </button>
                            </div>
                            <ul class="list-group" id="responseCommentTable-3-1-6" style="display:none">
                              <li class="list-group-item list-group-item-warning" id="showResponseCommentAddForm-3-1-6" style="display: none;">
                                <form class="responseCommentAddForm">
                                  <div class="form-group form-inline">
                                    <div class="form-group text-muted">
                                      <p>
                                        Giver: Alice Betsy</td>'" (Team 1</td></div>'")
                                        <br>
                                        Recipient: Alice Betsy</td>'" (Team 1</td></div>'")
                                      </p>
                                      You may change comment's visibility using the visibility options on the right hand side.
                                    </div>
                                    <a class="btn btn-sm btn-info pull-right" id="frComment-visibility-options-trigger-3-1-6" onclick="toggleVisibilityEditForm(3,1,6)">
                                      <span class="glyphicon glyphicon-eye-close">
                                      </span>
                                      Show Visibility Options
                                    </a>
                                  </div>
                                  <div class="panel panel-default" id="visibility-options-3-1-6" style="display: none;">
                                    <div class="panel-heading">
                                      Visibility Options
                                    </div>
                                    <table class="table text-center" style="color: #000;">
                                      <tbody>
                                        <tr>
                                          <th class="text-center">
                                            User/Group
                                          </th>
                                          <th class="text-center">
                                            Can see your comment
                                          </th>
                                          <th class="text-center">
                                            Can see your name
                                          </th>
                                        </tr>
                                        <tr id="response-giver-3-1-6">
                                          <td class="text-left">
                                            <div data-original-title="Control what response giver can view" data-placement="top" data-toggle="tooltip" title="">
                                              Response Giver
                                            </div>
                                          </td>
                                          <td>
                                            <input checked="" class="visibilityCheckbox answerCheckbox centered" name="receiverLeaderCheckbox" type="checkbox" value="GIVER">
                                          </td>
                                          <td>
                                            <input checked="" class="visibilityCheckbox giverCheckbox" type="checkbox" value="GIVER">
                                          </td>
                                        </tr>
                                        <tr id="response-recipient-3-1-6">
                                          <td class="text-left">
                                            <div data-original-title="Control what response recipient(s) can view" data-placement="top" data-toggle="tooltip" title="">
                                              Response Recipient(s)
                                            </div>
                                          </td>
                                          <td>
                                            <input checked="" class="visibilityCheckbox answerCheckbox centered" name="receiverLeaderCheckbox" type="checkbox" value="RECEIVER">
                                          </td>
                                          <td>
                                            <input checked="" class="visibilityCheckbox giverCheckbox" type="checkbox" value="RECEIVER">
                                          </td>
                                        </tr>
                                        <tr id="response-giver-team-3-1-6">
                                          <td class="text-left">
                                            <div data-original-title="Control what team members of response giver can view" data-placement="top" data-toggle="tooltip" title="">
                                              Response Giver's Team Members
                                            </div>
                                          </td>
                                          <td>
                                            <input checked="" class="visibilityCheckbox answerCheckbox" type="checkbox" value="OWN_TEAM_MEMBERS">
                                          </td>
                                          <td>
                                            <input checked="" class="visibilityCheckbox giverCheckbox" type="checkbox" value="OWN_TEAM_MEMBERS">
                                          </td>
                                        </tr>
                                        <tr id="response-recipient-team-3-1-6">
                                          <td class="text-left">
                                            <div data-original-title="Control what team members of response recipient(s) can view" data-placement="top" data-toggle="tooltip" title="">
                                              Response Recipient's Team Members
                                            </div>
                                          </td>
                                          <td>
                                            <input checked="" class="visibilityCheckbox answerCheckbox" type="checkbox" value="RECEIVER_TEAM_MEMBERS">
                                          </td>
                                          <td>
                                            <input checked="" class="visibilityCheckbox giverCheckbox" type="checkbox" value="RECEIVER_TEAM_MEMBERS">
                                          </td>
                                        </tr>
                                        <tr id="response-instructors-3-1-6">
                                          <td class="text-left">
                                            <div data-original-title="Control what instructors can view" data-placement="top" data-toggle="tooltip" title="">
                                              Instructors
                                            </div>
                                          </td>
                                          <td>
                                            <input checked="" class="visibilityCheckbox answerCheckbox" type="checkbox" value="INSTRUCTORS">
                                          </td>
                                          <td>
                                            <input checked="" class="visibilityCheckbox giverCheckbox" type="checkbox" value="INSTRUCTORS">
                                          </td>
                                        </tr>
                                      </tbody>
                                    </table>
                                  </div>
                                  <div class="form-group">
                                    <textarea class="form-control" id="responseCommentAddForm-3-1-6" name="responsecommenttext" placeholder="Your comment about this response" rows="3">
                                    </textarea>
                                  </div>
                                  <div class="col-sm-offset-5">
                                    <a class="btn btn-primary" href="/page/instructorFeedbackResponseCommentAdd" id="button_save_comment_for_add-3-1-6" type="button">
                                      Add
                                    </a>
                                    <input class="btn btn-default" onclick="return hideResponseCommentAddForm(3,1,6);" type="button" value="Cancel">
                                  </div>
                                  <input name="questionid" type="hidden" value="${question.id}">
                                  <input name="responseid" type="hidden" value="${question.id}%CFResultsUiT.alice.b@gmail.tmt%CFResultsUiT.alice.b@gmail.tmt">
                                  <input name="courseid" type="hidden" value="CFResultsUiT.CS2104">
                                  <input name="fsname" type="hidden" value="Second Session">
                                  <input name="user" type="hidden" value="CFResultsUiT.instr">
                                  <input name="showresponsecommentsto" type="hidden" value="GIVER,RECEIVER, OWN_TEAM_MEMBERS, RECEIVER_TEAM_MEMBERS, INSTRUCTORS">
                                  <input name="showresponsegiverto" type="hidden" value="GIVER,RECEIVER, OWN_TEAM_MEMBERS, RECEIVER_TEAM_MEMBERS, INSTRUCTORS">
                                </form>
                              </li>
                            </ul>
                          </div>
                        </div>
                      </div>
                    </div>
                  </div>
                </div>
              </div>
              <div class="panel panel-primary">
                <div class="panel-heading" data-target="#panelBodyCollapse-11" id="panelHeading-11" style="cursor: pointer;">
                  To:
                  <div class="middlealign profile-pic-icon-hover inline panel-heading-text" data-link="/page/studentProfilePic?studentemail=${student.email.enc}&courseid=${course.id.enc}&user=CFResultsUiT.instr" data-original-title="" title="">
                    <strong>
                      Benny Charles (Team 1</td></div>'")
                    </strong>
                    <img alt="No Image Given" class="hidden profile-pic-icon-hidden" src="">
                    <a class="link-in-dark-bg" href="mailto:CFResultsUiT.benny.c@gmail.tmt">
                      [CFResultsUiT.benny.c@gmail.tmt]
                    </a>
                  </div>
                  <div class="pull-right">
                     
                    <div class="display-icon" style="display:inline;">
                      <span class="glyphicon glyphicon-chevron-up pull-right">
                      </span>
                    </div>
                  </div>
                </div>
                <div class="panel-collapse collapse in" id="panelBodyCollapse-11">
                  <div class="panel-body">
                    <div class="row ">
                      <div class="col-md-2">
                        <div class="col-md-12 tablet-margin-10px tablet-no-padding">
                          From:
                          <div class="tablet-bottom-align profile-pic-icon-hover inline-block" data-link="/page/studentProfilePic?studentemail=${student.email.enc}&courseid=${course.id.enc}&user=CFResultsUiT.instr" data-original-title="" title="">
                            <strong>
                              Alice Betsy</td>'" (Team 1</td></div>'")
                            </strong>
                            <img alt="No Image Given" class="hidden profile-pic-icon-hidden" src="">
                          </div>
                        </div>
                        <div class="col-md-12 tablet-margin-10px tablet-no-padding text-muted small">
                          <br class="hidden-xs hidden-sm">
                          To:
                          <div class="tablet-bottom-align profile-pic-icon-hover inline-block" data-link="/page/studentProfilePic?studentemail=${student.email.enc}&courseid=${course.id.enc}&user=CFResultsUiT.instr" data-original-title="" title="">
                            Benny Charles (Team 1</td></div>'")
                            <img alt="No Image Given" class="hidden profile-pic-icon-hidden" src="">
                          </div>
                        </div>
                        <div class="col-md-12 margin-bottom-10px tablet-margin-10px tablet-no-padding">
                          <form action="/page/instructorEditStudentFeedbackPage?user=CFResultsUiT.instr" class="inline" method="post" target="_blank">
                            <input class="btn btn-default btn-xs" data-original-title="Edit the responses given by this student" data-toggle="tooltip" title="" type="submit" value="Moderate Responses">
                            <input name="courseid" type="hidden" value="CFResultsUiT.CS2104">
                            <input name="fsname" type="hidden" value="Second Session">
                            <input name="moderatedperson" type="hidden" value="CFResultsUiT.alice.b@gmail.tmt">
                          </form>
                        </div>
                      </div>
                      <div class="col-md-10">
                        <div class="panel panel-info">
                          <div class="panel-heading">
                            Question 6:
                            <span class="text-preserve-space">
                              Split points among the your team members and yourself, according to how much you think each member has contributed. 
                              <span style=" white-space: normal;">
                                <a class="color_gray" data-less="[less]" data-more="[more]" href="javascript:;" id="questionAdditionalInfoButton-6-giver-1-recipient-4" onclick="toggleAdditionalQuestionInfo('6-giver-1-recipient-4')">
                                  [more]
                                </a>
                                <br>
                                <span id="questionAdditionalInfo-6-giver-1-recipient-4" style="display:none;">
                                  Distribute points (among recipients) question
                                  <br>
                                  Points per recipient: 100
                                </span>
                              </span>
                            </span>
                          </div>
                          <div class="panel-body">
                            <div style="clear:both; overflow: hidden">
                              <div class="pull-left text-preserve-space">
                                90
                              </div>
                              <button class="btn btn-default btn-xs icon-button pull-right" data-original-title="Add comment" data-placement="top" data-toggle="tooltip" id="button_add_comment" onclick="showResponseCommentAddForm(4,1,1)" title="" type="button">
                                <span class="glyphicon glyphicon-comment glyphicon-primary">
                                </span>
                              </button>
                            </div>
                            <ul class="list-group" id="responseCommentTable-4-1-1" style="display:none">
                              <li class="list-group-item list-group-item-warning" id="showResponseCommentAddForm-4-1-1" style="display: none;">
                                <form class="responseCommentAddForm">
                                  <div class="form-group form-inline">
                                    <div class="form-group text-muted">
                                      <p>
                                        Giver: Alice Betsy</td>'" (Team 1</td></div>'")
                                        <br>
                                        Recipient: Benny Charles (Team 1</td></div>'")
                                      </p>
                                      You may change comment's visibility using the visibility options on the right hand side.
                                    </div>
                                    <a class="btn btn-sm btn-info pull-right" id="frComment-visibility-options-trigger-4-1-1" onclick="toggleVisibilityEditForm(4,1,1)">
                                      <span class="glyphicon glyphicon-eye-close">
                                      </span>
                                      Show Visibility Options
                                    </a>
                                  </div>
                                  <div class="panel panel-default" id="visibility-options-4-1-1" style="display: none;">
                                    <div class="panel-heading">
                                      Visibility Options
                                    </div>
                                    <table class="table text-center" style="color: #000;">
                                      <tbody>
                                        <tr>
                                          <th class="text-center">
                                            User/Group
                                          </th>
                                          <th class="text-center">
                                            Can see your comment
                                          </th>
                                          <th class="text-center">
                                            Can see your name
                                          </th>
                                        </tr>
                                        <tr id="response-giver-4-1-1">
                                          <td class="text-left">
                                            <div data-original-title="Control what response giver can view" data-placement="top" data-toggle="tooltip" title="">
                                              Response Giver
                                            </div>
                                          </td>
                                          <td>
                                            <input checked="" class="visibilityCheckbox answerCheckbox centered" name="receiverLeaderCheckbox" type="checkbox" value="GIVER">
                                          </td>
                                          <td>
                                            <input checked="" class="visibilityCheckbox giverCheckbox" type="checkbox" value="GIVER">
                                          </td>
                                        </tr>
                                        <tr id="response-recipient-4-1-1">
                                          <td class="text-left">
                                            <div data-original-title="Control what response recipient(s) can view" data-placement="top" data-toggle="tooltip" title="">
                                              Response Recipient(s)
                                            </div>
                                          </td>
                                          <td>
                                            <input checked="" class="visibilityCheckbox answerCheckbox centered" name="receiverLeaderCheckbox" type="checkbox" value="RECEIVER">
                                          </td>
                                          <td>
                                            <input checked="" class="visibilityCheckbox giverCheckbox" type="checkbox" value="RECEIVER">
                                          </td>
                                        </tr>
                                        <tr id="response-instructors-4-1-1">
                                          <td class="text-left">
                                            <div data-original-title="Control what instructors can view" data-placement="top" data-toggle="tooltip" title="">
                                              Instructors
                                            </div>
                                          </td>
                                          <td>
                                            <input checked="" class="visibilityCheckbox answerCheckbox" type="checkbox" value="INSTRUCTORS">
                                          </td>
                                          <td>
                                            <input checked="" class="visibilityCheckbox giverCheckbox" type="checkbox" value="INSTRUCTORS">
                                          </td>
                                        </tr>
                                      </tbody>
                                    </table>
                                  </div>
                                  <div class="form-group">
                                    <textarea class="form-control" id="responseCommentAddForm-4-1-1" name="responsecommenttext" placeholder="Your comment about this response" rows="3">
                                    </textarea>
                                  </div>
                                  <div class="col-sm-offset-5">
                                    <a class="btn btn-primary" href="/page/instructorFeedbackResponseCommentAdd" id="button_save_comment_for_add-4-1-1" type="button">
                                      Add
                                    </a>
                                    <input class="btn btn-default" onclick="return hideResponseCommentAddForm(4,1,1);" type="button" value="Cancel">
                                  </div>
                                  <input name="questionid" type="hidden" value="${question.id}">
                                  <input name="responseid" type="hidden" value="${question.id}%CFResultsUiT.alice.b@gmail.tmt%CFResultsUiT.benny.c@gmail.tmt">
                                  <input name="courseid" type="hidden" value="CFResultsUiT.CS2104">
                                  <input name="fsname" type="hidden" value="Second Session">
                                  <input name="user" type="hidden" value="CFResultsUiT.instr">
                                  <input name="showresponsecommentsto" type="hidden" value="GIVER,RECEIVER, INSTRUCTORS">
                                  <input name="showresponsegiverto" type="hidden" value="GIVER,RECEIVER, INSTRUCTORS">
                                </form>
                              </li>
                            </ul>
                          </div>
                        </div>
                        <div class="panel panel-info">
                          <div class="panel-heading">
                            Question 7:
                            <span class="text-preserve-space">
                              Rate the contribution of yourself and your team members towards the latest project. 
                              <span style=" white-space: normal;">
                                <a class="color_gray" data-less="[less]" data-more="[more]" href="javascript:;" id="questionAdditionalInfoButton-7-giver-1-recipient-4" onclick="toggleAdditionalQuestionInfo('7-giver-1-recipient-4')">
                                  [more]
                                </a>
                                <br>
                                <span id="questionAdditionalInfo-7-giver-1-recipient-4" style="display:none;">
                                  Team contribution question
                                </span>
                              </span>
                            </span>
                          </div>
                          <div class="panel-body">
                            <div style="clear:both; overflow: hidden">
                              <div class="pull-left text-preserve-space">
                                <span class="color_neutral">
                                  Equal Share
                                </span>
                              </div>
                              <button class="btn btn-default btn-xs icon-button pull-right" data-original-title="Add comment" data-placement="top" data-toggle="tooltip" id="button_add_comment" onclick="showResponseCommentAddForm(4,1,2)" title="" type="button">
                                <span class="glyphicon glyphicon-comment glyphicon-primary">
                                </span>
                              </button>
                            </div>
                            <ul class="list-group" id="responseCommentTable-4-1-2" style="display:none">
                              <li class="list-group-item list-group-item-warning" id="showResponseCommentAddForm-4-1-2" style="display: none;">
                                <form class="responseCommentAddForm">
                                  <div class="form-group form-inline">
                                    <div class="form-group text-muted">
                                      <p>
                                        Giver: Alice Betsy</td>'" (Team 1</td></div>'")
                                        <br>
                                        Recipient: Benny Charles (Team 1</td></div>'")
                                      </p>
                                      You may change comment's visibility using the visibility options on the right hand side.
                                    </div>
                                    <a class="btn btn-sm btn-info pull-right" id="frComment-visibility-options-trigger-4-1-2" onclick="toggleVisibilityEditForm(4,1,2)">
                                      <span class="glyphicon glyphicon-eye-close">
                                      </span>
                                      Show Visibility Options
                                    </a>
                                  </div>
                                  <div class="panel panel-default" id="visibility-options-4-1-2" style="display: none;">
                                    <div class="panel-heading">
                                      Visibility Options
                                    </div>
                                    <table class="table text-center" style="color: #000;">
                                      <tbody>
                                        <tr>
                                          <th class="text-center">
                                            User/Group
                                          </th>
                                          <th class="text-center">
                                            Can see your comment
                                          </th>
                                          <th class="text-center">
                                            Can see your name
                                          </th>
                                        </tr>
                                        <tr id="response-giver-4-1-2">
                                          <td class="text-left">
                                            <div data-original-title="Control what response giver can view" data-placement="top" data-toggle="tooltip" title="">
                                              Response Giver
                                            </div>
                                          </td>
                                          <td>
                                            <input checked="" class="visibilityCheckbox answerCheckbox centered" name="receiverLeaderCheckbox" type="checkbox" value="GIVER">
                                          </td>
                                          <td>
                                            <input checked="" class="visibilityCheckbox giverCheckbox" type="checkbox" value="GIVER">
                                          </td>
                                        </tr>
                                        <tr id="response-recipient-4-1-2">
                                          <td class="text-left">
                                            <div data-original-title="Control what response recipient(s) can view" data-placement="top" data-toggle="tooltip" title="">
                                              Response Recipient(s)
                                            </div>
                                          </td>
                                          <td>
                                            <input checked="" class="visibilityCheckbox answerCheckbox centered" name="receiverLeaderCheckbox" type="checkbox" value="RECEIVER">
                                          </td>
                                          <td>
                                            <input checked="" class="visibilityCheckbox giverCheckbox" type="checkbox" value="RECEIVER">
                                          </td>
                                        </tr>
                                        <tr id="response-giver-team-4-1-2">
                                          <td class="text-left">
                                            <div data-original-title="Control what team members of response giver can view" data-placement="top" data-toggle="tooltip" title="">
                                              Response Giver's Team Members
                                            </div>
                                          </td>
                                          <td>
                                            <input checked="" class="visibilityCheckbox answerCheckbox" type="checkbox" value="OWN_TEAM_MEMBERS">
                                          </td>
                                          <td>
                                            <input checked="" class="visibilityCheckbox giverCheckbox" type="checkbox" value="OWN_TEAM_MEMBERS">
                                          </td>
                                        </tr>
                                        <tr id="response-recipient-team-4-1-2">
                                          <td class="text-left">
                                            <div data-original-title="Control what team members of response recipient(s) can view" data-placement="top" data-toggle="tooltip" title="">
                                              Response Recipient's Team Members
                                            </div>
                                          </td>
                                          <td>
                                            <input checked="" class="visibilityCheckbox answerCheckbox" type="checkbox" value="RECEIVER_TEAM_MEMBERS">
                                          </td>
                                          <td>
                                            <input checked="" class="visibilityCheckbox giverCheckbox" type="checkbox" value="RECEIVER_TEAM_MEMBERS">
                                          </td>
                                        </tr>
                                        <tr id="response-instructors-4-1-2">
                                          <td class="text-left">
                                            <div data-original-title="Control what instructors can view" data-placement="top" data-toggle="tooltip" title="">
                                              Instructors
                                            </div>
                                          </td>
                                          <td>
                                            <input checked="" class="visibilityCheckbox answerCheckbox" type="checkbox" value="INSTRUCTORS">
                                          </td>
                                          <td>
                                            <input checked="" class="visibilityCheckbox giverCheckbox" type="checkbox" value="INSTRUCTORS">
                                          </td>
                                        </tr>
                                      </tbody>
                                    </table>
                                  </div>
                                  <div class="form-group">
                                    <textarea class="form-control" id="responseCommentAddForm-4-1-2" name="responsecommenttext" placeholder="Your comment about this response" rows="3">
                                    </textarea>
                                  </div>
                                  <div class="col-sm-offset-5">
                                    <a class="btn btn-primary" href="/page/instructorFeedbackResponseCommentAdd" id="button_save_comment_for_add-4-1-2" type="button">
                                      Add
                                    </a>
                                    <input class="btn btn-default" onclick="return hideResponseCommentAddForm(4,1,2);" type="button" value="Cancel">
                                  </div>
                                  <input name="questionid" type="hidden" value="${question.id}">
                                  <input name="responseid" type="hidden" value="${question.id}%CFResultsUiT.alice.b@gmail.tmt%CFResultsUiT.benny.c@gmail.tmt">
                                  <input name="courseid" type="hidden" value="CFResultsUiT.CS2104">
                                  <input name="fsname" type="hidden" value="Second Session">
                                  <input name="user" type="hidden" value="CFResultsUiT.instr">
                                  <input name="showresponsecommentsto" type="hidden" value="GIVER,RECEIVER, OWN_TEAM_MEMBERS, RECEIVER_TEAM_MEMBERS, INSTRUCTORS">
                                  <input name="showresponsegiverto" type="hidden" value="GIVER,RECEIVER, OWN_TEAM_MEMBERS, RECEIVER_TEAM_MEMBERS, INSTRUCTORS">
                                </form>
                              </li>
                            </ul>
                          </div>
                        </div>
                      </div>
                    </div>
                  </div>
                </div>
              </div>
              <div class="panel panel-primary">
                <div class="panel-heading" data-target="#panelBodyCollapse-12" id="panelHeading-12" style="cursor: pointer;">
                  To:
                  <div class="inline panel-heading-text">
                    <strong>
                      Team 1</td></div>'"
                    </strong>
                  </div>
                  <div class="pull-right">
                     
                    <div class="display-icon" style="display:inline;">
                      <span class="glyphicon glyphicon-chevron-up pull-right">
                      </span>
                    </div>
                  </div>
                </div>
                <div class="panel-collapse collapse in" id="panelBodyCollapse-12">
                  <div class="panel-body">
                    <div class="row ">
                      <div class="col-md-2">
                        <div class="col-md-12 tablet-margin-10px tablet-no-padding">
                          From:
                          <strong>
                            Team 1</td></div>'"
                          </strong>
                        </div>
                        <div class="col-md-12 tablet-margin-10px tablet-no-padding text-muted small">
                          <br class="hidden-xs hidden-sm">
                          To: Team 1</td></div>'"
                        </div>
                        <div class="col-md-12 margin-bottom-10px tablet-margin-10px tablet-no-padding">
                          <form action="/page/instructorEditStudentFeedbackPage?user=CFResultsUiT.instr" class="inline" method="post" target="_blank">
                            <input class="btn btn-default btn-xs" data-original-title="Edit the responses given by this student" data-toggle="tooltip" title="" type="submit" value="Moderate Responses">
                            <input name="courseid" type="hidden" value="CFResultsUiT.CS2104">
                            <input name="fsname" type="hidden" value="Second Session">
<<<<<<< HEAD
                            <input name="moderatedperson" type="hidden" value="Team 1">
=======
                            <input name="moderatedstudent" type="hidden" value="Team 1</td></div>'&quot;">
>>>>>>> b3bdc63b
                          </form>
                        </div>
                      </div>
                      <div class="col-md-10">
                        <div class="panel panel-info">
                          <div class="panel-heading">
                            Question 11:
                            <span class="text-preserve-space">
                              As a team, what do you think could have been done differently?
                            </span>
                          </div>
                          <div class="panel-body">
                            <div style="clear:both; overflow: hidden">
                              <div class="pull-left text-preserve-space">
                                Response from benny to Team 1 (own team)
                              </div>
                              <button class="btn btn-default btn-xs icon-button pull-right" data-original-title="Add comment" data-placement="top" data-toggle="tooltip" id="button_add_comment" onclick="showResponseCommentAddForm(5,1,1)" title="" type="button">
                                <span class="glyphicon glyphicon-comment glyphicon-primary">
                                </span>
                              </button>
                            </div>
                            <ul class="list-group" id="responseCommentTable-5-1-1" style="display:none">
                              <li class="list-group-item list-group-item-warning" id="showResponseCommentAddForm-5-1-1" style="display: none;">
                                <form class="responseCommentAddForm">
                                  <div class="form-group form-inline">
                                    <div class="form-group text-muted">
                                      <p>
                                        Giver: Team 1</td></div>'"
                                        <br>
                                        Recipient: Team 1</td></div>'"
                                      </p>
                                      You may change comment's visibility using the visibility options on the right hand side.
                                    </div>
                                    <a class="btn btn-sm btn-info pull-right" id="frComment-visibility-options-trigger-5-1-1" onclick="toggleVisibilityEditForm(5,1,1)">
                                      <span class="glyphicon glyphicon-eye-close">
                                      </span>
                                      Show Visibility Options
                                    </a>
                                  </div>
                                  <div class="panel panel-default" id="visibility-options-5-1-1" style="display: none;">
                                    <div class="panel-heading">
                                      Visibility Options
                                    </div>
                                    <table class="table text-center" style="color: #000;">
                                      <tbody>
                                        <tr>
                                          <th class="text-center">
                                            User/Group
                                          </th>
                                          <th class="text-center">
                                            Can see your comment
                                          </th>
                                          <th class="text-center">
                                            Can see your name
                                          </th>
                                        </tr>
                                        <tr id="response-giver-5-1-1">
                                          <td class="text-left">
                                            <div data-original-title="Control what response giver can view" data-placement="top" data-toggle="tooltip" title="">
                                              Response Giver
                                            </div>
                                          </td>
                                          <td>
                                            <input checked="" class="visibilityCheckbox answerCheckbox centered" name="receiverLeaderCheckbox" type="checkbox" value="GIVER">
                                          </td>
                                          <td>
                                            <input checked="" class="visibilityCheckbox giverCheckbox" type="checkbox" value="GIVER">
                                          </td>
                                        </tr>
                                        <tr id="response-instructors-5-1-1">
                                          <td class="text-left">
                                            <div data-original-title="Control what instructors can view" data-placement="top" data-toggle="tooltip" title="">
                                              Instructors
                                            </div>
                                          </td>
                                          <td>
                                            <input checked="" class="visibilityCheckbox answerCheckbox" type="checkbox" value="INSTRUCTORS">
                                          </td>
                                          <td>
                                            <input checked="" class="visibilityCheckbox giverCheckbox" type="checkbox" value="INSTRUCTORS">
                                          </td>
                                        </tr>
                                      </tbody>
                                    </table>
                                  </div>
                                  <div class="form-group">
                                    <textarea class="form-control" id="responseCommentAddForm-5-1-1" name="responsecommenttext" placeholder="Your comment about this response" rows="3">
                                    </textarea>
                                  </div>
                                  <div class="col-sm-offset-5">
                                    <a class="btn btn-primary" href="/page/instructorFeedbackResponseCommentAdd" id="button_save_comment_for_add-5-1-1" type="button">
                                      Add
                                    </a>
                                    <input class="btn btn-default" onclick="return hideResponseCommentAddForm(5,1,1);" type="button" value="Cancel">
                                  </div>
                                  <input name="questionid" type="hidden" value="${question.id}">
                                  <input name="responseid" type="hidden" value="${question.id}%Team 1</td></div>'&quot;%Team 1</td></div>'&quot;">
                                  <input name="courseid" type="hidden" value="CFResultsUiT.CS2104">
                                  <input name="fsname" type="hidden" value="Second Session">
                                  <input name="user" type="hidden" value="CFResultsUiT.instr">
                                  <input name="showresponsecommentsto" type="hidden" value="GIVER,RECEIVER, INSTRUCTORS">
                                  <input name="showresponsegiverto" type="hidden" value="GIVER,RECEIVER, INSTRUCTORS">
                                </form>
                              </li>
                            </ul>
                          </div>
                        </div>
                      </div>
                    </div>
                  </div>
                </div>
              </div>
            </div>
          </div>
        </div>
        <div class="panel panel-warning">
          <div class="panel-heading" data-target="#panelBodyCollapse-13" id="panelHeading-13" style="cursor: pointer;">
            <div class="inline panel-heading-text">
              <strong>
                Team 2
              </strong>
            </div>
            <div class="pull-right">
              <a class="btn btn-warning btn-xs" data-original-title="Collapse or expand all student panels. You can also click on the panel heading to toggle each one individually." data-toggle="tooltip" id="collapse-panels-button-team-4" title="">
                Collapse Students
              </a>
               
              <span class="glyphicon glyphicon-chevron-up">
              </span>
            </div>
          </div>
          <div class="panel-collapse collapse in" id="panelBodyCollapse-13">
            <div class="panel-body background-color-warning">
              <div class="panel panel-primary">
                <div class="panel-heading" data-target="#panelBodyCollapse-14" id="panelHeading-14" style="cursor: pointer;">
                  To:
                  <div class="middlealign profile-pic-icon-hover inline panel-heading-text" data-link="/page/studentProfilePic?studentemail=${student.email.enc}&courseid=${course.id.enc}&user=CFResultsUiT.instr" data-original-title="" title="">
                    <strong>
                      Charlie Dávis (Team 2)
                    </strong>
                    <img alt="No Image Given" class="hidden profile-pic-icon-hidden" src="">
                    <a class="link-in-dark-bg" href="mailto:CFResultsUiT.charlie.d@gmail.tmt">
                      [CFResultsUiT.charlie.d@gmail.tmt]
                    </a>
                  </div>
                  <div class="pull-right">
                     
                    <div class="display-icon" style="display:inline;">
                      <span class="glyphicon glyphicon-chevron-up pull-right">
                      </span>
                    </div>
                  </div>
                </div>
                <div class="panel-collapse collapse in" id="panelBodyCollapse-14">
                  <div class="panel-body">
                    <div class="row ">
                      <div class="col-md-2">
                        <div class="col-md-12 tablet-margin-10px tablet-no-padding">
                          From:
                          <div class="tablet-bottom-align profile-pic-icon-hover inline-block" data-link="/page/studentProfilePic?studentemail=${student.email.enc}&courseid=${course.id.enc}&user=CFResultsUiT.instr" data-original-title="" title="">
                            <strong>
                              Alice Betsy</td>'" (Team 1</td></div>'")
                            </strong>
                            <img alt="No Image Given" class="hidden profile-pic-icon-hidden" src="">
                          </div>
                        </div>
                        <div class="col-md-12 tablet-margin-10px tablet-no-padding text-muted small">
                          <br class="hidden-xs hidden-sm">
                          To:
                          <div class="tablet-bottom-align profile-pic-icon-hover inline-block" data-link="/page/studentProfilePic?studentemail=${student.email.enc}&courseid=${course.id.enc}&user=CFResultsUiT.instr" data-original-title="" title="">
                            Charlie Dávis (Team 2)
                            <img alt="No Image Given" class="hidden profile-pic-icon-hidden" src="">
                          </div>
                        </div>
                        <div class="col-md-12 margin-bottom-10px tablet-margin-10px tablet-no-padding">
                          <form action="/page/instructorEditStudentFeedbackPage?user=CFResultsUiT.instr" class="inline" method="post" target="_blank">
                            <input class="btn btn-default btn-xs" data-original-title="Edit the responses given by this student" data-toggle="tooltip" title="" type="submit" value="Moderate Responses">
                            <input name="courseid" type="hidden" value="CFResultsUiT.CS2104">
                            <input name="fsname" type="hidden" value="Second Session">
                            <input name="moderatedperson" type="hidden" value="CFResultsUiT.alice.b@gmail.tmt">
                          </form>
                        </div>
                      </div>
                      <div class="col-md-10">
                        <div class="panel panel-info">
                          <div class="panel-heading">
                            Question 6:
                            <span class="text-preserve-space">
                              Split points among the your team members and yourself, according to how much you think each member has contributed. 
                              <span style=" white-space: normal;">
                                <a class="color_gray" data-less="[less]" data-more="[more]" href="javascript:;" id="questionAdditionalInfoButton-6-giver-1-recipient-6" onclick="toggleAdditionalQuestionInfo('6-giver-1-recipient-6')">
                                  [more]
                                </a>
                                <br>
                                <span id="questionAdditionalInfo-6-giver-1-recipient-6" style="display:none;">
                                  Distribute points (among recipients) question
                                  <br>
                                  Points per recipient: 100
                                </span>
                              </span>
                            </span>
                          </div>
                          <div class="panel-body">
                            <div style="clear:both; overflow: hidden">
                              <div class="pull-left text-preserve-space">
                                50
                              </div>
                              <button class="btn btn-default btn-xs icon-button pull-right" data-original-title="Add comment" data-placement="top" data-toggle="tooltip" id="button_add_comment" onclick="showResponseCommentAddForm(6,1,1)" title="" type="button">
                                <span class="glyphicon glyphicon-comment glyphicon-primary">
                                </span>
                              </button>
                            </div>
                            <ul class="list-group" id="responseCommentTable-6-1-1" style="display:none">
                              <li class="list-group-item list-group-item-warning" id="showResponseCommentAddForm-6-1-1" style="display: none;">
                                <form class="responseCommentAddForm">
                                  <div class="form-group form-inline">
                                    <div class="form-group text-muted">
                                      <p>
                                        Giver: Alice Betsy</td>'" (Team 1</td></div>'")
                                        <br>
                                        Recipient: Charlie Dávis (Team 2)
                                      </p>
                                      You may change comment's visibility using the visibility options on the right hand side.
                                    </div>
                                    <a class="btn btn-sm btn-info pull-right" id="frComment-visibility-options-trigger-6-1-1" onclick="toggleVisibilityEditForm(6,1,1)">
                                      <span class="glyphicon glyphicon-eye-close">
                                      </span>
                                      Show Visibility Options
                                    </a>
                                  </div>
                                  <div class="panel panel-default" id="visibility-options-6-1-1" style="display: none;">
                                    <div class="panel-heading">
                                      Visibility Options
                                    </div>
                                    <table class="table text-center" style="color: #000;">
                                      <tbody>
                                        <tr>
                                          <th class="text-center">
                                            User/Group
                                          </th>
                                          <th class="text-center">
                                            Can see your comment
                                          </th>
                                          <th class="text-center">
                                            Can see your name
                                          </th>
                                        </tr>
                                        <tr id="response-giver-6-1-1">
                                          <td class="text-left">
                                            <div data-original-title="Control what response giver can view" data-placement="top" data-toggle="tooltip" title="">
                                              Response Giver
                                            </div>
                                          </td>
                                          <td>
                                            <input checked="" class="visibilityCheckbox answerCheckbox centered" name="receiverLeaderCheckbox" type="checkbox" value="GIVER">
                                          </td>
                                          <td>
                                            <input checked="" class="visibilityCheckbox giverCheckbox" type="checkbox" value="GIVER">
                                          </td>
                                        </tr>
                                        <tr id="response-recipient-6-1-1">
                                          <td class="text-left">
                                            <div data-original-title="Control what response recipient(s) can view" data-placement="top" data-toggle="tooltip" title="">
                                              Response Recipient(s)
                                            </div>
                                          </td>
                                          <td>
                                            <input checked="" class="visibilityCheckbox answerCheckbox centered" name="receiverLeaderCheckbox" type="checkbox" value="RECEIVER">
                                          </td>
                                          <td>
                                            <input checked="" class="visibilityCheckbox giverCheckbox" type="checkbox" value="RECEIVER">
                                          </td>
                                        </tr>
                                        <tr id="response-instructors-6-1-1">
                                          <td class="text-left">
                                            <div data-original-title="Control what instructors can view" data-placement="top" data-toggle="tooltip" title="">
                                              Instructors
                                            </div>
                                          </td>
                                          <td>
                                            <input checked="" class="visibilityCheckbox answerCheckbox" type="checkbox" value="INSTRUCTORS">
                                          </td>
                                          <td>
                                            <input checked="" class="visibilityCheckbox giverCheckbox" type="checkbox" value="INSTRUCTORS">
                                          </td>
                                        </tr>
                                      </tbody>
                                    </table>
                                  </div>
                                  <div class="form-group">
                                    <textarea class="form-control" id="responseCommentAddForm-6-1-1" name="responsecommenttext" placeholder="Your comment about this response" rows="3">
                                    </textarea>
                                  </div>
                                  <div class="col-sm-offset-5">
                                    <a class="btn btn-primary" href="/page/instructorFeedbackResponseCommentAdd" id="button_save_comment_for_add-6-1-1" type="button">
                                      Add
                                    </a>
                                    <input class="btn btn-default" onclick="return hideResponseCommentAddForm(6,1,1);" type="button" value="Cancel">
                                  </div>
                                  <input name="questionid" type="hidden" value="${question.id}">
                                  <input name="responseid" type="hidden" value="${question.id}%CFResultsUiT.alice.b@gmail.tmt%CFResultsUiT.charlie.d@gmail.tmt">
                                  <input name="courseid" type="hidden" value="CFResultsUiT.CS2104">
                                  <input name="fsname" type="hidden" value="Second Session">
                                  <input name="user" type="hidden" value="CFResultsUiT.instr">
                                  <input name="showresponsecommentsto" type="hidden" value="GIVER,RECEIVER, INSTRUCTORS">
                                  <input name="showresponsegiverto" type="hidden" value="GIVER,RECEIVER, INSTRUCTORS">
                                </form>
                              </li>
                            </ul>
                          </div>
                        </div>
                      </div>
                    </div>
                  </div>
                </div>
              </div>
              <div class="panel panel-primary">
                <div class="panel-heading" data-target="#panelBodyCollapse-15" id="panelHeading-15" style="cursor: pointer;">
                  To:
                  <div class="middlealign profile-pic-icon-hover inline panel-heading-text" data-link="/page/studentProfilePic?studentemail=${student.email.enc}&courseid=${course.id.enc}&user=CFResultsUiT.instr" data-original-title="" title="">
                    <strong>
                      Danny Engrid (Team 2)
                    </strong>
                    <img alt="No Image Given" class="hidden profile-pic-icon-hidden" src="">
                    <a class="link-in-dark-bg" href="mailto:CFResultsUiT.danny.e@gmail.tmt">
                      [CFResultsUiT.danny.e@gmail.tmt]
                    </a>
                  </div>
                  <div class="pull-right">
                     
                    <div class="display-icon" style="display:inline;">
                      <span class="glyphicon glyphicon-chevron-up pull-right">
                      </span>
                    </div>
                  </div>
                </div>
                <div class="panel-collapse collapse in" id="panelBodyCollapse-15">
                  <div class="panel-body">
                    <div class="row ">
                      <div class="col-md-2">
                        <div class="col-md-12 tablet-margin-10px tablet-no-padding">
                          From:
                          <div class="tablet-bottom-align profile-pic-icon-hover inline-block" data-link="/page/studentProfilePic?studentemail=${student.email.enc}&courseid=${course.id.enc}&user=CFResultsUiT.instr" data-original-title="" title="">
                            <strong>
                              Alice Betsy</td>'" (Team 1</td></div>'")
                            </strong>
                            <img alt="No Image Given" class="hidden profile-pic-icon-hidden" src="">
                          </div>
                        </div>
                        <div class="col-md-12 tablet-margin-10px tablet-no-padding text-muted small">
                          <br class="hidden-xs hidden-sm">
                          To:
                          <div class="tablet-bottom-align profile-pic-icon-hover inline-block" data-link="/page/studentProfilePic?studentemail=${student.email.enc}&courseid=${course.id.enc}&user=CFResultsUiT.instr" data-original-title="" title="">
                            Danny Engrid (Team 2)
                            <img alt="No Image Given" class="hidden profile-pic-icon-hidden" src="">
                          </div>
                        </div>
                        <div class="col-md-12 margin-bottom-10px tablet-margin-10px tablet-no-padding">
                          <form action="/page/instructorEditStudentFeedbackPage?user=CFResultsUiT.instr" class="inline" method="post" target="_blank">
                            <input class="btn btn-default btn-xs" data-original-title="Edit the responses given by this student" data-toggle="tooltip" title="" type="submit" value="Moderate Responses">
                            <input name="courseid" type="hidden" value="CFResultsUiT.CS2104">
                            <input name="fsname" type="hidden" value="Second Session">
                            <input name="moderatedperson" type="hidden" value="CFResultsUiT.alice.b@gmail.tmt">
                          </form>
                        </div>
                      </div>
                      <div class="col-md-10">
                        <div class="panel panel-info">
                          <div class="panel-heading">
                            Question 6:
                            <span class="text-preserve-space">
                              Split points among the your team members and yourself, according to how much you think each member has contributed. 
                              <span style=" white-space: normal;">
                                <a class="color_gray" data-less="[less]" data-more="[more]" href="javascript:;" id="questionAdditionalInfoButton-6-giver-1-recipient-7" onclick="toggleAdditionalQuestionInfo('6-giver-1-recipient-7')">
                                  [more]
                                </a>
                                <br>
                                <span id="questionAdditionalInfo-6-giver-1-recipient-7" style="display:none;">
                                  Distribute points (among recipients) question
                                  <br>
                                  Points per recipient: 100
                                </span>
                              </span>
                            </span>
                          </div>
                          <div class="panel-body">
                            <div style="clear:both; overflow: hidden">
                              <div class="pull-left text-preserve-space">
                                150
                              </div>
                              <button class="btn btn-default btn-xs icon-button pull-right" data-original-title="Add comment" data-placement="top" data-toggle="tooltip" id="button_add_comment" onclick="showResponseCommentAddForm(7,1,1)" title="" type="button">
                                <span class="glyphicon glyphicon-comment glyphicon-primary">
                                </span>
                              </button>
                            </div>
                            <ul class="list-group" id="responseCommentTable-7-1-1" style="display:none">
                              <li class="list-group-item list-group-item-warning" id="showResponseCommentAddForm-7-1-1" style="display: none;">
                                <form class="responseCommentAddForm">
                                  <div class="form-group form-inline">
                                    <div class="form-group text-muted">
                                      <p>
                                        Giver: Alice Betsy</td>'" (Team 1</td></div>'")
                                        <br>
                                        Recipient: Danny Engrid (Team 2)
                                      </p>
                                      You may change comment's visibility using the visibility options on the right hand side.
                                    </div>
                                    <a class="btn btn-sm btn-info pull-right" id="frComment-visibility-options-trigger-7-1-1" onclick="toggleVisibilityEditForm(7,1,1)">
                                      <span class="glyphicon glyphicon-eye-close">
                                      </span>
                                      Show Visibility Options
                                    </a>
                                  </div>
                                  <div class="panel panel-default" id="visibility-options-7-1-1" style="display: none;">
                                    <div class="panel-heading">
                                      Visibility Options
                                    </div>
                                    <table class="table text-center" style="color: #000;">
                                      <tbody>
                                        <tr>
                                          <th class="text-center">
                                            User/Group
                                          </th>
                                          <th class="text-center">
                                            Can see your comment
                                          </th>
                                          <th class="text-center">
                                            Can see your name
                                          </th>
                                        </tr>
                                        <tr id="response-giver-7-1-1">
                                          <td class="text-left">
                                            <div data-original-title="Control what response giver can view" data-placement="top" data-toggle="tooltip" title="">
                                              Response Giver
                                            </div>
                                          </td>
                                          <td>
                                            <input checked="" class="visibilityCheckbox answerCheckbox centered" name="receiverLeaderCheckbox" type="checkbox" value="GIVER">
                                          </td>
                                          <td>
                                            <input checked="" class="visibilityCheckbox giverCheckbox" type="checkbox" value="GIVER">
                                          </td>
                                        </tr>
                                        <tr id="response-recipient-7-1-1">
                                          <td class="text-left">
                                            <div data-original-title="Control what response recipient(s) can view" data-placement="top" data-toggle="tooltip" title="">
                                              Response Recipient(s)
                                            </div>
                                          </td>
                                          <td>
                                            <input checked="" class="visibilityCheckbox answerCheckbox centered" name="receiverLeaderCheckbox" type="checkbox" value="RECEIVER">
                                          </td>
                                          <td>
                                            <input checked="" class="visibilityCheckbox giverCheckbox" type="checkbox" value="RECEIVER">
                                          </td>
                                        </tr>
                                        <tr id="response-instructors-7-1-1">
                                          <td class="text-left">
                                            <div data-original-title="Control what instructors can view" data-placement="top" data-toggle="tooltip" title="">
                                              Instructors
                                            </div>
                                          </td>
                                          <td>
                                            <input checked="" class="visibilityCheckbox answerCheckbox" type="checkbox" value="INSTRUCTORS">
                                          </td>
                                          <td>
                                            <input checked="" class="visibilityCheckbox giverCheckbox" type="checkbox" value="INSTRUCTORS">
                                          </td>
                                        </tr>
                                      </tbody>
                                    </table>
                                  </div>
                                  <div class="form-group">
                                    <textarea class="form-control" id="responseCommentAddForm-7-1-1" name="responsecommenttext" placeholder="Your comment about this response" rows="3">
                                    </textarea>
                                  </div>
                                  <div class="col-sm-offset-5">
                                    <a class="btn btn-primary" href="/page/instructorFeedbackResponseCommentAdd" id="button_save_comment_for_add-7-1-1" type="button">
                                      Add
                                    </a>
                                    <input class="btn btn-default" onclick="return hideResponseCommentAddForm(7,1,1);" type="button" value="Cancel">
                                  </div>
                                  <input name="questionid" type="hidden" value="${question.id}">
                                  <input name="responseid" type="hidden" value="${question.id}%CFResultsUiT.alice.b@gmail.tmt%CFResultsUiT.danny.e@gmail.tmt">
                                  <input name="courseid" type="hidden" value="CFResultsUiT.CS2104">
                                  <input name="fsname" type="hidden" value="Second Session">
                                  <input name="user" type="hidden" value="CFResultsUiT.instr">
                                  <input name="showresponsecommentsto" type="hidden" value="GIVER,RECEIVER, INSTRUCTORS">
                                  <input name="showresponsegiverto" type="hidden" value="GIVER,RECEIVER, INSTRUCTORS">
                                </form>
                              </li>
                            </ul>
                          </div>
                        </div>
                      </div>
                    </div>
                  </div>
                </div>
              </div>
              <div class="panel panel-default">
                <div class="panel-heading" data-target="#panelBodyCollapse-16" id="panelHeading-16" style="cursor: pointer;">
                  To:
                  <div class="middlealign profile-pic-icon-hover inline panel-heading-text" data-link="/page/studentProfilePic?studentemail=${student.email.enc}&courseid=${course.id.enc}&user=CFResultsUiT.instr" data-original-title="" title="">
                    <strong>
                      Drop out (Team 2)
                    </strong>
                    <img alt="No Image Given" class="hidden profile-pic-icon-hidden" src="">
                    <a href="mailto:drop.out@gmail.tmt">
                      [drop.out@gmail.tmt]
                    </a>
                  </div>
                  <div class="pull-right">
                     
                    <div class="display-icon" style="display:inline;">
                      <span class="glyphicon glyphicon-chevron-up pull-right">
                      </span>
                    </div>
                  </div>
                </div>
                <div class="panel-collapse collapse in" id="panelBodyCollapse-16">
                  <div class="panel-body">
                    <i>
                      There are no responses received by this user or you may not have the permission to see the response
                    </i>
                  </div>
                </div>
              </div>
              <div class="panel panel-default">
                <div class="panel-heading" data-target="#panelBodyCollapse-17" id="panelHeading-17" style="cursor: pointer;">
                  To:
                  <div class="middlealign profile-pic-icon-hover inline panel-heading-text" data-link="/page/studentProfilePic?studentemail=${student.email.enc}&courseid=${course.id.enc}&user=CFResultsUiT.instr" data-original-title="" title="">
                    <strong>
                      Extra guy (Team 2)
                    </strong>
                    <img alt="No Image Given" class="hidden profile-pic-icon-hidden" src="">
                    <a href="mailto:extra.guy@gmail.tmt">
                      [extra.guy@gmail.tmt]
                    </a>
                  </div>
                  <div class="pull-right">
                     
                    <div class="display-icon" style="display:inline;">
                      <span class="glyphicon glyphicon-chevron-up pull-right">
                      </span>
                    </div>
                  </div>
                </div>
                <div class="panel-collapse collapse in" id="panelBodyCollapse-17">
                  <div class="panel-body">
                    <i>
                      There are no responses received by this user or you may not have the permission to see the response
                    </i>
                  </div>
                </div>
              </div>
            </div>
          </div>
        </div>
      </div>
    </div>
  </div>
  <div class="panel panel-success">
    <div class="panel-heading" data-target="#panelBodyCollapse-18" id="panelHeading-18" style="cursor: pointer;">
      <div class="row">
        <div class="col-sm-9 panel-heading-text">
          <strong>
            Section B
          </strong>
        </div>
        <div class="col-sm-3">
          <div class="pull-right">
            <a class="btn btn-success btn-xs" data-original-title="Collapse or expand all team panels. You can also click on the panel heading to toggle each one individually." data-toggle="tooltip" id="collapse-panels-button-section-2" title="">
              Collapse Teams
            </a>
             
            <span class="glyphicon glyphicon-chevron-up">
            </span>
          </div>
        </div>
      </div>
    </div>
    <div class="panel-collapse collapse in" id="panelBodyCollapse-18">
      <div class="panel-body" id="sectionBody-2">
        <div class="panel panel-warning">
          <div class="panel-heading" data-target="#panelBodyCollapse-19" id="panelHeading-19" style="cursor: pointer;">
            <div class="inline panel-heading-text">
              <strong>
                Team 3
              </strong>
            </div>
            <div class="pull-right">
              <a class="btn btn-warning btn-xs" data-original-title="Collapse or expand all student panels. You can also click on the panel heading to toggle each one individually." data-toggle="tooltip" id="collapse-panels-button-team-5" title="">
                Collapse Students
              </a>
               
              <span class="glyphicon glyphicon-chevron-up">
              </span>
            </div>
          </div>
          <div class="panel-collapse collapse in" id="panelBodyCollapse-19">
            <div class="panel-body background-color-warning">
              <div class="panel panel-default">
                <div class="panel-heading" data-target="#panelBodyCollapse-20" id="panelHeading-20" style="cursor: pointer;">
                  To:
                  <div class="middlealign profile-pic-icon-hover inline panel-heading-text" data-link="/page/studentProfilePic?studentemail=${student.email.enc}&courseid=${course.id.enc}&user=CFResultsUiT.instr" data-original-title="" title="">
                    <strong>
                      Emily (Team 3)
                    </strong>
                    <img alt="No Image Given" class="hidden profile-pic-icon-hidden" src="">
                    <a href="mailto:CFResultsUiT.emily.f@gmail.tmt">
                      [CFResultsUiT.emily.f@gmail.tmt]
                    </a>
                  </div>
                  <div class="pull-right">
                     
                    <div class="display-icon" style="display:inline;">
                      <span class="glyphicon glyphicon-chevron-up pull-right">
                      </span>
                    </div>
                  </div>
                </div>
                <div class="panel-collapse collapse in" id="panelBodyCollapse-20">
                  <div class="panel-body">
                    <i>
                      There are no responses received by this user or you may not have the permission to see the response
                    </i>
                  </div>
                </div>
              </div>
            </div>
          </div>
        </div>
      </div>
    </div>
  </div>
  <div class="panel panel-warning">
    <div class="panel-heading ajax_response_rate_auto" data-target="#panelBodyCollapse-21" id="panelHeading-21" style="cursor: pointer;">
      <form action="/page/instructorFeedbackResultsPage" class="responseRateForm" id="responseRate" style="display:none;">
        <input name="courseid" type="hidden" value="CFResultsUiT.CS2104">
        <input name="fsname" type="hidden" value="Second Session">
        <input name="user" type="hidden" value="CFResultsUiT.instr">
        <input name="questionid" type="hidden" value="-1">
      </form>
      <div class="display-icon pull-right">
        <span class="glyphicon pull-right glyphicon-chevron-up">
        </span>
      </div>
      Participants who have not responded to any question
    </div>
    <div class="panel-collapse collapse in" id="panelBodyCollapse-21" style="height: auto;">
      <div class="panel-body padding-0">
        <table class="table table-striped table-bordered margin-0">
          <thead class="background-color-medium-gray text-color-gray font-weight-normal">
            <tr>
              <th class="button-sort-ascending" id="button_sortFromTeam" onclick="toggleSort(this)" style="width: 30%;">
                Team
                <span class="icon-sort unsorted">
                </span>
              </th>
              <th class="button-sort-none" id="button_sortTo" onclick="toggleSort(this)" style="width: 30%;">
                Name
                <span class="icon-sort unsorted">
                </span>
              </th>
              <th>
                Actions
              </th>
            </tr>
          </thead>
          <tbody>
            <tr>
              <td>
                Team 2
              </td>
              <td>
                Charlie Dávis
              </td>
              <td>
                <form action="/page/instructorEditStudentFeedbackPage?user=CFResultsUiT.instr" class="inline" method="post" target="_blank">
                  <input class="btn btn-default btn-xs" data-original-title="Edit the responses given by this student" data-toggle="tooltip" title="" type="submit" value="Submit Responses">
                  <input name="courseid" type="hidden" value="CFResultsUiT.CS2104">
                  <input name="fsname" type="hidden" value="Second Session">
                  <input name="moderatedperson" type="hidden" value="CFResultsUiT.charlie.d@gmail.tmt">
                </form>
              </td>
            </tr>
            <tr>
              <td>
                Team 2
              </td>
              <td>
                Danny Engrid
              </td>
              <td>
                <form action="/page/instructorEditStudentFeedbackPage?user=CFResultsUiT.instr" class="inline" method="post" target="_blank">
                  <input class="btn btn-default btn-xs" data-original-title="Edit the responses given by this student" data-toggle="tooltip" title="" type="submit" value="Submit Responses">
                  <input name="courseid" type="hidden" value="CFResultsUiT.CS2104">
                  <input name="fsname" type="hidden" value="Second Session">
                  <input name="moderatedperson" type="hidden" value="CFResultsUiT.danny.e@gmail.tmt">
                </form>
              </td>
            </tr>
            <tr>
              <td>
                Team 2
              </td>
              <td>
                Drop out
              </td>
              <td>
                <form action="/page/instructorEditStudentFeedbackPage?user=CFResultsUiT.instr" class="inline" method="post" target="_blank">
                  <input class="btn btn-default btn-xs" data-original-title="Edit the responses given by this student" data-toggle="tooltip" title="" type="submit" value="Submit Responses">
                  <input name="courseid" type="hidden" value="CFResultsUiT.CS2104">
                  <input name="fsname" type="hidden" value="Second Session">
                  <input name="moderatedperson" type="hidden" value="drop.out@gmail.tmt">
                </form>
              </td>
            </tr>
            <tr>
              <td>
                Team 2
              </td>
              <td>
                Extra guy
              </td>
              <td>
                <form action="/page/instructorEditStudentFeedbackPage?user=CFResultsUiT.instr" class="inline" method="post" target="_blank">
                  <input class="btn btn-default btn-xs" data-original-title="Edit the responses given by this student" data-toggle="tooltip" title="" type="submit" value="Submit Responses">
                  <input name="courseid" type="hidden" value="CFResultsUiT.CS2104">
                  <input name="fsname" type="hidden" value="Second Session">
                  <input name="moderatedperson" type="hidden" value="extra.guy@gmail.tmt">
                </form>
              </td>
            </tr>
            <tr>
              <td>
                Team 3
              </td>
              <td>
                Emily
              </td>
              <td>
                <form action="/page/instructorEditStudentFeedbackPage?user=CFResultsUiT.instr" class="inline" method="post" target="_blank">
                  <input class="btn btn-default btn-xs" data-original-title="Edit the responses given by this student" data-toggle="tooltip" title="" type="submit" value="Submit Responses">
                  <input name="courseid" type="hidden" value="CFResultsUiT.CS2104">
                  <input name="fsname" type="hidden" value="Second Session">
                  <input name="moderatedperson" type="hidden" value="CFResultsUiT.emily.f@gmail.tmt">
                </form>
              </td>
            </tr>
          </tbody>
        </table>
      </div>
    </div>
  </div>
</div><|MERGE_RESOLUTION|>--- conflicted
+++ resolved
@@ -450,11 +450,7 @@
                             <input class="btn btn-default btn-xs" data-original-title="Edit the responses given by this student" data-toggle="tooltip" title="" type="submit" value="Moderate Responses">
                             <input name="courseid" type="hidden" value="CFResultsUiT.CS2104">
                             <input name="fsname" type="hidden" value="Second Session">
-<<<<<<< HEAD
-                            <input name="moderatedperson" type="hidden" value="Team 1">
-=======
-                            <input name="moderatedstudent" type="hidden" value="Team 1</td></div>'&quot;">
->>>>>>> b3bdc63b
+                            <input name="moderatedperson" type="hidden" value="Team 1</td></div>'&quot;">
                           </form>
                         </div>
                       </div>
@@ -2556,11 +2552,7 @@
                             <input class="btn btn-default btn-xs" data-original-title="Edit the responses given by this student" data-toggle="tooltip" title="" type="submit" value="Moderate Responses">
                             <input name="courseid" type="hidden" value="CFResultsUiT.CS2104">
                             <input name="fsname" type="hidden" value="Second Session">
-<<<<<<< HEAD
-                            <input name="moderatedperson" type="hidden" value="Team 1">
-=======
-                            <input name="moderatedstudent" type="hidden" value="Team 1</td></div>'&quot;">
->>>>>>> b3bdc63b
+                            <input name="moderatedperson" type="hidden" value="Team 1</td></div>'&quot;">
                           </form>
                         </div>
                       </div>
