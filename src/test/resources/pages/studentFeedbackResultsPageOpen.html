--- conflicted
+++ resolved
@@ -1,259 +1,4 @@
-<<<<<<< HEAD
-<!DOCTYPE html>
-<html xmlns="http://www.w3.org/1999/xhtml"><head>
-    <link href="/favicon.png" rel="shortcut icon" />
-    <meta content="text/html; charset=UTF-8" http-equiv="Content-Type" />
-    <meta content="IE=edge" http-equiv="X-UA-Compatible" />
-    <meta content="width=device-width, initial-scale=1" name="viewport" />
-    <title>TEAMMATES - Feedback Results</title>
-    <!-- Bootstrap core CSS -->
-    <link rel="stylesheet" href="/bootstrap/css/bootstrap.min.css" type="text/css" />
-    <!-- Bootstrap theme -->
-    <link rel="stylesheet" href="/bootstrap/css/bootstrap-theme.min.css" type="text/css" />
-    <link type="text/css" href="/stylesheets/teammatesCommon.css" rel="stylesheet" />
-    <script type="text/javascript" async="" src="https://ssl.google-analytics.com/ga.js"></script><script src="/js/googleAnalytics.js" type="text/javascript"></script>
-    <script src="/js/jquery-minified.js" type="text/javascript"></script>
-        <script src="/js/common.js" type="text/javascript"></script>
-    <script src="/js/additionalQuestionInfo.js" type="text/javascript"></script>
-    <script src="/js/student.js" type="text/javascript"></script>
-    <noscript>
-
-    &lt;div id="noscript-warning"&gt;
-        &lt;h1&gt;
-            TEAMMATES works best with JavaScript enabled. &lt;br&gt; You may
-            enable it in your browser by following steps below.
-        &lt;/h1&gt;
-
-        &lt;div&gt;
-            &lt;ul id="nav"&gt;
-                &lt;li&gt;&lt;a href="#ie"&gt;Internet Explorer&lt;/a&gt;&lt;/li&gt;
-                &lt;li&gt;&lt;a href="#firefox"&gt;Mozilla Firefox&lt;/a&gt;&lt;/li&gt;
-                &lt;li&gt;&lt;a href="#safari"&gt;Safari&lt;/a&gt;&lt;/li&gt;
-                &lt;li&gt;&lt;a href="#opera"&gt;Opera&lt;/a&gt;&lt;/li&gt;
-                &lt;li&gt;&lt;a href="#chrome"&gt;Chrome&lt;/a&gt;&lt;/li&gt;
-            &lt;/ul&gt;
-        &lt;/div&gt;
-
-        &lt;div id=content&gt;
-            &lt;div id=ie&gt;
-                &lt;h1&gt;Internet Explorer&lt;/h1&gt;
-                Please complete the following instructions to activate and enable
-                JavaScript in Internet Explorer.
-
-                &lt;h3&gt;PC&lt;/h3&gt;
-                &lt;ol&gt;
-                    &lt;li&gt;In the Tools drop-down menu, select Internet Options.&lt;/li&gt;
-                    &lt;li&gt;Next, select the Security tab.&lt;/li&gt;
-                    &lt;li&gt;Then, select the earth (Internet) icon.&lt;/li&gt;
-                    &lt;li&gt;Then select the Custom Level button.&lt;/li&gt;
-                    &lt;li&gt;Locate Scripting near the bottom of the list.&lt;/li&gt;
-                    &lt;li&gt;Under Active Scripting, select Enable, then hit OK.&lt;/li&gt;
-                    &lt;li&gt;Answer yes to the following conformation box.&lt;/li&gt;
-                    &lt;li&gt;Hit OK to close the Internet Options window.&lt;/li&gt;
-                    &lt;li&gt;Finally, hit refresh on your browser window to enjoy the
-                        javascript.&lt;/li&gt;
-                &lt;/ol&gt;
-            &lt;/div&gt;
-
-            &lt;div id=firefox&gt;
-                &lt;h1&gt;Firefox&lt;/h1&gt;
-                Please complete the following instructions to activate and enable
-                JavaScript in Firefox
-
-                &lt;h3&gt;PC&lt;/h3&gt;
-                &lt;ol&gt;
-                    &lt;li&gt;In the Tools drop-down menu, select Options.&lt;/li&gt;
-                    &lt;li&gt;Next, select the Content icon/tab at the top on the
-                        window.&lt;/li&gt;
-                    &lt;li&gt;Then, check the Enable JavaScript checkbox under the Web
-                        Content category.&lt;/li&gt;
-                    &lt;li&gt;Hit OK to close the Options window and save your changes.&lt;/li&gt;
-                    &lt;li&gt;Finally, Refresh your browser.&lt;/li&gt;
-                &lt;/ol&gt;
-                &lt;h3&gt;MAC&lt;/h3&gt;
-                &lt;ol&gt;
-                    &lt;li&gt;Select the Firefox menu item from the Apple/System bar at
-                        the top of the screen.&lt;/li&gt;
-                    &lt;li&gt;From the drop-down menu, select Preferences...&lt;/li&gt;
-                    &lt;li&gt;Select the Content icon/tab at the top on the window.&lt;/li&gt;
-                    &lt;li&gt;Then, check the Enable JavaScript checkbox.&lt;/li&gt;
-                    &lt;li&gt;Close the Options window to save your changes.&lt;/li&gt;
-                    &lt;li&gt;Finally, refresh your browser.&lt;/li&gt;
-                &lt;/ol&gt;
-            &lt;/div&gt;
-
-            &lt;div id=safari&gt;
-                &lt;h1&gt;Safari&lt;/h1&gt;
-                Please complete the following instructions to activate and enable
-                JavaScript in Safari.
-
-                &lt;h3&gt;PC&lt;/h3&gt;
-                &lt;ol&gt;
-                    &lt;li&gt;In the Edit drop-down menu at the top of the window,
-                        select Preferences...&lt;/li&gt;
-                    &lt;li&gt;Select the Security icon/tab at the top on the window.&lt;/li&gt;
-                    &lt;li&gt;Then, check the Enable JavaScript checkbox.&lt;/li&gt;
-                    &lt;li&gt;Close the window to save your changes.&lt;/li&gt;
-                    &lt;li&gt;Finally, Refresh your browser.&lt;/li&gt;
-                &lt;/ol&gt;
-                &lt;h3&gt;MAC&lt;/h3&gt;
-                &lt;ol&gt;
-                    &lt;li&gt;Select the Safari menu item from the Apple/System bar at
-                        the top of the screen.&lt;/li&gt;
-                    &lt;li&gt;From the drop-down menu, select Preferences.&lt;/li&gt;
-                    &lt;li&gt;Select the Content icon/tab at the top of the window.&lt;/li&gt;
-                    &lt;li&gt;Then, check the Enable JavaScript checkbox.&lt;/li&gt;
-                    &lt;li&gt;Close the window to save your changes.&lt;/li&gt;
-                    &lt;li&gt;Finally, refresh your browser.&lt;/li&gt;
-               &lt;/ol&gt;
-            &lt;/div&gt;
-
-            &lt;div id=opera&gt;
-                &lt;h1&gt;Opera&lt;/h1&gt;
-                Please complete the following instructions to activate and enable
-                JavaScript in Opera.
-
-                &lt;h3&gt;PC&lt;/h3&gt;
-                &lt;ol&gt;
-                    &lt;li&gt;In the Tools drop-down menu at the top of the window,
-                        select Preferences...&lt;/li&gt;
-                    &lt;li&gt;Select the Advanced tab at the top on the Preferences
-                        window.&lt;/li&gt;
-                    &lt;li&gt;Find the Content item in the list on the left-side of the
-                        window and select it.&lt;/li&gt;
-                    &lt;li&gt;Then, check the Enable JavaScript checkbox.&lt;/li&gt;
-                    &lt;li&gt;Click OK to save your changes and close the Preferences
-                        window. Finally, Refresh your browser.&lt;/li&gt;
-                &lt;/ol&gt;
-                &lt;h3&gt;MAC&lt;/h3&gt;
-                &lt;ol&gt;
-                    &lt;li&gt;Select the Safari menu item from the Apple/System bar at
-                        the top of the screen.&lt;/li&gt;
-                    &lt;li&gt;From the drop-down menu, select Preferences.&lt;/li&gt;
-                    &lt;li&gt;Select the Content icon/tab at the top of the Preferences
-                        window.&lt;/li&gt;
-                    &lt;li&gt;Then, check the Enable JavaScript checkbox.&lt;/li&gt;
-                    &lt;li&gt;Click OK to save your changes and close the Preferences
-                        window.&lt;/li&gt;
-                    &lt;li&gt;Finally, refresh your browser.&lt;/li&gt;
-                &lt;/ol&gt;
-            &lt;/div&gt;
-
-            &lt;div id=chrome&gt;
-                &lt;h1&gt;Chrome&lt;/h1&gt;
-                Please complete the following instructions to activate and enable
-                JavaScript in Chrome.
-
-                &lt;h3&gt;PC&lt;/h3&gt;
-                &lt;ol&gt;
-                    &lt;li&gt;Select Customize and control Google Chrome (wrench Icon)
-                        to the right of the address bar.&lt;/li&gt;
-                    &lt;li&gt;From the drop-down menu, select Options Select the Under
-                        the Hood tab at the top of the window.&lt;/li&gt;
-                    &lt;li&gt;Under the Privacy heading, select the Content settings
-                        button.&lt;/li&gt;
-                    &lt;li&gt;On the left, under the features heading, select
-                        JavaScript.&lt;/li&gt;
-                    &lt;li&gt;Select the Allow all sites to run JavaScript radio button.&lt;/li&gt;
-                    &lt;li&gt;Finally, close both preference windows, and refresh the
-                        browser.&lt;/li&gt;
-                &lt;/ol&gt;
-                &lt;h3&gt;MAC&lt;/h3&gt;
-                &lt;ol&gt;
-                    &lt;li&gt;Select the Chrome menu item from the Apple/System bar at
-                        the top of the screen.&lt;/li&gt;
-                    &lt;li&gt;From the drop-down menu, select Preferences...&lt;/li&gt;
-                    &lt;li&gt;Select the Under the Hood tab at the top of the window.&lt;/li&gt;
-                    &lt;li&gt;Under the Privacy heading, select the Content settings
-                        button.&lt;/li&gt;
-                    &lt;li&gt;On the left, under the features heading, select
-                        JavaScript.&lt;/li&gt;
-                    &lt;li&gt;Select the Allow all sites to run JavaScript radio button.&lt;/li&gt;
-                    &lt;li&gt;Finally, close both preference windows, and refresh the
-                        browser.&lt;/li&gt;
-                &lt;/ol&gt;
-            &lt;/div&gt;
-        &lt;/div&gt;
-        &lt;p&gt;
-            As taken from:  
-        &lt;ol&gt;
-            &lt;li&gt;&lt;a href="http://activatejavascript.org/en/instructions/"&gt;http://activatejavascript.org/en/instructions/&lt;/a&gt;&lt;/li&gt;
-            &lt;li&gt;&lt;a href="http://support.mozilla.org/en-US/kb/javascript-settings-for-interactive-web-pages"&gt;
-                         http://support.mozilla.org/en-US/kb/javascript-settings-for-interactive-web-page&lt;/a&gt;&lt;/li&gt;
-        &lt;/ol&gt;
-        
-        &lt;/p&gt;
-    &lt;/div&gt;
-</noscript>
-
-
-    <!-- Bootstrap core JavaScript ================================================== -->
-    <script src="/bootstrap/js/bootstrap.min.js"></script>
-    <!-- HTML5 shim and Respond.js IE8 support of HTML5 elements and media queries -->
-    <!--[if lt IE 9]>
-        <script src="https://oss.maxcdn.com/libs/html5shiv/3.7.0/html5shiv.js"></script>
-        <script src="https://oss.maxcdn.com/libs/respond.js/1.4.2/respond.min.js"></script>
-    <![endif]-->
-</head>
-
-<body>
-    
-
-
-
-
-        <div role="navigation" class="navbar navbar-inverse navbar-fixed-top">
-            <div class="container">
-                <div class="navbar-header">
-                    <button data-target="#contentLinks" data-toggle="collapse" class="navbar-toggle" type="button">
-                         <span class="sr-only">Toggle navigation</span>
-                         <span class="icon-bar"></span>
-                         <span class="icon-bar"></span>
-                         <span class="icon-bar"></span>
-                    </button>
-                    <a href="/index.html" class="navbar-brand">TEAMMATES</a>
-                </div>
-                <div id="contentLinks" class="collapse navbar-collapse">
-                    <ul class="nav navbar-nav">
-                        <li class="">
-                            <a href="/page/studentHomePage?user=SFResultsUiT.alice.b" id="studentHomeNavLink" class="navLinks">
-                                Home
-                            </a>
-                        </li>
-                        <li class="">
-                            <a href="/page/studentProfilePage?user=SFResultsUiT.alice.b" id="studentProfileNavLink" class="navLinks">
-                                Profile
-                            </a>
-                        </li>
-                        <li class="">
-                            <a href="/page/studentCommentsPage?user=SFResultsUiT.alice.b" id="studentCommentsNavLink" class="navLinks">
-                                Comments
-                            </a>
-                        </li>
-                        <li class="">
-                            <a target="_blank" href="/studentHelp.html" class="nav" id="studentHelpLink">Help</a>
-                        </li>
-                    </ul>
-                    
-                    <ul class="nav navbar-nav pull-right">
-                        <li>
-                            <a href="/logout.jsp" class="nav logout">Logout
-                                (<span title="" data-placement="bottom" data-toggle="tooltip" class="text-info" data-original-title="SFResultsUiT.alice.b">
-                                        SFResultsUiT.alice.b
-                                 </span>)
-                            </a>
-                        </li>
-                    </ul>
-                    
-                </div>
-            </div>
-        </div>
-
-    <div id="frameBody">
-        <div class="container" id="frameBodyWrapper">
-=======
 <div id="frameBodyWrapper" class="container">
->>>>>>> 474d6b33
             <div id="topOfPage"></div>
             <h1>Feedback Results - Student</h1>
             <br>
