--- conflicted
+++ resolved
@@ -51,11 +51,7 @@
                 <div id="mainContent">
                 <div style="display: none;" id="browserMessage"></div>
                 <br />
-<<<<<<< HEAD
-                <h1 style="text-align: center;" id="caption">TEAMMATES manages peer evaluations and feedback paths of your students</h1>
-=======
                 <h1 style="text-align: center;" id="caption">Student peer evaluations/feedback, shareable instructor comments, and more...</h1>
->>>>>>> 9984cc44
                 <div id="contentHolder">
                   
                      <img width="750px" align="right" src="images/overview.png" alt="Overview of TEAMMATES - anonymous peer feedback and confidential peer evaluations" />
@@ -66,11 +62,7 @@
                     <tbody><tr>
                         <td width="140px"></td>
                         <td style="vertical-align:middle;text-align:left;">
-<<<<<<< HEAD
-                        <h2 class="subcaption"><span class="submissionsNumber" id="submissionsNumber">315,432</span> feedback entries submitted so far ...</h2></td>
-=======
                         <h2 class="subcaption"><span class="submissionsNumber" id="submissionsNumber">{*}</span> feedback entries submitted so far ...</h2></td>
->>>>>>> 9984cc44
                         <td style="text-align:right">
                             <a target="_blank" href="https://youtube.googleapis.com/v/wCxBOUEiD6Q&amp;hd=1&amp;autoplay=1&amp;rel=0"><img height="40px" src="images/videoTour.png" /></a>   
                         <a href="request.html"><img height="40px" src="images/requestButton.png" /></a>    </td>
