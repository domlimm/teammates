<!DOCTYPE html>
<html xmlns="http://www.w3.org/1999/xhtml"><head>
    <link href="/favicon.png" rel="shortcut icon" />
    <meta content="text/html; charset=UTF-8" http-equiv="Content-Type" />
    <title>TEAMMATES - Submit Feedback Question</title>
    <!-- Bootstrap core CSS -->
    <link rel="stylesheet" href="/bootstrap/css/bootstrap.min.css" />
    <!-- Bootstrap theme -->
    <link rel="stylesheet" href="/bootstrap/css/bootstrap-theme.min.css" />

    <!-- HTML5 shim and Respond.js IE8 support of HTML5 elements and media queries -->
    <!--[if lt IE 9]>
      <script src="https://oss.maxcdn.com/libs/html5shiv/3.7.0/html5shiv.js"></script>
      <script src="https://oss.maxcdn.com/libs/respond.js/1.4.2/respond.min.js"></script>
      <![endif]-->
    <link type="text/css" href="/stylesheets/teammatesCommon.css" rel="stylesheet" />
    <script type="text/javascript" async="" src="https://ssl.google-analytics.com/ga.js"></script><script src="/js/googleAnalytics.js" type="text/javascript"></script>
    <script src="/js/jquery-minified.js" type="text/javascript"></script>
        <script src="/js/common.js" type="text/javascript"></script>
    <script src="/js/feedbackSubmissionsEdit.js" type="text/javascript"></script>
    <script src="/js/student.js" type="text/javascript"></script>
    <script src="/bootstrap/js/bootstrap.min.js"></script>
    <noscript>

    &lt;div id="noscript-warning"&gt;
        &lt;h1&gt;
            TEAMMATES works best with JavaScript enabled. &lt;br&gt; You may
            enable it in your browser by following steps below.
        &lt;/h1&gt;

        &lt;div&gt;
            &lt;ul id="nav"&gt;
                &lt;li&gt;&lt;a href="#ie"&gt;Internet Explorer&lt;/a&gt;&lt;/li&gt;
                &lt;li&gt;&lt;a href="#firefox"&gt;Mozilla Firefox&lt;/a&gt;&lt;/li&gt;
                &lt;li&gt;&lt;a href="#safari"&gt;Safari&lt;/a&gt;&lt;/li&gt;
                &lt;li&gt;&lt;a href="#opera"&gt;Opera&lt;/a&gt;&lt;/li&gt;
                &lt;li&gt;&lt;a href="#chrome"&gt;Chrome&lt;/a&gt;&lt;/li&gt;
            &lt;/ul&gt;
        &lt;/div&gt;

        &lt;div id=content&gt;
            &lt;div id=ie&gt;
                &lt;h1&gt;Internet Explorer&lt;/h1&gt;
                Please complete the following instructions to activate and enable
                JavaScript in Internet Explorer.

                &lt;h3&gt;PC&lt;/h3&gt;
                &lt;ol&gt;
                    &lt;li&gt;In the Tools drop-down menu, select Internet Options.&lt;/li&gt;
                    &lt;li&gt;Next, select the Security tab.&lt;/li&gt;
                    &lt;li&gt;Then, select the earth (Internet) icon.&lt;/li&gt;
                    &lt;li&gt;Then select the Custom Level button.&lt;/li&gt;
                    &lt;li&gt;Locate Scripting near the bottom of the list.&lt;/li&gt;
                    &lt;li&gt;Under Active Scripting, select Enable, then hit OK.&lt;/li&gt;
                    &lt;li&gt;Answer yes to the following conformation box.&lt;/li&gt;
                    &lt;li&gt;Hit OK to close the Internet Options window.&lt;/li&gt;
                    &lt;li&gt;Finally, hit refresh on your browser window to enjoy the
                        javascript.&lt;/li&gt;
                &lt;/ol&gt;
            &lt;/div&gt;

            &lt;div id=firefox&gt;
                &lt;h1&gt;Firefox&lt;/h1&gt;
                Please complete the following instructions to activate and enable
                JavaScript in Firefox

                &lt;h3&gt;PC&lt;/h3&gt;
                &lt;ol&gt;
                    &lt;li&gt;In the Tools drop-down menu, select Options.&lt;/li&gt;
                    &lt;li&gt;Next, select the Content icon/tab at the top on the
                        window.&lt;/li&gt;
                    &lt;li&gt;Then, check the Enable JavaScript checkbox under the Web
                        Content category.&lt;/li&gt;
                    &lt;li&gt;Hit OK to close the Options window and save your changes.&lt;/li&gt;
                    &lt;li&gt;Finally, Refresh your browser.&lt;/li&gt;
                &lt;/ol&gt;
                &lt;h3&gt;MAC&lt;/h3&gt;
                &lt;ol&gt;
                    &lt;li&gt;Select the Firefox menu item from the Apple/System bar at
                        the top of the screen.&lt;/li&gt;
                    &lt;li&gt;From the drop-down menu, select Preferences...&lt;/li&gt;
                    &lt;li&gt;Select the Content icon/tab at the top on the window.&lt;/li&gt;
                    &lt;li&gt;Then, check the Enable JavaScript checkbox.&lt;/li&gt;
                    &lt;li&gt;Close the Options window to save your changes.&lt;/li&gt;
                    &lt;li&gt;Finally, refresh your browser.&lt;/li&gt;
                &lt;/ol&gt;
            &lt;/div&gt;

            &lt;div id=safari&gt;
                &lt;h1&gt;Safari&lt;/h1&gt;
                Please complete the following instructions to activate and enable
                JavaScript in Safari.

                &lt;h3&gt;PC&lt;/h3&gt;
                &lt;ol&gt;
                    &lt;li&gt;In the Edit drop-down menu at the top of the window,
                        select Preferences...&lt;/li&gt;
                    &lt;li&gt;Select the Security icon/tab at the top on the window.&lt;/li&gt;
                    &lt;li&gt;Then, check the Enable JavaScript checkbox.&lt;/li&gt;
                    &lt;li&gt;Close the window to save your changes.&lt;/li&gt;
                    &lt;li&gt;Finally, Refresh your browser.&lt;/li&gt;
                &lt;/ol&gt;
                &lt;h3&gt;MAC&lt;/h3&gt;
                &lt;ol&gt;
                    &lt;li&gt;Select the Safari menu item from the Apple/System bar at
                        the top of the screen.&lt;/li&gt;
                    &lt;li&gt;From the drop-down menu, select Preferences.&lt;/li&gt;
                    &lt;li&gt;Select the Content icon/tab at the top of the window.&lt;/li&gt;
                    &lt;li&gt;Then, check the Enable JavaScript checkbox.&lt;/li&gt;
                    &lt;li&gt;Close the window to save your changes.&lt;/li&gt;
                    &lt;li&gt;Finally, refresh your browser.&lt;/li&gt;
               &lt;/ol&gt;
            &lt;/div&gt;

            &lt;div id=opera&gt;
                &lt;h1&gt;Opera&lt;/h1&gt;
                Please complete the following instructions to activate and enable
                JavaScript in Opera.

                &lt;h3&gt;PC&lt;/h3&gt;
                &lt;ol&gt;
                    &lt;li&gt;In the Tools drop-down menu at the top of the window,
                        select Preferences...&lt;/li&gt;
                    &lt;li&gt;Select the Advanced tab at the top on the Preferences
                        window.&lt;/li&gt;
                    &lt;li&gt;Find the Content item in the list on the left-side of the
                        window and select it.&lt;/li&gt;
                    &lt;li&gt;Then, check the Enable JavaScript checkbox.&lt;/li&gt;
                    &lt;li&gt;Click OK to save your changes and close the Preferences
                        window. Finally, Refresh your browser.&lt;/li&gt;
                &lt;/ol&gt;
                &lt;h3&gt;MAC&lt;/h3&gt;
                &lt;ol&gt;
                    &lt;li&gt;Select the Safari menu item from the Apple/System bar at
                        the top of the screen.&lt;/li&gt;
                    &lt;li&gt;From the drop-down menu, select Preferences.&lt;/li&gt;
                    &lt;li&gt;Select the Content icon/tab at the top of the Preferences
                        window.&lt;/li&gt;
                    &lt;li&gt;Then, check the Enable JavaScript checkbox.&lt;/li&gt;
                    &lt;li&gt;Click OK to save your changes and close the Preferences
                        window.&lt;/li&gt;
                    &lt;li&gt;Finally, refresh your browser.&lt;/li&gt;
                &lt;/ol&gt;
            &lt;/div&gt;

            &lt;div id=chrome&gt;
                &lt;h1&gt;Chrome&lt;/h1&gt;
                Please complete the following instructions to activate and enable
                JavaScript in Chrome.

                &lt;h3&gt;PC&lt;/h3&gt;
                &lt;ol&gt;
                    &lt;li&gt;Select Customize and control Google Chrome (wrench Icon)
                        to the right of the address bar.&lt;/li&gt;
                    &lt;li&gt;From the drop-down menu, select Options Select the Under
                        the Hood tab at the top of the window.&lt;/li&gt;
                    &lt;li&gt;Under the Privacy heading, select the Content settings
                        button.&lt;/li&gt;
                    &lt;li&gt;On the left, under the features heading, select
                        JavaScript.&lt;/li&gt;
                    &lt;li&gt;Select the Allow all sites to run JavaScript radio button.&lt;/li&gt;
                    &lt;li&gt;Finally, close both preference windows, and refresh the
                        browser.&lt;/li&gt;
                &lt;/ol&gt;
                &lt;h3&gt;MAC&lt;/h3&gt;
                &lt;ol&gt;
                    &lt;li&gt;Select the Chrome menu item from the Apple/System bar at
                        the top of the screen.&lt;/li&gt;
                    &lt;li&gt;From the drop-down menu, select Preferences...&lt;/li&gt;
                    &lt;li&gt;Select the Under the Hood tab at the top of the window.&lt;/li&gt;
                    &lt;li&gt;Under the Privacy heading, select the Content settings
                        button.&lt;/li&gt;
                    &lt;li&gt;On the left, under the features heading, select
                        JavaScript.&lt;/li&gt;
                    &lt;li&gt;Select the Allow all sites to run JavaScript radio button.&lt;/li&gt;
                    &lt;li&gt;Finally, close both preference windows, and refresh the
                        browser.&lt;/li&gt;
                &lt;/ol&gt;
            &lt;/div&gt;
        &lt;/div&gt;
        &lt;p&gt;
            As taken from:  
        &lt;ol&gt;
            &lt;li&gt;&lt;a href="http://activatejavascript.org/en/instructions/"&gt;http://activatejavascript.org/en/instructions/&lt;/a&gt;&lt;/li&gt;
            &lt;li&gt;&lt;a href="http://support.mozilla.org/en-US/kb/javascript-settings-for-interactive-web-pages"&gt;
                         http://support.mozilla.org/en-US/kb/javascript-settings-for-interactive-web-page&lt;/a&gt;&lt;/li&gt;
        &lt;/ol&gt;
        
        &lt;/p&gt;
    &lt;/div&gt;
</noscript>


</head>

<body>
    <div class="container" style="top:0px;bottom:0px;" id="frameBody">
        <div id="frameBodyWrapper">
            <div id="topOfPage"></div>
            <h1>Submit Feedback Question</h1>
            <br />
            
                <div class="alert alert-info" id="registerMessage">
                    You are submitting feedback as <span class="text-danger text-bold text-large">Unregistered Charles</span>. You may submit feedback and view results without logging in. To access other features you need <a class="link" href="/page/studentCourseJoinAuthentication?key={*}&amp;studentemail=unregistered%40gmail.tmt&amp;courseid=SFQSubmitUiT.CS2104">to login using a google account</a> (recommended).
                </div>
            
            <form name="form_submit_response" action="/page/studentFeedbackQuestionSubmissionEditSave" method="post">
                
                








    
    <input type="hidden" value="Open Session" name="fsname" />
    <input type="hidden" value="SFQSubmitUiT.CS2104" name="courseid" />
    <input type="hidden" value="null" name="user" />
    
    <div class="well well-plain">
        <div role="form" class="form-horizontal">
            <div class="form-group">
                <label class="col-sm-2 control-label">Course ID:</label>
                <div class="col-sm-10">
                    <p class="form-control-static">SFQSubmitUiT.CS2104</p>
                </div>
            </div>
            <div class="form-group">
                <label class="col-sm-2 control-label">Session Name:</label>
                <div class="col-sm-10">
                    <p class="form-control-static">Open Session</p>
                </div>
            </div>
            <div class="form-group">
                <label class="col-sm-2 control-label">Opening Time:</label>
                <div class="col-sm-2">
                    <p class="form-control-static">
                        Sun, 01 Apr 2012, 23:59
                    </p>
                </div>
            </div>
            <div class="form-group">
                <label class="col-sm-2 control-label">Closing Time:</label>
                <div class="col-sm-10">
                    <p class="form-control-static">
                        Sat, 30 Apr 2016, 23:59
                    </p>
                </div>
            </div>
            <div class="form-group">
                <label class="col-sm-2 control-label">Instructions:</label>
                <div class="col-sm-10">
                    <p class="form-control-static">Instructions for first session</p>
                </div>
            </div>
        </div>
    </div>

    <br />
    




    <div style="display: none;" id="statusMessage"></div>

    <br />
    

    <input type="hidden" value="TEXT" name="questiontype-1" />
    <input type="hidden" value="{*}" name="questionid-1" />
    <input type="hidden" value="1" name="questionresponsetotal-1" />
    <div class="form-horizontal">
        <div class="panel panel-primary">
            <div class="panel-heading">Question 1:<br />
                <span class="text-preserve-space">What is the best selling point of your product?</span>
            </div>
            <div class="panel-body">
                <p class="text-muted">Only the following persons can see your responses: </p>
                <ul class="text-muted">
                
                        <li class="unordered">You can see your own feedback in the results page later on.</li>
                
                        <li class="unordered">Your team members can see your response, but not the name of the recipient, or your name.</li>
                
                        <li class="unordered">Other students in the course can see your response, but not the name of the recipient, or your name.</li>
                
                        <li class="unordered">Instructors in this course can see your response, the name of the recipient, and your name.</li>
                
                </ul>
    
                <br />
                <div class="form-group">
                    <div style="display:none" class="col-sm-4 form-inline">
                        <label for="input">To:</label>
<<<<<<< HEAD
                        <select style="display:none;max-width:125px" name="responserecipient-1-0" class="participantSelect middlealign newResponse form-control">
=======
                        <select name="responserecipient-1-0" style="width:275px;max-width:275px" class="participantSelect middlealign newResponse form-control">
>>>>>>> a4972e77
                        <option selected="selected" value=""></option>
<option value="unregistered@gmail.tmt">Myself</option>

                        </select><span> Myself</span>
                    </div>
                    <div class="col-sm-12">
                    <textarea name="responsetext-1-0" class="form-control" cols="100%" rows="4"></textarea>
                    </div>
                </div>
    
        </div>
        </div>
                
                <div class="bold align-center">
                    <input type="submit" value="Save Feedback" title="" data-placement="top" data-toggle="tooltip" id="response_submit_button" class="btn btn-primary center-block" data-original-title="You can save your responses at any time and come back later to continue." /> 
                    
                </div>
                <br /><br />    
            
        </div></form>
    </div>


</div></body></html><|MERGE_RESOLUTION|>--- conflicted
+++ resolved
@@ -296,11 +296,7 @@
                 <div class="form-group">
                     <div style="display:none" class="col-sm-4 form-inline">
                         <label for="input">To:</label>
-<<<<<<< HEAD
-                        <select style="display:none;max-width:125px" name="responserecipient-1-0" class="participantSelect middlealign newResponse form-control">
-=======
-                        <select name="responserecipient-1-0" style="width:275px;max-width:275px" class="participantSelect middlealign newResponse form-control">
->>>>>>> a4972e77
+                        <select name="responserecipient-1-0" style="display:none;width:275px;max-width:275px" class="participantSelect middlealign newResponse form-control">
                         <option selected="selected" value=""></option>
 <option value="unregistered@gmail.tmt">Myself</option>
 
