<div class="container" id="mainContent">
  <div id="topOfPage">
  </div>
  <h1>
    Session Results
  </h1>
  <br>
  <div class="well well-plain padding-0">
    <div class="form-horizontal">
      <div class="panel-heading">
        <div class="row">
          <div class="col-sm-5 col-lg-4">
            <div class="form-group">
              <label class="col-lg-4 control-label">
                Course ID:
              </label>
              <div class="col-lg-8">
                <p class="form-control-static">
                  CFResultsUiT.CS2104
                </p>
              </div>
            </div>
            <div class="form-group">
              <label class="col-lg-4 control-label">
                Session:
              </label>
              <div class="col-lg-8">
                <p class="form-control-static">
                  First Session
                  <a href="/page/instructorFeedbackEditPage?courseid=CFResultsUiT.CS2104&fsname=First+Session&user=CFResultsUiT.instr">
                    [Edit]
                  </a>
                </p>
              </div>
            </div>
          </div>
          <div class="col-sm-7 col-lg-6">
            <div class="form-group">
              <label class="col-lg-4 control-label">
                Session duration:
              </label>
              <div class="col-lg-8">
                <p class="form-control-static">
                  Sun, 01 Apr 2012, 11:59 PM   
                  <b>
                    to
                  </b>
                     Thu, 30 Apr 2026, 11:59 PM
                </p>
              </div>
            </div>
            <div class="form-group">
              <label class="col-lg-4 control-label">
                Results visible from:
              </label>
              <div class="col-lg-8">
                <p class="form-control-static">
                  Tue, 01 May 2012, 11:59 PM
                </p>
              </div>
            </div>
          </div>
          <div class="col-sm-4 col-lg-2">
            <div class="form-group">
              <div class="col-md-12">
                <form action="/page/instructorFeedbackResultsDownload" method="post">
                  <div id="feedbackDataButtons">
                    <input class="btn btn-primary btn-block" id="button_download" name="fruploaddownloadbtn" type="submit" value="Download Results">
                  </div>
                  <input name="user" type="hidden" value="CFResultsUiT.instr">
                  <input name="fsname" type="hidden" value="First Session">
                  <input name="courseid" type="hidden" value="CFResultsUiT.CS2104">
                  <input name="sectionname" type="hidden" value="Section A">
                </form>
                <br>
                <div>
                  <a class="btn btn-primary btn-block btn-tm-actions session-unpublish-for-test" data-fsname="First Session" data-original-title="Make responses no longer visible" data-placement="top" data-sending-published-email="true" data-toggle="tooltip" href="/page/instructorFeedbackUnpublish?courseid=CFResultsUiT.CS2104&fsname=First+Session&next=%2Fpage%2FinstructorFeedbacksPage&user=CFResultsUiT.instr" title="">
                    Unpublish Results
                  </a>
                </div>
              </div>
            </div>
          </div>
        </div>
        <div class="row">
          <span class="help-block align-center">
            Non-English characters not displayed properly in the downloaded file?
            <span class="btn-link" data-target="#fsResultsTableWindow" data-toggle="modal" onclick="submitFormAjax()">
              click here
            </span>
          </span>
        </div>
      </div>
    </div>
  </div>
  <form id="csvToHtmlForm">
    <input name="courseid" type="hidden" value="CFResultsUiT.CS2104">
    <input name="fsname" type="hidden" value="First Session">
    <input name="user" type="hidden" value="CFResultsUiT.instr">
    <input name="frgroupbysection" type="hidden" value="Section A">
    <input name="csvtohtmltable" type="hidden" value="true">
  </form>
  <div class="modal fade align-center" id="fsResultsTableWindow">
    <div class="modal-dialog modal-lg">
      <div class="modal-content">
        <div class="modal-header">
          <span class="help-block" style="display:inline;">
            Tips: After selecting the table,
            <kbd>
              Ctrl + C
            </kbd>
            to COPY and
            <kbd>
              Ctrl + V
            </kbd>
            to PASTE to your Excel Workbook.
          </span>
               
          <button class="btn btn-default" data-dismiss="modal" type="button">
            Close
          </button>
          <button class="btn btn-primary" onclick="selectElementContents(document.getElementById('fsModalTable'));" type="button">
            Select Table
          </button>
        </div>
        <div class="modal-body">
          <div class="table-responsive">
            <div id="fsModalTable">
            </div>
            <br>
            <div id="ajaxStatus">
            </div>
          </div>
        </div>
        <div class="modal-footer">
        </div>
      </div>
    </div>
  </div>
  <form action="/page/instructorFeedbackResultsPage?courseid=CFResultsUiT.CS2104&fsname=First+Session&user=CFResultsUiT.instr" class="form-horizontal" method="post" role="form">
    <div class="panel panel-info margin-0">
      <div class="panel-body">
        <div class="row">
          <div class="col-sm-12 col-md-5">
            <div class="form-group">
              <label class="col-sm-2 control-label" for="viewSelect">
                View:
              </label>
              <div class="col-sm-10" data-original-title="View results in different formats" data-toggle="tooltip" title="">
                <select class="form-control" id="viewSelect" name="frsorttype" onchange="this.form.submit()">
                  <option selected="" value="question">
                    Group by - Question
                  </option>
                  <option value="giver-recipient-question">
                    Group by - Giver &gt; Recipient &gt; Question
                  </option>
                  <option value="recipient-giver-question">
                    Group by - Recipient &gt; Giver &gt; Question
                  </option>
                  <option value="giver-question-recipient">
                    Group by - Giver &gt; Question &gt; Recipient
                  </option>
                  <option value="recipient-question-giver">
                    Group by - Recipient &gt; Question &gt; Giver
                  </option>
                </select>
              </div>
            </div>
          </div>
          <div class="col-sm-12 col-md-5">
            <div class="form-group">
              <label class="col-sm-2 control-label" for="viewSelect">
                Filter:
              </label>
              <div class="col-sm-10" data-original-title="Filter the results in the current view" data-toggle="tooltip" title="">
                <div class="input-group">
                  <input class="form-control" id="results-search-box" onchange="updateResultsFilter()" placeholder="Type keywords from the question to filter" type="text">
                  <a class="input-group-addon btn btn-default">
                    <span class="glyphicon glyphicon-search">
                    </span>
                  </a>
                </div>
              </div>
            </div>
          </div>
          <div class="col-sm-offset-2 col-sm-10 col-md-offset-0 col-md-2 margin-bottom-15px">
            <div data-original-title="Group results in the current view by team" data-toggle="tooltip" title="">
              <div class="checkbox padding-top-0 min-height-0">
                <label class="text-strike">
                  <input id="frgroupbyteam" name="frgroupbyteam" type="checkbox">
                  Group by Teams
                </label>
              </div>
            </div>
            <div data-original-title="Show statistics" data-toggle="tooltip" title="">
              <div class="checkbox padding-top-0 min-height-0">
                <label>
                  <input checked="" id="show-stats-checkbox" name="frshowstats" type="checkbox">
                  Show Statistics
                </label>
              </div>
            </div>
          </div>
        </div>
        <div class="row">
          <div class="col-sm-12 col-md-5" data-original-title="View results by sections" data-toggle="tooltip" title="">
            <div class="form-group">
              <label class="col-sm-2 control-label" for="sectionSelect">
                Section:
              </label>
              <div class="col-sm-10">
                <select class="form-control" id="sectionSelect" name="frgroupbysection" onchange="this.form.submit()">
                  <option value="All">
                    All
                  </option>
                  <option selected="" value="Section A">
                    Section A
                  </option>
                  <option value="Section B">
                    Section B
                  </option>
                  <option value="None">
                    Not in a section
                  </option>
                </select>
              </div>
            </div>
          </div>
          <div class="col-sm-7 pull-right" style="padding-top:8px;">
            <a class="btn btn-default btn-xs pull-right" data-original-title="Collapse all panels. You can also click on the panel heading to toggle each one individually." data-toggle="tooltip" id="collapse-panels-button" onclick="toggleCollapse(this)" title="">
              Collapse Questions
            </a>
          </div>
        </div>
      </div>
    </div>
    <input name="fsname" type="hidden" value="First Session">
    <input name="courseid" type="hidden" value="CFResultsUiT.CS2104">
    <input name="user" type="hidden" value="CFResultsUiT.instr">
  </form>
  <br>
  <div id="statusMessagesToUser" style="display: none;">
  </div>
  <script src="/js/statusMessage.js" type="text/javascript">
  </script>
  <br>
  <br>
  <div class="panel panel-info">
    <div class="panel-heading" data-target="#panelBodyCollapse-1" id="panelHeading-1" style="cursor: pointer;">
      <form action="/page/instructorFeedbackResultsPage" class="seeMoreForm-1" id="seeMore-1" style="display:none;">
        <input name="courseid" type="hidden" value="CFResultsUiT.CS2104">
        <input name="fsname" type="hidden" value="First Session">
        <input name="user" type="hidden" value="CFResultsUiT.instr">
        <input name="frgroupbyteam" type="hidden" value="null">
        <input name="frsorttype" type="hidden" value="question">
        <input id="showStats-1" name="frshowstats" type="hidden" value="on">
        <input name="questionid" type="hidden" value="${question.id}">
        <input name="frgroupbysection" type="hidden" value="Section A">
      </form>
      <div class="display-icon pull-right">
        <span class="glyphicon pull-right glyphicon-chevron-up">
        </span>
      </div>
      <strong>
        Question 1:
      </strong>
      <div class="inline panel-heading-text">
        <span class="text-preserve-space">
          Rate 3 other students' products
        </span>
      </div>
    </div>
    <div class="panel-collapse collapse in" id="panelBodyCollapse-1" style="height: auto;">
      <div class="panel-body padding-0" id="questionBody-0">
        <div class="resultStatistics">
        </div>
        <div class="table-responsive">
          <table class="table table-striped table-bordered dataTable margin-0">
            <thead class="background-color-medium-gray text-color-gray font-weight-normal">
              <tr>
                <th class="button-sort-none" id="button_sortFromTeam" onclick="toggleSort(this)" style="width: 15%; min-width: 67px;">
                  Team
                  <span class="icon-sort unsorted">
                  </span>
                </th>
                <th class="button-sort-none" id="button_sortFromName" onclick="toggleSort(this)" style="width: 15%; min-width: 65px;">
                  Giver
                  <span class="icon-sort unsorted">
                  </span>
                </th>
                <th class="button-sort-ascending" id="button_sortToTeam" onclick="toggleSort(this)" style="width: 15%; min-width: 67px;">
                  Team
                  <span class="icon-sort unsorted">
                  </span>
                </th>
                <th class="button-sort-none" id="button_sortToName" onclick="toggleSort(this)" style="width: 15%; min-width: 90px;">
                  Recipient
                  <span class="icon-sort unsorted">
                  </span>
                </th>
                <th class="button-sort-none" id="button_sortFeedback" onclick="toggleSort(this)" style="min-width: 95px;">
                  Feedback
                  <span class="icon-sort unsorted">
                  </span>
                </th>
                <th>
                  Actions
                </th>
              </tr>
            </thead>
            <thead>
            </thead>
            <tbody>
              <tr>
                <td class="middlealign">
                  Team 1&lt;/td&gt;&lt;/div&gt;'"
                </td>
                <td class="middlealign">
                  <div class="profile-pic-icon-hover" data-link="/page/studentProfilePic?studentemail=${student.email.enc}&courseid=${course.id.enc}&user=CFResultsUiT.instr" data-original-title="" title="">
                    Alice Betsy&lt;/td&gt;'"
                    <img alt="No Image Given" class="hidden profile-pic-icon-hidden" src="">
                  </div>
                </td>
                <td class="middlealign">
                  Team 1&lt;/td&gt;&lt;/div&gt;'"
                </td>
                <td class="middlealign">
                  <div class="profile-pic-icon-hover" data-link="/page/studentProfilePic?studentemail=${student.email.enc}&courseid=${course.id.enc}&user=CFResultsUiT.instr" data-original-title="" title="">
                    Benny Charles
                    <img alt="No Image Given" class="hidden profile-pic-icon-hidden" src="">
                  </div>
                </td>
                <td class="text-preserve-space">
                  2 Response to Benny.
                </td>
                <td>
                  <form action="/page/instructorEditStudentFeedbackPage?user=CFResultsUiT.instr" class="inline" method="post" target="_blank">
                    <input class="btn btn-default btn-xs" data-original-title="Edit the responses given by this student" data-toggle="tooltip" title="" type="submit" value="Moderate Response">
                    <input name="courseid" type="hidden" value="CFResultsUiT.CS2104">
                    <input name="fsname" type="hidden" value="First Session">
<<<<<<< HEAD
                    <input name="moderatedquestion" type="hidden" value="1">
                    <input name="moderatedperson" type="hidden" value="CFResultsUiT.alice.b@gmail.tmt">
=======
                    <input name="moderatedquestionid" type="hidden" value="${question.id}">
                    <input name="moderatedstudent" type="hidden" value="CFResultsUiT.alice.b@gmail.tmt">
>>>>>>> ad3f28f4
                  </form>
                </td>
              </tr>
              <tr>
                <td class="middlealign">
                  Team 1&lt;/td&gt;&lt;/div&gt;'"
                </td>
                <td class="middlealign">
                  <div class="profile-pic-icon-hover" data-link="/page/studentProfilePic?studentemail=${student.email.enc}&courseid=${course.id.enc}&user=CFResultsUiT.instr" data-original-title="" title="">
                    Alice Betsy&lt;/td&gt;'"
                    <img alt="No Image Given" class="hidden profile-pic-icon-hidden" src="">
                  </div>
                </td>
                <td class="middlealign">
                  Team 2
                </td>
                <td class="middlealign">
                  <div class="profile-pic-icon-hover" data-link="/page/studentProfilePic?studentemail=${student.email.enc}&courseid=${course.id.enc}&user=CFResultsUiT.instr" data-original-title="" title="">
                    Drop out
                    <img alt="No Image Given" class="hidden profile-pic-icon-hidden" src="">
                  </div>
                </td>
                <td class="text-preserve-space">
                  Response to Dropout.
                </td>
                <td>
                  <form action="/page/instructorEditStudentFeedbackPage?user=CFResultsUiT.instr" class="inline" method="post" target="_blank">
                    <input class="btn btn-default btn-xs" data-original-title="Edit the responses given by this student" data-toggle="tooltip" title="" type="submit" value="Moderate Response">
                    <input name="courseid" type="hidden" value="CFResultsUiT.CS2104">
                    <input name="fsname" type="hidden" value="First Session">
<<<<<<< HEAD
                    <input name="moderatedquestion" type="hidden" value="1">
                    <input name="moderatedperson" type="hidden" value="CFResultsUiT.alice.b@gmail.tmt">
=======
                    <input name="moderatedquestionid" type="hidden" value="${question.id}">
                    <input name="moderatedstudent" type="hidden" value="CFResultsUiT.alice.b@gmail.tmt">
>>>>>>> ad3f28f4
                  </form>
                </td>
              </tr>
              <tr>
                <td class="middlealign">
                  Team 1&lt;/td&gt;&lt;/div&gt;'"
                </td>
                <td class="middlealign">
                  <div class="profile-pic-icon-hover" data-link="/page/studentProfilePic?studentemail=${student.email.enc}&courseid=${course.id.enc}&user=CFResultsUiT.instr" data-original-title="" title="">
                    Benny Charles
                    <img alt="No Image Given" class="hidden profile-pic-icon-hidden" src="">
                  </div>
                </td>
                <td class="middlealign">
                  Team 2
                </td>
                <td class="middlealign">
                  <div class="profile-pic-icon-hover" data-link="/page/studentProfilePic?studentemail=${student.email.enc}&courseid=${course.id.enc}&user=CFResultsUiT.instr" data-original-title="" title="">
                    Charlie Dávis
                    <img alt="No Image Given" class="hidden profile-pic-icon-hidden" src="">
                  </div>
                </td>
                <td class="text-preserve-space">
                  4 Response to Charlie.
                </td>
                <td>
                  <form action="/page/instructorEditStudentFeedbackPage?user=CFResultsUiT.instr" class="inline" method="post" target="_blank">
                    <input class="btn btn-default btn-xs" data-original-title="Edit the responses given by this student" data-toggle="tooltip" title="" type="submit" value="Moderate Response">
                    <input name="courseid" type="hidden" value="CFResultsUiT.CS2104">
                    <input name="fsname" type="hidden" value="First Session">
<<<<<<< HEAD
                    <input name="moderatedquestion" type="hidden" value="1">
                    <input name="moderatedperson" type="hidden" value="CFResultsUiT.benny.c@gmail.tmt">
=======
                    <input name="moderatedquestionid" type="hidden" value="${question.id}">
                    <input name="moderatedstudent" type="hidden" value="CFResultsUiT.benny.c@gmail.tmt">
>>>>>>> ad3f28f4
                  </form>
                </td>
              </tr>
              <tr>
                <td class="middlealign">
                  Team 1&lt;/td&gt;&lt;/div&gt;'"
                </td>
                <td class="middlealign">
                  <div class="profile-pic-icon-hover" data-link="/page/studentProfilePic?studentemail=${student.email.enc}&courseid=${course.id.enc}&user=CFResultsUiT.instr" data-original-title="" title="">
                    Benny Charles
                    <img alt="No Image Given" class="hidden profile-pic-icon-hidden" src="">
                  </div>
                </td>
                <td class="middlealign">
                  Team 2
                </td>
                <td class="middlealign">
                  <div class="profile-pic-icon-hover" data-link="/page/studentProfilePic?studentemail=${student.email.enc}&courseid=${course.id.enc}&user=CFResultsUiT.instr" data-original-title="" title="">
                    Danny Engrid
                    <img alt="No Image Given" class="hidden profile-pic-icon-hidden" src="">
                  </div>
                </td>
                <td class="text-preserve-space">
                  1 Response to Danny.
                </td>
                <td>
                  <form action="/page/instructorEditStudentFeedbackPage?user=CFResultsUiT.instr" class="inline" method="post" target="_blank">
                    <input class="btn btn-default btn-xs" data-original-title="Edit the responses given by this student" data-toggle="tooltip" title="" type="submit" value="Moderate Response">
                    <input name="courseid" type="hidden" value="CFResultsUiT.CS2104">
                    <input name="fsname" type="hidden" value="First Session">
<<<<<<< HEAD
                    <input name="moderatedquestion" type="hidden" value="1">
                    <input name="moderatedperson" type="hidden" value="CFResultsUiT.benny.c@gmail.tmt">
=======
                    <input name="moderatedquestionid" type="hidden" value="${question.id}">
                    <input name="moderatedstudent" type="hidden" value="CFResultsUiT.benny.c@gmail.tmt">
>>>>>>> ad3f28f4
                  </form>
                </td>
              </tr>
              <tr>
                <td class="middlealign">
                  Team 2
                </td>
                <td class="middlealign">
                  <div class="profile-pic-icon-hover" data-link="/page/studentProfilePic?studentemail=${student.email.enc}&courseid=${course.id.enc}&user=CFResultsUiT.instr" data-original-title="" title="">
                    Drop out
                    <img alt="No Image Given" class="hidden profile-pic-icon-hidden" src="">
                  </div>
                </td>
                <td class="middlealign">
                  Team 1&lt;/td&gt;&lt;/div&gt;'"
                </td>
                <td class="middlealign">
                  <div class="profile-pic-icon-hover" data-link="/page/studentProfilePic?studentemail=${student.email.enc}&courseid=${course.id.enc}&user=CFResultsUiT.instr" data-original-title="" title="">
                    Alice Betsy&lt;/td&gt;'"
                    <img alt="No Image Given" class="hidden profile-pic-icon-hidden" src="">
                  </div>
                </td>
                <td class="text-preserve-space">
                  Response to Alice from Dropout.
                </td>
                <td>
                  <form action="/page/instructorEditStudentFeedbackPage?user=CFResultsUiT.instr" class="inline" method="post" target="_blank">
                    <input class="btn btn-default btn-xs" data-original-title="Edit the responses given by this student" data-toggle="tooltip" title="" type="submit" value="Moderate Response">
                    <input name="courseid" type="hidden" value="CFResultsUiT.CS2104">
                    <input name="fsname" type="hidden" value="First Session">
<<<<<<< HEAD
                    <input name="moderatedquestion" type="hidden" value="1">
                    <input name="moderatedperson" type="hidden" value="drop.out@gmail.tmt">
=======
                    <input name="moderatedquestionid" type="hidden" value="${question.id}">
                    <input name="moderatedstudent" type="hidden" value="drop.out@gmail.tmt">
>>>>>>> ad3f28f4
                  </form>
                </td>
              </tr>
              <tr>
                <td class="middlealign">
                  Team 2
                </td>
                <td class="middlealign">
                  <div class="profile-pic-icon-hover" data-link="/page/studentProfilePic?studentemail=${student.email.enc}&courseid=${course.id.enc}&user=CFResultsUiT.instr" data-original-title="" title="">
                    Drop out
                    <img alt="No Image Given" class="hidden profile-pic-icon-hidden" src="">
                  </div>
                </td>
                <td class="middlealign">
                  Team 1&lt;/td&gt;&lt;/div&gt;'"
                </td>
                <td class="middlealign">
                  <div class="profile-pic-icon-hover" data-link="/page/studentProfilePic?studentemail=${student.email.enc}&courseid=${course.id.enc}&user=CFResultsUiT.instr" data-original-title="" title="">
                    Benny Charles
                    <img alt="No Image Given" class="hidden profile-pic-icon-hidden" src="">
                  </div>
                </td>
                <td class="text-preserve-space">
                  Response to Benny from Dropout.
                </td>
                <td>
                  <form action="/page/instructorEditStudentFeedbackPage?user=CFResultsUiT.instr" class="inline" method="post" target="_blank">
                    <input class="btn btn-default btn-xs" data-original-title="Edit the responses given by this student" data-toggle="tooltip" title="" type="submit" value="Moderate Response">
                    <input name="courseid" type="hidden" value="CFResultsUiT.CS2104">
                    <input name="fsname" type="hidden" value="First Session">
<<<<<<< HEAD
                    <input name="moderatedquestion" type="hidden" value="1">
                    <input name="moderatedperson" type="hidden" value="drop.out@gmail.tmt">
=======
                    <input name="moderatedquestionid" type="hidden" value="${question.id}">
                    <input name="moderatedstudent" type="hidden" value="drop.out@gmail.tmt">
>>>>>>> ad3f28f4
                  </form>
                </td>
              </tr>
              <tr>
                <td class="middlealign">
                  Team 2
                </td>
                <td class="middlealign">
                  <div class="profile-pic-icon-hover" data-link="/page/studentProfilePic?studentemail=${student.email.enc}&courseid=${course.id.enc}&user=CFResultsUiT.instr" data-original-title="" title="">
                    Drop out
                    <img alt="No Image Given" class="hidden profile-pic-icon-hidden" src="">
                  </div>
                </td>
                <td class="middlealign">
                  Team 2
                </td>
                <td class="middlealign">
                  <div class="profile-pic-icon-hover" data-link="/page/studentProfilePic?studentemail=${student.email.enc}&courseid=${course.id.enc}&user=CFResultsUiT.instr" data-original-title="" title="">
                    Danny Engrid
                    <img alt="No Image Given" class="hidden profile-pic-icon-hidden" src="">
                  </div>
                </td>
                <td class="text-preserve-space">
                  Response to Danny from Dropout.
                </td>
                <td>
                  <form action="/page/instructorEditStudentFeedbackPage?user=CFResultsUiT.instr" class="inline" method="post" target="_blank">
                    <input class="btn btn-default btn-xs" data-original-title="Edit the responses given by this student" data-toggle="tooltip" title="" type="submit" value="Moderate Response">
                    <input name="courseid" type="hidden" value="CFResultsUiT.CS2104">
                    <input name="fsname" type="hidden" value="First Session">
<<<<<<< HEAD
                    <input name="moderatedquestion" type="hidden" value="1">
                    <input name="moderatedperson" type="hidden" value="drop.out@gmail.tmt">
=======
                    <input name="moderatedquestionid" type="hidden" value="${question.id}">
                    <input name="moderatedstudent" type="hidden" value="drop.out@gmail.tmt">
>>>>>>> ad3f28f4
                  </form>
                </td>
              </tr>
            </tbody>
          </table>
        </div>
      </div>
    </div>
  </div>
  <div class="panel panel-info">
    <div class="panel-heading" data-target="#panelBodyCollapse-2" id="panelHeading-2" style="cursor: pointer;">
      <form action="/page/instructorFeedbackResultsPage" class="seeMoreForm-2" id="seeMore-2" style="display:none;">
        <input name="courseid" type="hidden" value="CFResultsUiT.CS2104">
        <input name="fsname" type="hidden" value="First Session">
        <input name="user" type="hidden" value="CFResultsUiT.instr">
        <input name="frgroupbyteam" type="hidden" value="null">
        <input name="frsorttype" type="hidden" value="question">
        <input id="showStats-2" name="frshowstats" type="hidden" value="on">
        <input name="questionid" type="hidden" value="${question.id}">
        <input name="frgroupbysection" type="hidden" value="Section A">
      </form>
      <div class="display-icon pull-right">
        <span class="glyphicon pull-right glyphicon-chevron-up">
        </span>
      </div>
      <strong>
        Question 2:
      </strong>
      <div class="inline panel-heading-text">
        <span class="text-preserve-space">
          What is the best selling point of your product?
        </span>
      </div>
    </div>
    <div class="panel-collapse collapse in" id="panelBodyCollapse-2" style="height: auto;">
      <div class="panel-body padding-0" id="questionBody-1">
        <div class="resultStatistics">
        </div>
        <div class="table-responsive">
          <table class="table table-striped table-bordered dataTable margin-0">
            <thead class="background-color-medium-gray text-color-gray font-weight-normal">
              <tr>
                <th class="button-sort-none" id="button_sortFromTeam" onclick="toggleSort(this)" style="width: 15%; min-width: 67px;">
                  Team
                  <span class="icon-sort unsorted">
                  </span>
                </th>
                <th class="button-sort-none" id="button_sortFromName" onclick="toggleSort(this)" style="width: 15%; min-width: 65px;">
                  Giver
                  <span class="icon-sort unsorted">
                  </span>
                </th>
                <th class="button-sort-ascending" id="button_sortToTeam" onclick="toggleSort(this)" style="width: 15%; min-width: 67px;">
                  Team
                  <span class="icon-sort unsorted">
                  </span>
                </th>
                <th class="button-sort-none" id="button_sortToName" onclick="toggleSort(this)" style="width: 15%; min-width: 90px;">
                  Recipient
                  <span class="icon-sort unsorted">
                  </span>
                </th>
                <th class="button-sort-none" id="button_sortFeedback" onclick="toggleSort(this)" style="min-width: 95px;">
                  Feedback
                  <span class="icon-sort unsorted">
                  </span>
                </th>
                <th>
                  Actions
                </th>
              </tr>
            </thead>
            <thead>
            </thead>
            <tbody>
              <tr>
                <td class="middlealign">
                  Team 1&lt;/td&gt;&lt;/div&gt;'"
                </td>
                <td class="middlealign">
                  <div class="profile-pic-icon-hover" data-link="/page/studentProfilePic?studentemail=${student.email.enc}&courseid=${course.id.enc}&user=CFResultsUiT.instr" data-original-title="" title="">
                    Alice Betsy&lt;/td&gt;'"
                    <img alt="No Image Given" class="hidden profile-pic-icon-hidden" src="">
                  </div>
                </td>
                <td class="middlealign">
                  Team 1&lt;/td&gt;&lt;/div&gt;'"
                </td>
                <td class="middlealign">
                  <div class="profile-pic-icon-hover" data-link="/page/studentProfilePic?studentemail=${student.email.enc}&courseid=${course.id.enc}&user=CFResultsUiT.instr" data-original-title="" title="">
                    Alice Betsy&lt;/td&gt;'"
                    <img alt="No Image Given" class="hidden profile-pic-icon-hidden" src="">
                  </div>
                </td>
                <td class="text-preserve-space">
                  Alice self feedback.
                </td>
                <td>
                  <form action="/page/instructorEditStudentFeedbackPage?user=CFResultsUiT.instr" class="inline" method="post" target="_blank">
                    <input class="btn btn-default btn-xs" data-original-title="Edit the responses given by this student" data-toggle="tooltip" title="" type="submit" value="Moderate Response">
                    <input name="courseid" type="hidden" value="CFResultsUiT.CS2104">
                    <input name="fsname" type="hidden" value="First Session">
<<<<<<< HEAD
                    <input name="moderatedquestion" type="hidden" value="2">
                    <input name="moderatedperson" type="hidden" value="CFResultsUiT.alice.b@gmail.tmt">
=======
                    <input name="moderatedquestionid" type="hidden" value="${question.id}">
                    <input name="moderatedstudent" type="hidden" value="CFResultsUiT.alice.b@gmail.tmt">
>>>>>>> ad3f28f4
                  </form>
                </td>
              </tr>
              <tr class="pending_response_row">
                <td class="middlealign color_neutral">
                  Team 1&lt;/td&gt;&lt;/div&gt;'"
                </td>
                <td class="middlealign color_neutral">
                  <div class="profile-pic-icon-hover" data-link="/page/studentProfilePic?studentemail=${student.email.enc}&courseid=${course.id.enc}&user=CFResultsUiT.instr" data-original-title="" title="">
                    Benny Charles
                    <img alt="No Image Given" class="hidden profile-pic-icon-hidden" src="">
                  </div>
                </td>
                <td class="middlealign color_neutral">
                  Team 1&lt;/td&gt;&lt;/div&gt;'"
                </td>
                <td class="middlealign color_neutral">
                  <div class="profile-pic-icon-hover" data-link="/page/studentProfilePic?studentemail=${student.email.enc}&courseid=${course.id.enc}&user=CFResultsUiT.instr" data-original-title="" title="">
                    Benny Charles
                    <img alt="No Image Given" class="hidden profile-pic-icon-hidden" src="">
                  </div>
                </td>
                <td class="text-preserve-space color_neutral">
                  <i>
                    No Response
                  </i>
                </td>
                <td>
                  <form action="/page/instructorEditStudentFeedbackPage?user=CFResultsUiT.instr" class="inline" method="post" target="_blank">
                    <input class="btn btn-default btn-xs" data-original-title="Edit the responses given by this student" data-toggle="tooltip" title="" type="submit" value="Moderate Response">
                    <input name="courseid" type="hidden" value="CFResultsUiT.CS2104">
                    <input name="fsname" type="hidden" value="First Session">
<<<<<<< HEAD
                    <input name="moderatedquestion" type="hidden" value="2">
                    <input name="moderatedperson" type="hidden" value="CFResultsUiT.benny.c@gmail.tmt">
=======
                    <input name="moderatedquestionid" type="hidden" value="${question.id}">
                    <input name="moderatedstudent" type="hidden" value="CFResultsUiT.benny.c@gmail.tmt">
>>>>>>> ad3f28f4
                  </form>
                </td>
              </tr>
              <tr class="pending_response_row">
                <td class="middlealign color_neutral">
                  Team 2
                </td>
                <td class="middlealign color_neutral">
                  <div class="profile-pic-icon-hover" data-link="/page/studentProfilePic?studentemail=${student.email.enc}&courseid=${course.id.enc}&user=CFResultsUiT.instr" data-original-title="" title="">
                    Charlie Dávis
                    <img alt="No Image Given" class="hidden profile-pic-icon-hidden" src="">
                  </div>
                </td>
                <td class="middlealign color_neutral">
                  Team 2
                </td>
                <td class="middlealign color_neutral">
                  <div class="profile-pic-icon-hover" data-link="/page/studentProfilePic?studentemail=${student.email.enc}&courseid=${course.id.enc}&user=CFResultsUiT.instr" data-original-title="" title="">
                    Charlie Dávis
                    <img alt="No Image Given" class="hidden profile-pic-icon-hidden" src="">
                  </div>
                </td>
                <td class="text-preserve-space color_neutral">
                  <i>
                    No Response
                  </i>
                </td>
                <td>
                  <form action="/page/instructorEditStudentFeedbackPage?user=CFResultsUiT.instr" class="inline" method="post" target="_blank">
                    <input class="btn btn-default btn-xs" data-original-title="Edit the responses given by this student" data-toggle="tooltip" title="" type="submit" value="Moderate Response">
                    <input name="courseid" type="hidden" value="CFResultsUiT.CS2104">
                    <input name="fsname" type="hidden" value="First Session">
<<<<<<< HEAD
                    <input name="moderatedquestion" type="hidden" value="2">
                    <input name="moderatedperson" type="hidden" value="CFResultsUiT.charlie.d@gmail.tmt">
=======
                    <input name="moderatedquestionid" type="hidden" value="${question.id}">
                    <input name="moderatedstudent" type="hidden" value="CFResultsUiT.charlie.d@gmail.tmt">
>>>>>>> ad3f28f4
                  </form>
                </td>
              </tr>
              <tr class="pending_response_row">
                <td class="middlealign color_neutral">
                  Team 2
                </td>
                <td class="middlealign color_neutral">
                  <div class="profile-pic-icon-hover" data-link="/page/studentProfilePic?studentemail=${student.email.enc}&courseid=${course.id.enc}&user=CFResultsUiT.instr" data-original-title="" title="">
                    Danny Engrid
                    <img alt="No Image Given" class="hidden profile-pic-icon-hidden" src="">
                  </div>
                </td>
                <td class="middlealign color_neutral">
                  Team 2
                </td>
                <td class="middlealign color_neutral">
                  <div class="profile-pic-icon-hover" data-link="/page/studentProfilePic?studentemail=${student.email.enc}&courseid=${course.id.enc}&user=CFResultsUiT.instr" data-original-title="" title="">
                    Danny Engrid
                    <img alt="No Image Given" class="hidden profile-pic-icon-hidden" src="">
                  </div>
                </td>
                <td class="text-preserve-space color_neutral">
                  <i>
                    No Response
                  </i>
                </td>
                <td>
                  <form action="/page/instructorEditStudentFeedbackPage?user=CFResultsUiT.instr" class="inline" method="post" target="_blank">
                    <input class="btn btn-default btn-xs" data-original-title="Edit the responses given by this student" data-toggle="tooltip" title="" type="submit" value="Moderate Response">
                    <input name="courseid" type="hidden" value="CFResultsUiT.CS2104">
                    <input name="fsname" type="hidden" value="First Session">
<<<<<<< HEAD
                    <input name="moderatedquestion" type="hidden" value="2">
                    <input name="moderatedperson" type="hidden" value="CFResultsUiT.danny.e@gmail.tmt">
=======
                    <input name="moderatedquestionid" type="hidden" value="${question.id}">
                    <input name="moderatedstudent" type="hidden" value="CFResultsUiT.danny.e@gmail.tmt">
>>>>>>> ad3f28f4
                  </form>
                </td>
              </tr>
              <tr class="pending_response_row">
                <td class="middlealign color_neutral">
                  Team 2
                </td>
                <td class="middlealign color_neutral">
                  <div class="profile-pic-icon-hover" data-link="/page/studentProfilePic?studentemail=${student.email.enc}&courseid=${course.id.enc}&user=CFResultsUiT.instr" data-original-title="" title="">
                    Drop out
                    <img alt="No Image Given" class="hidden profile-pic-icon-hidden" src="">
                  </div>
                </td>
                <td class="middlealign color_neutral">
                  Team 2
                </td>
                <td class="middlealign color_neutral">
                  <div class="profile-pic-icon-hover" data-link="/page/studentProfilePic?studentemail=${student.email.enc}&courseid=${course.id.enc}&user=CFResultsUiT.instr" data-original-title="" title="">
                    Drop out
                    <img alt="No Image Given" class="hidden profile-pic-icon-hidden" src="">
                  </div>
                </td>
                <td class="text-preserve-space color_neutral">
                  <i>
                    No Response
                  </i>
                </td>
                <td>
                  <form action="/page/instructorEditStudentFeedbackPage?user=CFResultsUiT.instr" class="inline" method="post" target="_blank">
                    <input class="btn btn-default btn-xs" data-original-title="Edit the responses given by this student" data-toggle="tooltip" title="" type="submit" value="Moderate Response">
                    <input name="courseid" type="hidden" value="CFResultsUiT.CS2104">
                    <input name="fsname" type="hidden" value="First Session">
<<<<<<< HEAD
                    <input name="moderatedquestion" type="hidden" value="2">
                    <input name="moderatedperson" type="hidden" value="drop.out@gmail.tmt">
=======
                    <input name="moderatedquestionid" type="hidden" value="${question.id}">
                    <input name="moderatedstudent" type="hidden" value="drop.out@gmail.tmt">
>>>>>>> ad3f28f4
                  </form>
                </td>
              </tr>
              <tr class="pending_response_row">
                <td class="middlealign color_neutral">
                  Team 2
                </td>
                <td class="middlealign color_neutral">
                  <div class="profile-pic-icon-hover" data-link="/page/studentProfilePic?studentemail=${student.email.enc}&courseid=${course.id.enc}&user=CFResultsUiT.instr" data-original-title="" title="">
                    Extra guy
                    <img alt="No Image Given" class="hidden profile-pic-icon-hidden" src="">
                  </div>
                </td>
                <td class="middlealign color_neutral">
                  Team 2
                </td>
                <td class="middlealign color_neutral">
                  <div class="profile-pic-icon-hover" data-link="/page/studentProfilePic?studentemail=${student.email.enc}&courseid=${course.id.enc}&user=CFResultsUiT.instr" data-original-title="" title="">
                    Extra guy
                    <img alt="No Image Given" class="hidden profile-pic-icon-hidden" src="">
                  </div>
                </td>
                <td class="text-preserve-space color_neutral">
                  <i>
                    No Response
                  </i>
                </td>
                <td>
                  <form action="/page/instructorEditStudentFeedbackPage?user=CFResultsUiT.instr" class="inline" method="post" target="_blank">
                    <input class="btn btn-default btn-xs" data-original-title="Edit the responses given by this student" data-toggle="tooltip" title="" type="submit" value="Moderate Response">
                    <input name="courseid" type="hidden" value="CFResultsUiT.CS2104">
                    <input name="fsname" type="hidden" value="First Session">
<<<<<<< HEAD
                    <input name="moderatedquestion" type="hidden" value="2">
                    <input name="moderatedperson" type="hidden" value="extra.guy@gmail.tmt">
=======
                    <input name="moderatedquestionid" type="hidden" value="${question.id}">
                    <input name="moderatedstudent" type="hidden" value="extra.guy@gmail.tmt">
>>>>>>> ad3f28f4
                  </form>
                </td>
              </tr>
            </tbody>
          </table>
        </div>
      </div>
    </div>
  </div>
  <div class="panel panel-default">
    <div class="panel-heading" data-target="#panelBodyCollapse-3" id="panelHeading-3" style="cursor: pointer;">
      <form action="/page/instructorFeedbackResultsPage" class="seeMoreForm-3" id="seeMore-3" style="display:none;">
        <input name="courseid" type="hidden" value="CFResultsUiT.CS2104">
        <input name="fsname" type="hidden" value="First Session">
        <input name="user" type="hidden" value="CFResultsUiT.instr">
        <input name="frgroupbyteam" type="hidden" value="null">
        <input name="frsorttype" type="hidden" value="question">
        <input id="showStats-3" name="frshowstats" type="hidden" value="on">
        <input name="questionid" type="hidden" value="${question.id}">
        <input name="frgroupbysection" type="hidden" value="Section A">
      </form>
      <div class="display-icon pull-right">
        <span class="glyphicon pull-right glyphicon-chevron-up">
        </span>
      </div>
      <strong>
        Question 3:
      </strong>
      <div class="inline panel-heading-text">
        <span class="text-preserve-space">
          My comments on the class
        </span>
      </div>
    </div>
    <div class="panel-collapse collapse in" id="panelBodyCollapse-3" style="height: auto;">
      <div class="panel-body" id="questionBody-2">
        <div class="col-sm-12 no-response">
          <i class="text-muted">
            There are no responses for this question or you may not have the permission to see the response
          </i>
        </div>
      </div>
    </div>
  </div>
  <div class="panel panel-info">
    <div class="panel-heading" data-target="#panelBodyCollapse-4" id="panelHeading-4" style="cursor: pointer;">
      <form action="/page/instructorFeedbackResultsPage" class="seeMoreForm-4" id="seeMore-4" style="display:none;">
        <input name="courseid" type="hidden" value="CFResultsUiT.CS2104">
        <input name="fsname" type="hidden" value="First Session">
        <input name="user" type="hidden" value="CFResultsUiT.instr">
        <input name="frgroupbyteam" type="hidden" value="null">
        <input name="frsorttype" type="hidden" value="question">
        <input id="showStats-4" name="frshowstats" type="hidden" value="on">
        <input name="questionid" type="hidden" value="${question.id}">
        <input name="frgroupbysection" type="hidden" value="Section A">
      </form>
      <div class="display-icon pull-right">
        <span class="glyphicon pull-right glyphicon-chevron-up">
        </span>
      </div>
      <strong>
        Question 4:
      </strong>
      <div class="inline panel-heading-text">
        <span class="text-preserve-space">
          Give feedback to 3 other teams.
        </span>
      </div>
    </div>
    <div class="panel-collapse collapse in" id="panelBodyCollapse-4" style="height: auto;">
      <div class="panel-body padding-0" id="questionBody-3">
        <div class="resultStatistics">
        </div>
        <div class="table-responsive">
          <table class="table table-striped table-bordered dataTable margin-0">
            <thead class="background-color-medium-gray text-color-gray font-weight-normal">
              <tr>
                <th class="button-sort-none" id="button_sortFromTeam" onclick="toggleSort(this)" style="width: 15%; min-width: 67px;">
                  Team
                  <span class="icon-sort unsorted">
                  </span>
                </th>
                <th class="button-sort-none" id="button_sortFromName" onclick="toggleSort(this)" style="width: 15%; min-width: 65px;">
                  Giver
                  <span class="icon-sort unsorted">
                  </span>
                </th>
                <th class="button-sort-ascending" id="button_sortToTeam" onclick="toggleSort(this)" style="width: 15%; min-width: 67px;">
                  Team
                  <span class="icon-sort unsorted">
                  </span>
                </th>
                <th class="button-sort-none" id="button_sortToName" onclick="toggleSort(this)" style="width: 15%; min-width: 90px;">
                  Recipient
                  <span class="icon-sort unsorted">
                  </span>
                </th>
                <th class="button-sort-none" id="button_sortFeedback" onclick="toggleSort(this)" style="min-width: 95px;">
                  Feedback
                  <span class="icon-sort unsorted">
                  </span>
                </th>
                <th>
                  Actions
                </th>
              </tr>
            </thead>
            <thead>
            </thead>
            <tbody>
              <tr>
                <td class="middlealign">
                </td>
                <td class="middlealign">
                  Team 1&lt;/td&gt;&lt;/div&gt;'"
                </td>
                <td class="middlealign">
                </td>
                <td class="middlealign">
                  Team 2
                </td>
                <td class="text-preserve-space">
                  Response from team 1 (by alice) to team 2.
                </td>
                <td>
                  <form action="/page/instructorEditStudentFeedbackPage?user=CFResultsUiT.instr" class="inline" method="post" target="_blank">
                    <input class="btn btn-default btn-xs" data-original-title="Edit the responses given by this student" data-toggle="tooltip" title="" type="submit" value="Moderate Response">
                    <input name="courseid" type="hidden" value="CFResultsUiT.CS2104">
                    <input name="fsname" type="hidden" value="First Session">
<<<<<<< HEAD
                    <input name="moderatedquestion" type="hidden" value="4">
                    <input name="moderatedperson" type="hidden" value="Team 1</td></div>'&quot;">
=======
                    <input name="moderatedquestionid" type="hidden" value="${question.id}">
                    <input name="moderatedstudent" type="hidden" value="Team 1</td></div>'&quot;">
>>>>>>> ad3f28f4
                  </form>
                </td>
              </tr>
            </tbody>
          </table>
        </div>
      </div>
    </div>
  </div>
  <div class="panel panel-default">
    <div class="panel-heading" data-target="#panelBodyCollapse-5" id="panelHeading-5" style="cursor: pointer;">
      <form action="/page/instructorFeedbackResultsPage" class="seeMoreForm-5" id="seeMore-5" style="display:none;">
        <input name="courseid" type="hidden" value="CFResultsUiT.CS2104">
        <input name="fsname" type="hidden" value="First Session">
        <input name="user" type="hidden" value="CFResultsUiT.instr">
        <input name="frgroupbyteam" type="hidden" value="null">
        <input name="frsorttype" type="hidden" value="question">
        <input id="showStats-5" name="frshowstats" type="hidden" value="on">
        <input name="questionid" type="hidden" value="${question.id}">
        <input name="frgroupbysection" type="hidden" value="Section A">
      </form>
      <div class="display-icon pull-right">
        <span class="glyphicon pull-right glyphicon-chevron-up">
        </span>
      </div>
      <strong>
        Question 5:
      </strong>
      <div class="inline panel-heading-text">
        <span class="text-preserve-space">
          Give feedback to your team mates
        </span>
      </div>
    </div>
    <div class="panel-collapse collapse in" id="panelBodyCollapse-5" style="height: auto;">
      <div class="panel-body" id="questionBody-4">
        <div class="col-sm-12 no-response">
          <i class="text-muted">
            There are no responses for this question or you may not have the permission to see the response
          </i>
        </div>
      </div>
    </div>
  </div>
  <div class="panel panel-default">
    <div class="panel-heading" data-target="#panelBodyCollapse-6" id="panelHeading-6" style="cursor: pointer;">
      <form action="/page/instructorFeedbackResultsPage" class="seeMoreForm-6" id="seeMore-6" style="display:none;">
        <input name="courseid" type="hidden" value="CFResultsUiT.CS2104">
        <input name="fsname" type="hidden" value="First Session">
        <input name="user" type="hidden" value="CFResultsUiT.instr">
        <input name="frgroupbyteam" type="hidden" value="null">
        <input name="frsorttype" type="hidden" value="question">
        <input id="showStats-6" name="frshowstats" type="hidden" value="on">
        <input name="questionid" type="hidden" value="${question.id}">
        <input name="frgroupbysection" type="hidden" value="Section A">
      </form>
      <div class="display-icon pull-right">
        <span class="glyphicon pull-right glyphicon-chevron-up">
        </span>
      </div>
      <strong>
        Question 6:
      </strong>
      <div class="inline panel-heading-text">
        <span class="text-preserve-space">
          This question should be hidden.
        </span>
      </div>
    </div>
    <div class="panel-collapse collapse in" id="panelBodyCollapse-6" style="height: auto;">
      <div class="panel-body" id="questionBody-5">
        <div class="col-sm-12 no-response">
          <i class="text-muted">
            There are no responses for this question or you may not have the permission to see the response
          </i>
        </div>
      </div>
    </div>
  </div>
  <div class="panel panel-info">
    <div class="panel-heading" data-target="#panelBodyCollapse-7" id="panelHeading-7" style="cursor: pointer;">
      <form action="/page/instructorFeedbackResultsPage" class="seeMoreForm-7" id="seeMore-7" style="display:none;">
        <input name="courseid" type="hidden" value="CFResultsUiT.CS2104">
        <input name="fsname" type="hidden" value="First Session">
        <input name="user" type="hidden" value="CFResultsUiT.instr">
        <input name="frgroupbyteam" type="hidden" value="null">
        <input name="frsorttype" type="hidden" value="question">
        <input id="showStats-7" name="frshowstats" type="hidden" value="on">
        <input name="questionid" type="hidden" value="${question.id}">
        <input name="frgroupbysection" type="hidden" value="Section A">
      </form>
      <div class="display-icon pull-right">
        <span class="glyphicon pull-right glyphicon-chevron-up">
        </span>
      </div>
      <strong>
        Question 7:
      </strong>
      <div class="inline panel-heading-text">
        <span class="text-preserve-space">
          What is your extra feature? 
          <span style=" white-space: normal;">
            <a class="color_gray" data-less="[less]" data-more="[more]" href="javascript:;" id="questionAdditionalInfoButton-7-" onclick="toggleAdditionalQuestionInfo('7-')">
              [more]
            </a>
            <br>
            <span id="questionAdditionalInfo-7-" style="display:none;">
              Multiple-choice (single answer) question options:
              <ul style="list-style-type: disc;margin-left: 20px;">
                <li>
                  FlexiCommand
                </li>
                <li>
                  PowerSearch
                </li>
                <li>
                  GoodUI
                </li>
                <li>
                  Google Integration
                </li>
              </ul>
            </span>
          </span>
        </span>
      </div>
    </div>
    <div class="panel-collapse collapse in" id="panelBodyCollapse-7" style="height: auto;">
      <div class="panel-body padding-0" id="questionBody-6">
        <div class="resultStatistics">
          <div class="panel-body">
            <div class="row">
              <div class="col-sm-4 text-color-gray">
                <strong>
                  Response Summary
                </strong>
              </div>
            </div>
            <div class="row">
              <div class="col-sm-6 col-lg-4">
                <table class="table margin-0">
                  <thead>
                    <tr>
                      <td>
                        Choice
                      </td>
                      <td>
                        Response Count
                      </td>
                      <td>
                        Percentage
                      </td>
                    </tr>
                  </thead>
                  <tbody>
                    <tr>
                      <td>
                        FlexiCommand
                      </td>
                      <td>
                        0
                      </td>
                      <td>
                        0%
                      </td>
                    </tr>
                    <tr>
                      <td>
                        PowerSearch
                      </td>
                      <td>
                        2
                      </td>
                      <td>
                        100%
                      </td>
                    </tr>
                    <tr>
                      <td>
                        GoodUI
                      </td>
                      <td>
                        0
                      </td>
                      <td>
                        0%
                      </td>
                    </tr>
                    <tr>
                      <td>
                        Google Integration
                      </td>
                      <td>
                        0
                      </td>
                      <td>
                        0%
                      </td>
                    </tr>
                  </tbody>
                </table>
              </div>
            </div>
          </div>
        </div>
        <div class="table-responsive">
          <table class="table table-striped table-bordered dataTable margin-0">
            <thead class="background-color-medium-gray text-color-gray font-weight-normal">
              <tr>
                <th class="button-sort-none" id="button_sortFromTeam" onclick="toggleSort(this)" style="width: 15%; min-width: 67px;">
                  Team
                  <span class="icon-sort unsorted">
                  </span>
                </th>
                <th class="button-sort-none" id="button_sortFromName" onclick="toggleSort(this)" style="width: 15%; min-width: 65px;">
                  Giver
                  <span class="icon-sort unsorted">
                  </span>
                </th>
                <th class="button-sort-ascending" id="button_sortToTeam" onclick="toggleSort(this)" style="width: 15%; min-width: 67px;">
                  Team
                  <span class="icon-sort unsorted">
                  </span>
                </th>
                <th class="button-sort-none" id="button_sortToName" onclick="toggleSort(this)" style="width: 15%; min-width: 90px;">
                  Recipient
                  <span class="icon-sort unsorted">
                  </span>
                </th>
                <th class="button-sort-none" id="button_sortFeedback" onclick="toggleSort(this)" style="min-width: 95px;">
                  Feedback
                  <span class="icon-sort unsorted">
                  </span>
                </th>
                <th>
                  Actions
                </th>
              </tr>
            </thead>
            <thead>
            </thead>
            <tbody>
              <tr>
                <td class="middlealign">
                  Team 1&lt;/td&gt;&lt;/div&gt;'"
                </td>
                <td class="middlealign">
                  <div class="profile-pic-icon-hover" data-link="/page/studentProfilePic?studentemail=${student.email.enc}&courseid=${course.id.enc}&user=CFResultsUiT.instr" data-original-title="" title="">
                    Alice Betsy&lt;/td&gt;'"
                    <img alt="No Image Given" class="hidden profile-pic-icon-hidden" src="">
                  </div>
                </td>
                <td class="middlealign">
                  Team 1&lt;/td&gt;&lt;/div&gt;'"
                </td>
                <td class="middlealign">
                  <div class="profile-pic-icon-hover" data-link="/page/studentProfilePic?studentemail=${student.email.enc}&courseid=${course.id.enc}&user=CFResultsUiT.instr" data-original-title="" title="">
                    Alice Betsy&lt;/td&gt;'"
                    <img alt="No Image Given" class="hidden profile-pic-icon-hidden" src="">
                  </div>
                </td>
                <td class="text-preserve-space">
                  PowerSearch
                </td>
                <td>
                  <form action="/page/instructorEditStudentFeedbackPage?user=CFResultsUiT.instr" class="inline" method="post" target="_blank">
                    <input class="btn btn-default btn-xs" data-original-title="Edit the responses given by this student" data-toggle="tooltip" title="" type="submit" value="Moderate Response">
                    <input name="courseid" type="hidden" value="CFResultsUiT.CS2104">
                    <input name="fsname" type="hidden" value="First Session">
<<<<<<< HEAD
                    <input name="moderatedquestion" type="hidden" value="7">
                    <input name="moderatedperson" type="hidden" value="CFResultsUiT.alice.b@gmail.tmt">
=======
                    <input name="moderatedquestionid" type="hidden" value="${question.id}">
                    <input name="moderatedstudent" type="hidden" value="CFResultsUiT.alice.b@gmail.tmt">
>>>>>>> ad3f28f4
                  </form>
                </td>
              </tr>
              <tr>
                <td class="middlealign">
                  Team 2
                </td>
                <td class="middlealign">
                  <div class="profile-pic-icon-hover" data-link="/page/studentProfilePic?studentemail=${student.email.enc}&courseid=${course.id.enc}&user=CFResultsUiT.instr" data-original-title="" title="">
                    Drop out
                    <img alt="No Image Given" class="hidden profile-pic-icon-hidden" src="">
                  </div>
                </td>
                <td class="middlealign">
                  Team 2
                </td>
                <td class="middlealign">
                  <div class="profile-pic-icon-hover" data-link="/page/studentProfilePic?studentemail=${student.email.enc}&courseid=${course.id.enc}&user=CFResultsUiT.instr" data-original-title="" title="">
                    Drop out
                    <img alt="No Image Given" class="hidden profile-pic-icon-hidden" src="">
                  </div>
                </td>
                <td class="text-preserve-space">
                  PowerSearch
                </td>
                <td>
                  <form action="/page/instructorEditStudentFeedbackPage?user=CFResultsUiT.instr" class="inline" method="post" target="_blank">
                    <input class="btn btn-default btn-xs" data-original-title="Edit the responses given by this student" data-toggle="tooltip" title="" type="submit" value="Moderate Response">
                    <input name="courseid" type="hidden" value="CFResultsUiT.CS2104">
                    <input name="fsname" type="hidden" value="First Session">
<<<<<<< HEAD
                    <input name="moderatedquestion" type="hidden" value="7">
                    <input name="moderatedperson" type="hidden" value="drop.out@gmail.tmt">
=======
                    <input name="moderatedquestionid" type="hidden" value="${question.id}">
                    <input name="moderatedstudent" type="hidden" value="drop.out@gmail.tmt">
>>>>>>> ad3f28f4
                  </form>
                </td>
              </tr>
              <tr class="pending_response_row">
                <td class="middlealign color_neutral">
                  Team 1&lt;/td&gt;&lt;/div&gt;'"
                </td>
                <td class="middlealign color_neutral">
                  <div class="profile-pic-icon-hover" data-link="/page/studentProfilePic?studentemail=${student.email.enc}&courseid=${course.id.enc}&user=CFResultsUiT.instr" data-original-title="" title="">
                    Benny Charles
                    <img alt="No Image Given" class="hidden profile-pic-icon-hidden" src="">
                  </div>
                </td>
                <td class="middlealign color_neutral">
                  Team 1&lt;/td&gt;&lt;/div&gt;'"
                </td>
                <td class="middlealign color_neutral">
                  <div class="profile-pic-icon-hover" data-link="/page/studentProfilePic?studentemail=${student.email.enc}&courseid=${course.id.enc}&user=CFResultsUiT.instr" data-original-title="" title="">
                    Benny Charles
                    <img alt="No Image Given" class="hidden profile-pic-icon-hidden" src="">
                  </div>
                </td>
                <td class="text-preserve-space color_neutral">
                  <i>
                    No Response
                  </i>
                </td>
                <td>
                  <form action="/page/instructorEditStudentFeedbackPage?user=CFResultsUiT.instr" class="inline" method="post" target="_blank">
                    <input class="btn btn-default btn-xs" data-original-title="Edit the responses given by this student" data-toggle="tooltip" title="" type="submit" value="Moderate Response">
                    <input name="courseid" type="hidden" value="CFResultsUiT.CS2104">
                    <input name="fsname" type="hidden" value="First Session">
<<<<<<< HEAD
                    <input name="moderatedquestion" type="hidden" value="7">
                    <input name="moderatedperson" type="hidden" value="CFResultsUiT.benny.c@gmail.tmt">
=======
                    <input name="moderatedquestionid" type="hidden" value="${question.id}">
                    <input name="moderatedstudent" type="hidden" value="CFResultsUiT.benny.c@gmail.tmt">
>>>>>>> ad3f28f4
                  </form>
                </td>
              </tr>
              <tr class="pending_response_row">
                <td class="middlealign color_neutral">
                  Team 2
                </td>
                <td class="middlealign color_neutral">
                  <div class="profile-pic-icon-hover" data-link="/page/studentProfilePic?studentemail=${student.email.enc}&courseid=${course.id.enc}&user=CFResultsUiT.instr" data-original-title="" title="">
                    Charlie Dávis
                    <img alt="No Image Given" class="hidden profile-pic-icon-hidden" src="">
                  </div>
                </td>
                <td class="middlealign color_neutral">
                  Team 2
                </td>
                <td class="middlealign color_neutral">
                  <div class="profile-pic-icon-hover" data-link="/page/studentProfilePic?studentemail=${student.email.enc}&courseid=${course.id.enc}&user=CFResultsUiT.instr" data-original-title="" title="">
                    Charlie Dávis
                    <img alt="No Image Given" class="hidden profile-pic-icon-hidden" src="">
                  </div>
                </td>
                <td class="text-preserve-space color_neutral">
                  <i>
                    No Response
                  </i>
                </td>
                <td>
                  <form action="/page/instructorEditStudentFeedbackPage?user=CFResultsUiT.instr" class="inline" method="post" target="_blank">
                    <input class="btn btn-default btn-xs" data-original-title="Edit the responses given by this student" data-toggle="tooltip" title="" type="submit" value="Moderate Response">
                    <input name="courseid" type="hidden" value="CFResultsUiT.CS2104">
                    <input name="fsname" type="hidden" value="First Session">
<<<<<<< HEAD
                    <input name="moderatedquestion" type="hidden" value="7">
                    <input name="moderatedperson" type="hidden" value="CFResultsUiT.charlie.d@gmail.tmt">
=======
                    <input name="moderatedquestionid" type="hidden" value="${question.id}">
                    <input name="moderatedstudent" type="hidden" value="CFResultsUiT.charlie.d@gmail.tmt">
>>>>>>> ad3f28f4
                  </form>
                </td>
              </tr>
              <tr class="pending_response_row">
                <td class="middlealign color_neutral">
                  Team 2
                </td>
                <td class="middlealign color_neutral">
                  <div class="profile-pic-icon-hover" data-link="/page/studentProfilePic?studentemail=${student.email.enc}&courseid=${course.id.enc}&user=CFResultsUiT.instr" data-original-title="" title="">
                    Danny Engrid
                    <img alt="No Image Given" class="hidden profile-pic-icon-hidden" src="">
                  </div>
                </td>
                <td class="middlealign color_neutral">
                  Team 2
                </td>
                <td class="middlealign color_neutral">
                  <div class="profile-pic-icon-hover" data-link="/page/studentProfilePic?studentemail=${student.email.enc}&courseid=${course.id.enc}&user=CFResultsUiT.instr" data-original-title="" title="">
                    Danny Engrid
                    <img alt="No Image Given" class="hidden profile-pic-icon-hidden" src="">
                  </div>
                </td>
                <td class="text-preserve-space color_neutral">
                  <i>
                    No Response
                  </i>
                </td>
                <td>
                  <form action="/page/instructorEditStudentFeedbackPage?user=CFResultsUiT.instr" class="inline" method="post" target="_blank">
                    <input class="btn btn-default btn-xs" data-original-title="Edit the responses given by this student" data-toggle="tooltip" title="" type="submit" value="Moderate Response">
                    <input name="courseid" type="hidden" value="CFResultsUiT.CS2104">
                    <input name="fsname" type="hidden" value="First Session">
<<<<<<< HEAD
                    <input name="moderatedquestion" type="hidden" value="7">
                    <input name="moderatedperson" type="hidden" value="CFResultsUiT.danny.e@gmail.tmt">
=======
                    <input name="moderatedquestionid" type="hidden" value="${question.id}">
                    <input name="moderatedstudent" type="hidden" value="CFResultsUiT.danny.e@gmail.tmt">
>>>>>>> ad3f28f4
                  </form>
                </td>
              </tr>
              <tr class="pending_response_row">
                <td class="middlealign color_neutral">
                  Team 2
                </td>
                <td class="middlealign color_neutral">
                  <div class="profile-pic-icon-hover" data-link="/page/studentProfilePic?studentemail=${student.email.enc}&courseid=${course.id.enc}&user=CFResultsUiT.instr" data-original-title="" title="">
                    Extra guy
                    <img alt="No Image Given" class="hidden profile-pic-icon-hidden" src="">
                  </div>
                </td>
                <td class="middlealign color_neutral">
                  Team 2
                </td>
                <td class="middlealign color_neutral">
                  <div class="profile-pic-icon-hover" data-link="/page/studentProfilePic?studentemail=${student.email.enc}&courseid=${course.id.enc}&user=CFResultsUiT.instr" data-original-title="" title="">
                    Extra guy
                    <img alt="No Image Given" class="hidden profile-pic-icon-hidden" src="">
                  </div>
                </td>
                <td class="text-preserve-space color_neutral">
                  <i>
                    No Response
                  </i>
                </td>
                <td>
                  <form action="/page/instructorEditStudentFeedbackPage?user=CFResultsUiT.instr" class="inline" method="post" target="_blank">
                    <input class="btn btn-default btn-xs" data-original-title="Edit the responses given by this student" data-toggle="tooltip" title="" type="submit" value="Moderate Response">
                    <input name="courseid" type="hidden" value="CFResultsUiT.CS2104">
                    <input name="fsname" type="hidden" value="First Session">
<<<<<<< HEAD
                    <input name="moderatedquestion" type="hidden" value="7">
                    <input name="moderatedperson" type="hidden" value="extra.guy@gmail.tmt">
=======
                    <input name="moderatedquestionid" type="hidden" value="${question.id}">
                    <input name="moderatedstudent" type="hidden" value="extra.guy@gmail.tmt">
>>>>>>> ad3f28f4
                  </form>
                </td>
              </tr>
            </tbody>
          </table>
        </div>
      </div>
    </div>
  </div>
  <div class="panel panel-info">
    <div class="panel-heading" data-target="#panelBodyCollapse-8" id="panelHeading-8" style="cursor: pointer;">
      <form action="/page/instructorFeedbackResultsPage" class="seeMoreForm-8" id="seeMore-8" style="display:none;">
        <input name="courseid" type="hidden" value="CFResultsUiT.CS2104">
        <input name="fsname" type="hidden" value="First Session">
        <input name="user" type="hidden" value="CFResultsUiT.instr">
        <input name="frgroupbyteam" type="hidden" value="null">
        <input name="frsorttype" type="hidden" value="question">
        <input id="showStats-8" name="frshowstats" type="hidden" value="on">
        <input name="questionid" type="hidden" value="${question.id}">
        <input name="frgroupbysection" type="hidden" value="Section A">
      </form>
      <div class="display-icon pull-right">
        <span class="glyphicon pull-right glyphicon-chevron-up">
        </span>
      </div>
      <strong>
        Question 8:
      </strong>
      <div class="inline panel-heading-text">
        <span class="text-preserve-space">
          What is your extra feature? 
          <span style=" white-space: normal;">
            <a class="color_gray" data-less="[less]" data-more="[more]" href="javascript:;" id="questionAdditionalInfoButton-8-" onclick="toggleAdditionalQuestionInfo('8-')">
              [more]
            </a>
            <br>
            <span id="questionAdditionalInfo-8-" style="display:none;">
              Multiple-choice (multiple answers) question options:
              <ul style="list-style-type: disc;margin-left: 20px;">
                <li>
                  FlexiCommand
                </li>
                <li>
                  PowerSearch
                </li>
                <li>
                  GoodUI
                </li>
                <li>
                  Google Integration
                </li>
              </ul>
            </span>
          </span>
        </span>
      </div>
    </div>
    <div class="panel-collapse collapse in" id="panelBodyCollapse-8" style="height: auto;">
      <div class="panel-body padding-0" id="questionBody-7">
        <div class="resultStatistics">
          <div class="panel-body">
            <div class="row">
              <div class="col-sm-4 text-color-gray">
                <strong>
                  Response Summary
                </strong>
              </div>
            </div>
            <div class="row">
              <div class="col-sm-6 col-lg-4">
                <table class="table margin-0">
                  <thead>
                    <tr>
                      <td>
                        Choice
                      </td>
                      <td>
                        Response Count
                      </td>
                      <td>
                        Percentage
                      </td>
                    </tr>
                  </thead>
                  <tbody>
                    <tr>
                      <td>
                        FlexiCommand
                      </td>
                      <td>
                        0
                      </td>
                      <td>
                        0%
                      </td>
                    </tr>
                    <tr>
                      <td>
                        PowerSearch
                      </td>
                      <td>
                        1
                      </td>
                      <td>
                        50%
                      </td>
                    </tr>
                    <tr>
                      <td>
                        GoodUI
                      </td>
                      <td>
                        1
                      </td>
                      <td>
                        50%
                      </td>
                    </tr>
                    <tr>
                      <td>
                        Google Integration
                      </td>
                      <td>
                        0
                      </td>
                      <td>
                        0%
                      </td>
                    </tr>
                  </tbody>
                </table>
              </div>
            </div>
          </div>
        </div>
        <div class="table-responsive">
          <table class="table table-striped table-bordered dataTable margin-0">
            <thead class="background-color-medium-gray text-color-gray font-weight-normal">
              <tr>
                <th class="button-sort-none" id="button_sortFromTeam" onclick="toggleSort(this)" style="width: 15%; min-width: 67px;">
                  Team
                  <span class="icon-sort unsorted">
                  </span>
                </th>
                <th class="button-sort-none" id="button_sortFromName" onclick="toggleSort(this)" style="width: 15%; min-width: 65px;">
                  Giver
                  <span class="icon-sort unsorted">
                  </span>
                </th>
                <th class="button-sort-ascending" id="button_sortToTeam" onclick="toggleSort(this)" style="width: 15%; min-width: 67px;">
                  Team
                  <span class="icon-sort unsorted">
                  </span>
                </th>
                <th class="button-sort-none" id="button_sortToName" onclick="toggleSort(this)" style="width: 15%; min-width: 90px;">
                  Recipient
                  <span class="icon-sort unsorted">
                  </span>
                </th>
                <th class="button-sort-none" id="button_sortFeedback" onclick="toggleSort(this)" style="min-width: 95px;">
                  Feedback
                  <span class="icon-sort unsorted">
                  </span>
                </th>
                <th>
                  Actions
                </th>
              </tr>
            </thead>
            <thead>
            </thead>
            <tbody>
              <tr>
                <td class="middlealign">
                  Team 1&lt;/td&gt;&lt;/div&gt;'"
                </td>
                <td class="middlealign">
                  <div class="profile-pic-icon-hover" data-link="/page/studentProfilePic?studentemail=${student.email.enc}&courseid=${course.id.enc}&user=CFResultsUiT.instr" data-original-title="" title="">
                    Alice Betsy&lt;/td&gt;'"
                    <img alt="No Image Given" class="hidden profile-pic-icon-hidden" src="">
                  </div>
                </td>
                <td class="middlealign">
                  Team 1&lt;/td&gt;&lt;/div&gt;'"
                </td>
                <td class="middlealign">
                  <div class="profile-pic-icon-hover" data-link="/page/studentProfilePic?studentemail=${student.email.enc}&courseid=${course.id.enc}&user=CFResultsUiT.instr" data-original-title="" title="">
                    Alice Betsy&lt;/td&gt;'"
                    <img alt="No Image Given" class="hidden profile-pic-icon-hidden" src="">
                  </div>
                </td>
                <td class="text-preserve-space">
                  <ul class="selectedOptionsList">
                    <li>
                      PowerSearch
                    </li>
                    <li>
                      GoodUI
                    </li>
                  </ul>
                </td>
                <td>
                  <form action="/page/instructorEditStudentFeedbackPage?user=CFResultsUiT.instr" class="inline" method="post" target="_blank">
                    <input class="btn btn-default btn-xs" data-original-title="Edit the responses given by this student" data-toggle="tooltip" title="" type="submit" value="Moderate Response">
                    <input name="courseid" type="hidden" value="CFResultsUiT.CS2104">
                    <input name="fsname" type="hidden" value="First Session">
<<<<<<< HEAD
                    <input name="moderatedquestion" type="hidden" value="8">
                    <input name="moderatedperson" type="hidden" value="CFResultsUiT.alice.b@gmail.tmt">
=======
                    <input name="moderatedquestionid" type="hidden" value="${question.id}">
                    <input name="moderatedstudent" type="hidden" value="CFResultsUiT.alice.b@gmail.tmt">
>>>>>>> ad3f28f4
                  </form>
                </td>
              </tr>
              <tr>
                <td class="middlealign">
                  Team 1&lt;/td&gt;&lt;/div&gt;'"
                </td>
                <td class="middlealign">
                  <div class="profile-pic-icon-hover" data-link="/page/studentProfilePic?studentemail=${student.email.enc}&courseid=${course.id.enc}&user=CFResultsUiT.instr" data-original-title="" title="">
                    Benny Charles
                    <img alt="No Image Given" class="hidden profile-pic-icon-hidden" src="">
                  </div>
                </td>
                <td class="middlealign">
                  Team 1&lt;/td&gt;&lt;/div&gt;'"
                </td>
                <td class="middlealign">
                  <div class="profile-pic-icon-hover" data-link="/page/studentProfilePic?studentemail=${student.email.enc}&courseid=${course.id.enc}&user=CFResultsUiT.instr" data-original-title="" title="">
                    Benny Charles
                    <img alt="No Image Given" class="hidden profile-pic-icon-hidden" src="">
                  </div>
                </td>
                <td class="text-preserve-space">
                </td>
                <td>
                  <form action="/page/instructorEditStudentFeedbackPage?user=CFResultsUiT.instr" class="inline" method="post" target="_blank">
                    <input class="btn btn-default btn-xs" data-original-title="Edit the responses given by this student" data-toggle="tooltip" title="" type="submit" value="Moderate Response">
                    <input name="courseid" type="hidden" value="CFResultsUiT.CS2104">
                    <input name="fsname" type="hidden" value="First Session">
<<<<<<< HEAD
                    <input name="moderatedquestion" type="hidden" value="8">
                    <input name="moderatedperson" type="hidden" value="CFResultsUiT.benny.c@gmail.tmt">
=======
                    <input name="moderatedquestionid" type="hidden" value="${question.id}">
                    <input name="moderatedstudent" type="hidden" value="CFResultsUiT.benny.c@gmail.tmt">
>>>>>>> ad3f28f4
                  </form>
                </td>
              </tr>
              <tr class="pending_response_row">
                <td class="middlealign color_neutral">
                  Team 2
                </td>
                <td class="middlealign color_neutral">
                  <div class="profile-pic-icon-hover" data-link="/page/studentProfilePic?studentemail=${student.email.enc}&courseid=${course.id.enc}&user=CFResultsUiT.instr" data-original-title="" title="">
                    Charlie Dávis
                    <img alt="No Image Given" class="hidden profile-pic-icon-hidden" src="">
                  </div>
                </td>
                <td class="middlealign color_neutral">
                  Team 2
                </td>
                <td class="middlealign color_neutral">
                  <div class="profile-pic-icon-hover" data-link="/page/studentProfilePic?studentemail=${student.email.enc}&courseid=${course.id.enc}&user=CFResultsUiT.instr" data-original-title="" title="">
                    Charlie Dávis
                    <img alt="No Image Given" class="hidden profile-pic-icon-hidden" src="">
                  </div>
                </td>
                <td class="text-preserve-space color_neutral">
                  <i>
                    No Response
                  </i>
                </td>
                <td>
                  <form action="/page/instructorEditStudentFeedbackPage?user=CFResultsUiT.instr" class="inline" method="post" target="_blank">
                    <input class="btn btn-default btn-xs" data-original-title="Edit the responses given by this student" data-toggle="tooltip" title="" type="submit" value="Moderate Response">
                    <input name="courseid" type="hidden" value="CFResultsUiT.CS2104">
                    <input name="fsname" type="hidden" value="First Session">
<<<<<<< HEAD
                    <input name="moderatedquestion" type="hidden" value="8">
                    <input name="moderatedperson" type="hidden" value="CFResultsUiT.charlie.d@gmail.tmt">
=======
                    <input name="moderatedquestionid" type="hidden" value="${question.id}">
                    <input name="moderatedstudent" type="hidden" value="CFResultsUiT.charlie.d@gmail.tmt">
>>>>>>> ad3f28f4
                  </form>
                </td>
              </tr>
              <tr class="pending_response_row">
                <td class="middlealign color_neutral">
                  Team 2
                </td>
                <td class="middlealign color_neutral">
                  <div class="profile-pic-icon-hover" data-link="/page/studentProfilePic?studentemail=${student.email.enc}&courseid=${course.id.enc}&user=CFResultsUiT.instr" data-original-title="" title="">
                    Danny Engrid
                    <img alt="No Image Given" class="hidden profile-pic-icon-hidden" src="">
                  </div>
                </td>
                <td class="middlealign color_neutral">
                  Team 2
                </td>
                <td class="middlealign color_neutral">
                  <div class="profile-pic-icon-hover" data-link="/page/studentProfilePic?studentemail=${student.email.enc}&courseid=${course.id.enc}&user=CFResultsUiT.instr" data-original-title="" title="">
                    Danny Engrid
                    <img alt="No Image Given" class="hidden profile-pic-icon-hidden" src="">
                  </div>
                </td>
                <td class="text-preserve-space color_neutral">
                  <i>
                    No Response
                  </i>
                </td>
                <td>
                  <form action="/page/instructorEditStudentFeedbackPage?user=CFResultsUiT.instr" class="inline" method="post" target="_blank">
                    <input class="btn btn-default btn-xs" data-original-title="Edit the responses given by this student" data-toggle="tooltip" title="" type="submit" value="Moderate Response">
                    <input name="courseid" type="hidden" value="CFResultsUiT.CS2104">
                    <input name="fsname" type="hidden" value="First Session">
<<<<<<< HEAD
                    <input name="moderatedquestion" type="hidden" value="8">
                    <input name="moderatedperson" type="hidden" value="CFResultsUiT.danny.e@gmail.tmt">
=======
                    <input name="moderatedquestionid" type="hidden" value="${question.id}">
                    <input name="moderatedstudent" type="hidden" value="CFResultsUiT.danny.e@gmail.tmt">
>>>>>>> ad3f28f4
                  </form>
                </td>
              </tr>
              <tr class="pending_response_row">
                <td class="middlealign color_neutral">
                  Team 2
                </td>
                <td class="middlealign color_neutral">
                  <div class="profile-pic-icon-hover" data-link="/page/studentProfilePic?studentemail=${student.email.enc}&courseid=${course.id.enc}&user=CFResultsUiT.instr" data-original-title="" title="">
                    Drop out
                    <img alt="No Image Given" class="hidden profile-pic-icon-hidden" src="">
                  </div>
                </td>
                <td class="middlealign color_neutral">
                  Team 2
                </td>
                <td class="middlealign color_neutral">
                  <div class="profile-pic-icon-hover" data-link="/page/studentProfilePic?studentemail=${student.email.enc}&courseid=${course.id.enc}&user=CFResultsUiT.instr" data-original-title="" title="">
                    Drop out
                    <img alt="No Image Given" class="hidden profile-pic-icon-hidden" src="">
                  </div>
                </td>
                <td class="text-preserve-space color_neutral">
                  <i>
                    No Response
                  </i>
                </td>
                <td>
                  <form action="/page/instructorEditStudentFeedbackPage?user=CFResultsUiT.instr" class="inline" method="post" target="_blank">
                    <input class="btn btn-default btn-xs" data-original-title="Edit the responses given by this student" data-toggle="tooltip" title="" type="submit" value="Moderate Response">
                    <input name="courseid" type="hidden" value="CFResultsUiT.CS2104">
                    <input name="fsname" type="hidden" value="First Session">
<<<<<<< HEAD
                    <input name="moderatedquestion" type="hidden" value="8">
                    <input name="moderatedperson" type="hidden" value="drop.out@gmail.tmt">
=======
                    <input name="moderatedquestionid" type="hidden" value="${question.id}">
                    <input name="moderatedstudent" type="hidden" value="drop.out@gmail.tmt">
>>>>>>> ad3f28f4
                  </form>
                </td>
              </tr>
              <tr class="pending_response_row">
                <td class="middlealign color_neutral">
                  Team 2
                </td>
                <td class="middlealign color_neutral">
                  <div class="profile-pic-icon-hover" data-link="/page/studentProfilePic?studentemail=${student.email.enc}&courseid=${course.id.enc}&user=CFResultsUiT.instr" data-original-title="" title="">
                    Extra guy
                    <img alt="No Image Given" class="hidden profile-pic-icon-hidden" src="">
                  </div>
                </td>
                <td class="middlealign color_neutral">
                  Team 2
                </td>
                <td class="middlealign color_neutral">
                  <div class="profile-pic-icon-hover" data-link="/page/studentProfilePic?studentemail=${student.email.enc}&courseid=${course.id.enc}&user=CFResultsUiT.instr" data-original-title="" title="">
                    Extra guy
                    <img alt="No Image Given" class="hidden profile-pic-icon-hidden" src="">
                  </div>
                </td>
                <td class="text-preserve-space color_neutral">
                  <i>
                    No Response
                  </i>
                </td>
                <td>
                  <form action="/page/instructorEditStudentFeedbackPage?user=CFResultsUiT.instr" class="inline" method="post" target="_blank">
                    <input class="btn btn-default btn-xs" data-original-title="Edit the responses given by this student" data-toggle="tooltip" title="" type="submit" value="Moderate Response">
                    <input name="courseid" type="hidden" value="CFResultsUiT.CS2104">
                    <input name="fsname" type="hidden" value="First Session">
<<<<<<< HEAD
                    <input name="moderatedquestion" type="hidden" value="8">
                    <input name="moderatedperson" type="hidden" value="extra.guy@gmail.tmt">
=======
                    <input name="moderatedquestionid" type="hidden" value="${question.id}">
                    <input name="moderatedstudent" type="hidden" value="extra.guy@gmail.tmt">
>>>>>>> ad3f28f4
                  </form>
                </td>
              </tr>
            </tbody>
          </table>
        </div>
      </div>
    </div>
  </div>
  <div class="panel panel-info">
    <div class="panel-heading" data-target="#panelBodyCollapse-9" id="panelHeading-9" style="cursor: pointer;">
      <form action="/page/instructorFeedbackResultsPage" class="seeMoreForm-9" id="seeMore-9" style="display:none;">
        <input name="courseid" type="hidden" value="CFResultsUiT.CS2104">
        <input name="fsname" type="hidden" value="First Session">
        <input name="user" type="hidden" value="CFResultsUiT.instr">
        <input name="frgroupbyteam" type="hidden" value="null">
        <input name="frsorttype" type="hidden" value="question">
        <input id="showStats-9" name="frshowstats" type="hidden" value="on">
        <input name="questionid" type="hidden" value="${question.id}">
        <input name="frgroupbysection" type="hidden" value="Section A">
      </form>
      <div class="display-icon pull-right">
        <span class="glyphicon pull-right glyphicon-chevron-up">
        </span>
      </div>
      <strong>
        Question 9:
      </strong>
      <div class="inline panel-heading-text">
        <span class="text-preserve-space">
          Who do you think is the most hardworking student? 
          <span style=" white-space: normal;">
            <a class="color_gray" data-less="[less]" data-more="[more]" href="javascript:;" id="questionAdditionalInfoButton-9-" onclick="toggleAdditionalQuestionInfo('9-')">
              [more]
            </a>
            <br>
            <span id="questionAdditionalInfo-9-" style="display:none;">
              Multiple-choice (single answer) question options:
              <br>
              The options for this question is automatically generated from the list of all students in this course.
            </span>
          </span>
        </span>
      </div>
    </div>
    <div class="panel-collapse collapse in" id="panelBodyCollapse-9" style="height: auto;">
      <div class="panel-body padding-0" id="questionBody-8">
        <div class="resultStatistics">
          <div class="panel-body">
            <div class="row">
              <div class="col-sm-4 text-color-gray">
                <strong>
                  Response Summary
                </strong>
              </div>
            </div>
            <div class="row">
              <div class="col-sm-6 col-lg-4">
                <table class="table margin-0">
                  <thead>
                    <tr>
                      <td>
                        Choice
                      </td>
                      <td>
                        Response Count
                      </td>
                      <td>
                        Percentage
                      </td>
                    </tr>
                  </thead>
                  <tbody>
                    <tr>
                      <td>
                        Danny
                      </td>
                      <td>
                        1
                      </td>
                      <td>
                        100%
                      </td>
                    </tr>
                  </tbody>
                </table>
              </div>
            </div>
          </div>
        </div>
        <div class="table-responsive">
          <table class="table table-striped table-bordered dataTable margin-0">
            <thead class="background-color-medium-gray text-color-gray font-weight-normal">
              <tr>
                <th class="button-sort-none" id="button_sortFromTeam" onclick="toggleSort(this)" style="width: 15%; min-width: 67px;">
                  Team
                  <span class="icon-sort unsorted">
                  </span>
                </th>
                <th class="button-sort-none" id="button_sortFromName" onclick="toggleSort(this)" style="width: 15%; min-width: 65px;">
                  Giver
                  <span class="icon-sort unsorted">
                  </span>
                </th>
                <th class="button-sort-ascending" id="button_sortToTeam" onclick="toggleSort(this)" style="width: 15%; min-width: 67px;">
                  Team
                  <span class="icon-sort unsorted">
                  </span>
                </th>
                <th class="button-sort-none" id="button_sortToName" onclick="toggleSort(this)" style="width: 15%; min-width: 90px;">
                  Recipient
                  <span class="icon-sort unsorted">
                  </span>
                </th>
                <th class="button-sort-none" id="button_sortFeedback" onclick="toggleSort(this)" style="min-width: 95px;">
                  Feedback
                  <span class="icon-sort unsorted">
                  </span>
                </th>
                <th>
                  Actions
                </th>
              </tr>
            </thead>
            <thead>
            </thead>
            <tbody>
              <tr>
                <td class="middlealign">
                  Team 1&lt;/td&gt;&lt;/div&gt;'"
                </td>
                <td class="middlealign">
                  <div class="profile-pic-icon-hover" data-link="/page/studentProfilePic?studentemail=${student.email.enc}&courseid=${course.id.enc}&user=CFResultsUiT.instr" data-original-title="" title="">
                    Alice Betsy&lt;/td&gt;'"
                    <img alt="No Image Given" class="hidden profile-pic-icon-hidden" src="">
                  </div>
                </td>
                <td class="middlealign">
                  Team 1&lt;/td&gt;&lt;/div&gt;'"
                </td>
                <td class="middlealign">
                  <div class="profile-pic-icon-hover" data-link="/page/studentProfilePic?studentemail=${student.email.enc}&courseid=${course.id.enc}&user=CFResultsUiT.instr" data-original-title="" title="">
                    Alice Betsy&lt;/td&gt;'"
                    <img alt="No Image Given" class="hidden profile-pic-icon-hidden" src="">
                  </div>
                </td>
                <td class="text-preserve-space">
                  Danny
                </td>
                <td>
                  <form action="/page/instructorEditStudentFeedbackPage?user=CFResultsUiT.instr" class="inline" method="post" target="_blank">
                    <input class="btn btn-default btn-xs" data-original-title="Edit the responses given by this student" data-toggle="tooltip" title="" type="submit" value="Moderate Response">
                    <input name="courseid" type="hidden" value="CFResultsUiT.CS2104">
                    <input name="fsname" type="hidden" value="First Session">
<<<<<<< HEAD
                    <input name="moderatedquestion" type="hidden" value="9">
                    <input name="moderatedperson" type="hidden" value="CFResultsUiT.alice.b@gmail.tmt">
=======
                    <input name="moderatedquestionid" type="hidden" value="${question.id}">
                    <input name="moderatedstudent" type="hidden" value="CFResultsUiT.alice.b@gmail.tmt">
>>>>>>> ad3f28f4
                  </form>
                </td>
              </tr>
              <tr class="pending_response_row">
                <td class="middlealign color_neutral">
                  Team 1&lt;/td&gt;&lt;/div&gt;'"
                </td>
                <td class="middlealign color_neutral">
                  <div class="profile-pic-icon-hover" data-link="/page/studentProfilePic?studentemail=${student.email.enc}&courseid=${course.id.enc}&user=CFResultsUiT.instr" data-original-title="" title="">
                    Benny Charles
                    <img alt="No Image Given" class="hidden profile-pic-icon-hidden" src="">
                  </div>
                </td>
                <td class="middlealign color_neutral">
                  Team 1&lt;/td&gt;&lt;/div&gt;'"
                </td>
                <td class="middlealign color_neutral">
                  <div class="profile-pic-icon-hover" data-link="/page/studentProfilePic?studentemail=${student.email.enc}&courseid=${course.id.enc}&user=CFResultsUiT.instr" data-original-title="" title="">
                    Benny Charles
                    <img alt="No Image Given" class="hidden profile-pic-icon-hidden" src="">
                  </div>
                </td>
                <td class="text-preserve-space color_neutral">
                  <i>
                    No Response
                  </i>
                </td>
                <td>
                  <form action="/page/instructorEditStudentFeedbackPage?user=CFResultsUiT.instr" class="inline" method="post" target="_blank">
                    <input class="btn btn-default btn-xs" data-original-title="Edit the responses given by this student" data-toggle="tooltip" title="" type="submit" value="Moderate Response">
                    <input name="courseid" type="hidden" value="CFResultsUiT.CS2104">
                    <input name="fsname" type="hidden" value="First Session">
<<<<<<< HEAD
                    <input name="moderatedquestion" type="hidden" value="9">
                    <input name="moderatedperson" type="hidden" value="CFResultsUiT.benny.c@gmail.tmt">
=======
                    <input name="moderatedquestionid" type="hidden" value="${question.id}">
                    <input name="moderatedstudent" type="hidden" value="CFResultsUiT.benny.c@gmail.tmt">
>>>>>>> ad3f28f4
                  </form>
                </td>
              </tr>
              <tr class="pending_response_row">
                <td class="middlealign color_neutral">
                  Team 2
                </td>
                <td class="middlealign color_neutral">
                  <div class="profile-pic-icon-hover" data-link="/page/studentProfilePic?studentemail=${student.email.enc}&courseid=${course.id.enc}&user=CFResultsUiT.instr" data-original-title="" title="">
                    Charlie Dávis
                    <img alt="No Image Given" class="hidden profile-pic-icon-hidden" src="">
                  </div>
                </td>
                <td class="middlealign color_neutral">
                  Team 2
                </td>
                <td class="middlealign color_neutral">
                  <div class="profile-pic-icon-hover" data-link="/page/studentProfilePic?studentemail=${student.email.enc}&courseid=${course.id.enc}&user=CFResultsUiT.instr" data-original-title="" title="">
                    Charlie Dávis
                    <img alt="No Image Given" class="hidden profile-pic-icon-hidden" src="">
                  </div>
                </td>
                <td class="text-preserve-space color_neutral">
                  <i>
                    No Response
                  </i>
                </td>
                <td>
                  <form action="/page/instructorEditStudentFeedbackPage?user=CFResultsUiT.instr" class="inline" method="post" target="_blank">
                    <input class="btn btn-default btn-xs" data-original-title="Edit the responses given by this student" data-toggle="tooltip" title="" type="submit" value="Moderate Response">
                    <input name="courseid" type="hidden" value="CFResultsUiT.CS2104">
                    <input name="fsname" type="hidden" value="First Session">
<<<<<<< HEAD
                    <input name="moderatedquestion" type="hidden" value="9">
                    <input name="moderatedperson" type="hidden" value="CFResultsUiT.charlie.d@gmail.tmt">
=======
                    <input name="moderatedquestionid" type="hidden" value="${question.id}">
                    <input name="moderatedstudent" type="hidden" value="CFResultsUiT.charlie.d@gmail.tmt">
>>>>>>> ad3f28f4
                  </form>
                </td>
              </tr>
              <tr class="pending_response_row">
                <td class="middlealign color_neutral">
                  Team 2
                </td>
                <td class="middlealign color_neutral">
                  <div class="profile-pic-icon-hover" data-link="/page/studentProfilePic?studentemail=${student.email.enc}&courseid=${course.id.enc}&user=CFResultsUiT.instr" data-original-title="" title="">
                    Danny Engrid
                    <img alt="No Image Given" class="hidden profile-pic-icon-hidden" src="">
                  </div>
                </td>
                <td class="middlealign color_neutral">
                  Team 2
                </td>
                <td class="middlealign color_neutral">
                  <div class="profile-pic-icon-hover" data-link="/page/studentProfilePic?studentemail=${student.email.enc}&courseid=${course.id.enc}&user=CFResultsUiT.instr" data-original-title="" title="">
                    Danny Engrid
                    <img alt="No Image Given" class="hidden profile-pic-icon-hidden" src="">
                  </div>
                </td>
                <td class="text-preserve-space color_neutral">
                  <i>
                    No Response
                  </i>
                </td>
                <td>
                  <form action="/page/instructorEditStudentFeedbackPage?user=CFResultsUiT.instr" class="inline" method="post" target="_blank">
                    <input class="btn btn-default btn-xs" data-original-title="Edit the responses given by this student" data-toggle="tooltip" title="" type="submit" value="Moderate Response">
                    <input name="courseid" type="hidden" value="CFResultsUiT.CS2104">
                    <input name="fsname" type="hidden" value="First Session">
<<<<<<< HEAD
                    <input name="moderatedquestion" type="hidden" value="9">
                    <input name="moderatedperson" type="hidden" value="CFResultsUiT.danny.e@gmail.tmt">
=======
                    <input name="moderatedquestionid" type="hidden" value="${question.id}">
                    <input name="moderatedstudent" type="hidden" value="CFResultsUiT.danny.e@gmail.tmt">
>>>>>>> ad3f28f4
                  </form>
                </td>
              </tr>
              <tr class="pending_response_row">
                <td class="middlealign color_neutral">
                  Team 2
                </td>
                <td class="middlealign color_neutral">
                  <div class="profile-pic-icon-hover" data-link="/page/studentProfilePic?studentemail=${student.email.enc}&courseid=${course.id.enc}&user=CFResultsUiT.instr" data-original-title="" title="">
                    Drop out
                    <img alt="No Image Given" class="hidden profile-pic-icon-hidden" src="">
                  </div>
                </td>
                <td class="middlealign color_neutral">
                  Team 2
                </td>
                <td class="middlealign color_neutral">
                  <div class="profile-pic-icon-hover" data-link="/page/studentProfilePic?studentemail=${student.email.enc}&courseid=${course.id.enc}&user=CFResultsUiT.instr" data-original-title="" title="">
                    Drop out
                    <img alt="No Image Given" class="hidden profile-pic-icon-hidden" src="">
                  </div>
                </td>
                <td class="text-preserve-space color_neutral">
                  <i>
                    No Response
                  </i>
                </td>
                <td>
                  <form action="/page/instructorEditStudentFeedbackPage?user=CFResultsUiT.instr" class="inline" method="post" target="_blank">
                    <input class="btn btn-default btn-xs" data-original-title="Edit the responses given by this student" data-toggle="tooltip" title="" type="submit" value="Moderate Response">
                    <input name="courseid" type="hidden" value="CFResultsUiT.CS2104">
                    <input name="fsname" type="hidden" value="First Session">
<<<<<<< HEAD
                    <input name="moderatedquestion" type="hidden" value="9">
                    <input name="moderatedperson" type="hidden" value="drop.out@gmail.tmt">
=======
                    <input name="moderatedquestionid" type="hidden" value="${question.id}">
                    <input name="moderatedstudent" type="hidden" value="drop.out@gmail.tmt">
>>>>>>> ad3f28f4
                  </form>
                </td>
              </tr>
              <tr class="pending_response_row">
                <td class="middlealign color_neutral">
                  Team 2
                </td>
                <td class="middlealign color_neutral">
                  <div class="profile-pic-icon-hover" data-link="/page/studentProfilePic?studentemail=${student.email.enc}&courseid=${course.id.enc}&user=CFResultsUiT.instr" data-original-title="" title="">
                    Extra guy
                    <img alt="No Image Given" class="hidden profile-pic-icon-hidden" src="">
                  </div>
                </td>
                <td class="middlealign color_neutral">
                  Team 2
                </td>
                <td class="middlealign color_neutral">
                  <div class="profile-pic-icon-hover" data-link="/page/studentProfilePic?studentemail=${student.email.enc}&courseid=${course.id.enc}&user=CFResultsUiT.instr" data-original-title="" title="">
                    Extra guy
                    <img alt="No Image Given" class="hidden profile-pic-icon-hidden" src="">
                  </div>
                </td>
                <td class="text-preserve-space color_neutral">
                  <i>
                    No Response
                  </i>
                </td>
                <td>
                  <form action="/page/instructorEditStudentFeedbackPage?user=CFResultsUiT.instr" class="inline" method="post" target="_blank">
                    <input class="btn btn-default btn-xs" data-original-title="Edit the responses given by this student" data-toggle="tooltip" title="" type="submit" value="Moderate Response">
                    <input name="courseid" type="hidden" value="CFResultsUiT.CS2104">
                    <input name="fsname" type="hidden" value="First Session">
<<<<<<< HEAD
                    <input name="moderatedquestion" type="hidden" value="9">
                    <input name="moderatedperson" type="hidden" value="extra.guy@gmail.tmt">
=======
                    <input name="moderatedquestionid" type="hidden" value="${question.id}">
                    <input name="moderatedstudent" type="hidden" value="extra.guy@gmail.tmt">
>>>>>>> ad3f28f4
                  </form>
                </td>
              </tr>
            </tbody>
          </table>
        </div>
      </div>
    </div>
  </div>
  <div class="panel panel-info">
    <div class="panel-heading" data-target="#panelBodyCollapse-10" id="panelHeading-10" style="cursor: pointer;">
      <form action="/page/instructorFeedbackResultsPage" class="seeMoreForm-10" id="seeMore-10" style="display:none;">
        <input name="courseid" type="hidden" value="CFResultsUiT.CS2104">
        <input name="fsname" type="hidden" value="First Session">
        <input name="user" type="hidden" value="CFResultsUiT.instr">
        <input name="frgroupbyteam" type="hidden" value="null">
        <input name="frsorttype" type="hidden" value="question">
        <input id="showStats-10" name="frshowstats" type="hidden" value="on">
        <input name="questionid" type="hidden" value="${question.id}">
        <input name="frgroupbysection" type="hidden" value="Section A">
      </form>
      <div class="display-icon pull-right">
        <span class="glyphicon pull-right glyphicon-chevron-up">
        </span>
      </div>
      <strong>
        Question 10:
      </strong>
      <div class="inline panel-heading-text">
        <span class="text-preserve-space">
          Which team do you think has the best feature? 
          <span style=" white-space: normal;">
            <a class="color_gray" data-less="[less]" data-more="[more]" href="javascript:;" id="questionAdditionalInfoButton-10-" onclick="toggleAdditionalQuestionInfo('10-')">
              [more]
            </a>
            <br>
            <span id="questionAdditionalInfo-10-" style="display:none;">
              Multiple-choice (single answer) question options:
              <br>
              The options for this question is automatically generated from the list of all teams in this course.
            </span>
          </span>
        </span>
      </div>
    </div>
    <div class="panel-collapse collapse in" id="panelBodyCollapse-10" style="height: auto;">
      <div class="panel-body padding-0" id="questionBody-9">
        <div class="resultStatistics">
          <div class="panel-body">
            <div class="row">
              <div class="col-sm-4 text-color-gray">
                <strong>
                  Response Summary
                </strong>
              </div>
            </div>
            <div class="row">
              <div class="col-sm-6 col-lg-4">
                <table class="table margin-0">
                  <thead>
                    <tr>
                      <td>
                        Choice
                      </td>
                      <td>
                        Response Count
                      </td>
                      <td>
                        Percentage
                      </td>
                    </tr>
                  </thead>
                  <tbody>
                    <tr>
                      <td>
                        Team 1
                      </td>
                      <td>
                        1
                      </td>
                      <td>
                        50%
                      </td>
                    </tr>
                    <tr>
                      <td>
                        Team 2
                      </td>
                      <td>
                        1
                      </td>
                      <td>
                        50%
                      </td>
                    </tr>
                  </tbody>
                </table>
              </div>
            </div>
          </div>
        </div>
        <div class="table-responsive">
          <table class="table table-striped table-bordered dataTable margin-0">
            <thead class="background-color-medium-gray text-color-gray font-weight-normal">
              <tr>
                <th class="button-sort-none" id="button_sortFromTeam" onclick="toggleSort(this)" style="width: 15%; min-width: 67px;">
                  Team
                  <span class="icon-sort unsorted">
                  </span>
                </th>
                <th class="button-sort-none" id="button_sortFromName" onclick="toggleSort(this)" style="width: 15%; min-width: 65px;">
                  Giver
                  <span class="icon-sort unsorted">
                  </span>
                </th>
                <th class="button-sort-ascending" id="button_sortToTeam" onclick="toggleSort(this)" style="width: 15%; min-width: 67px;">
                  Team
                  <span class="icon-sort unsorted">
                  </span>
                </th>
                <th class="button-sort-none" id="button_sortToName" onclick="toggleSort(this)" style="width: 15%; min-width: 90px;">
                  Recipient
                  <span class="icon-sort unsorted">
                  </span>
                </th>
                <th class="button-sort-none" id="button_sortFeedback" onclick="toggleSort(this)" style="min-width: 95px;">
                  Feedback
                  <span class="icon-sort unsorted">
                  </span>
                </th>
                <th>
                  Actions
                </th>
              </tr>
            </thead>
            <thead>
            </thead>
            <tbody>
              <tr>
                <td class="middlealign">
                  Team 1&lt;/td&gt;&lt;/div&gt;'"
                </td>
                <td class="middlealign">
                  <div class="profile-pic-icon-hover" data-link="/page/studentProfilePic?studentemail=${student.email.enc}&courseid=${course.id.enc}&user=CFResultsUiT.instr" data-original-title="" title="">
                    Alice Betsy&lt;/td&gt;'"
                    <img alt="No Image Given" class="hidden profile-pic-icon-hidden" src="">
                  </div>
                </td>
                <td class="middlealign">
                  Team 1&lt;/td&gt;&lt;/div&gt;'"
                </td>
                <td class="middlealign">
                  <div class="profile-pic-icon-hover" data-link="/page/studentProfilePic?studentemail=${student.email.enc}&courseid=${course.id.enc}&user=CFResultsUiT.instr" data-original-title="" title="">
                    Alice Betsy&lt;/td&gt;'"
                    <img alt="No Image Given" class="hidden profile-pic-icon-hidden" src="">
                  </div>
                </td>
                <td class="text-preserve-space">
                  Team 1
                </td>
                <td>
                  <form action="/page/instructorEditStudentFeedbackPage?user=CFResultsUiT.instr" class="inline" method="post" target="_blank">
                    <input class="btn btn-default btn-xs" data-original-title="Edit the responses given by this student" data-toggle="tooltip" title="" type="submit" value="Moderate Response">
                    <input name="courseid" type="hidden" value="CFResultsUiT.CS2104">
                    <input name="fsname" type="hidden" value="First Session">
<<<<<<< HEAD
                    <input name="moderatedquestion" type="hidden" value="10">
                    <input name="moderatedperson" type="hidden" value="CFResultsUiT.alice.b@gmail.tmt">
=======
                    <input name="moderatedquestionid" type="hidden" value="${question.id}">
                    <input name="moderatedstudent" type="hidden" value="CFResultsUiT.alice.b@gmail.tmt">
>>>>>>> ad3f28f4
                  </form>
                </td>
              </tr>
              <tr>
                <td class="middlealign">
                  Team 2
                </td>
                <td class="middlealign">
                  <div class="profile-pic-icon-hover" data-link="/page/studentProfilePic?studentemail=${student.email.enc}&courseid=${course.id.enc}&user=CFResultsUiT.instr" data-original-title="" title="">
                    Drop out
                    <img alt="No Image Given" class="hidden profile-pic-icon-hidden" src="">
                  </div>
                </td>
                <td class="middlealign">
                  Team 2
                </td>
                <td class="middlealign">
                  <div class="profile-pic-icon-hover" data-link="/page/studentProfilePic?studentemail=${student.email.enc}&courseid=${course.id.enc}&user=CFResultsUiT.instr" data-original-title="" title="">
                    Drop out
                    <img alt="No Image Given" class="hidden profile-pic-icon-hidden" src="">
                  </div>
                </td>
                <td class="text-preserve-space">
                  Team 2
                </td>
                <td>
                  <form action="/page/instructorEditStudentFeedbackPage?user=CFResultsUiT.instr" class="inline" method="post" target="_blank">
                    <input class="btn btn-default btn-xs" data-original-title="Edit the responses given by this student" data-toggle="tooltip" title="" type="submit" value="Moderate Response">
                    <input name="courseid" type="hidden" value="CFResultsUiT.CS2104">
                    <input name="fsname" type="hidden" value="First Session">
<<<<<<< HEAD
                    <input name="moderatedquestion" type="hidden" value="10">
                    <input name="moderatedperson" type="hidden" value="drop.out@gmail.tmt">
=======
                    <input name="moderatedquestionid" type="hidden" value="${question.id}">
                    <input name="moderatedstudent" type="hidden" value="drop.out@gmail.tmt">
>>>>>>> ad3f28f4
                  </form>
                </td>
              </tr>
              <tr class="pending_response_row">
                <td class="middlealign color_neutral">
                  Team 1&lt;/td&gt;&lt;/div&gt;'"
                </td>
                <td class="middlealign color_neutral">
                  <div class="profile-pic-icon-hover" data-link="/page/studentProfilePic?studentemail=${student.email.enc}&courseid=${course.id.enc}&user=CFResultsUiT.instr" data-original-title="" title="">
                    Benny Charles
                    <img alt="No Image Given" class="hidden profile-pic-icon-hidden" src="">
                  </div>
                </td>
                <td class="middlealign color_neutral">
                  Team 1&lt;/td&gt;&lt;/div&gt;'"
                </td>
                <td class="middlealign color_neutral">
                  <div class="profile-pic-icon-hover" data-link="/page/studentProfilePic?studentemail=${student.email.enc}&courseid=${course.id.enc}&user=CFResultsUiT.instr" data-original-title="" title="">
                    Benny Charles
                    <img alt="No Image Given" class="hidden profile-pic-icon-hidden" src="">
                  </div>
                </td>
                <td class="text-preserve-space color_neutral">
                  <i>
                    No Response
                  </i>
                </td>
                <td>
                  <form action="/page/instructorEditStudentFeedbackPage?user=CFResultsUiT.instr" class="inline" method="post" target="_blank">
                    <input class="btn btn-default btn-xs" data-original-title="Edit the responses given by this student" data-toggle="tooltip" title="" type="submit" value="Moderate Response">
                    <input name="courseid" type="hidden" value="CFResultsUiT.CS2104">
                    <input name="fsname" type="hidden" value="First Session">
<<<<<<< HEAD
                    <input name="moderatedquestion" type="hidden" value="10">
                    <input name="moderatedperson" type="hidden" value="CFResultsUiT.benny.c@gmail.tmt">
=======
                    <input name="moderatedquestionid" type="hidden" value="${question.id}">
                    <input name="moderatedstudent" type="hidden" value="CFResultsUiT.benny.c@gmail.tmt">
>>>>>>> ad3f28f4
                  </form>
                </td>
              </tr>
              <tr class="pending_response_row">
                <td class="middlealign color_neutral">
                  Team 2
                </td>
                <td class="middlealign color_neutral">
                  <div class="profile-pic-icon-hover" data-link="/page/studentProfilePic?studentemail=${student.email.enc}&courseid=${course.id.enc}&user=CFResultsUiT.instr" data-original-title="" title="">
                    Charlie Dávis
                    <img alt="No Image Given" class="hidden profile-pic-icon-hidden" src="">
                  </div>
                </td>
                <td class="middlealign color_neutral">
                  Team 2
                </td>
                <td class="middlealign color_neutral">
                  <div class="profile-pic-icon-hover" data-link="/page/studentProfilePic?studentemail=${student.email.enc}&courseid=${course.id.enc}&user=CFResultsUiT.instr" data-original-title="" title="">
                    Charlie Dávis
                    <img alt="No Image Given" class="hidden profile-pic-icon-hidden" src="">
                  </div>
                </td>
                <td class="text-preserve-space color_neutral">
                  <i>
                    No Response
                  </i>
                </td>
                <td>
                  <form action="/page/instructorEditStudentFeedbackPage?user=CFResultsUiT.instr" class="inline" method="post" target="_blank">
                    <input class="btn btn-default btn-xs" data-original-title="Edit the responses given by this student" data-toggle="tooltip" title="" type="submit" value="Moderate Response">
                    <input name="courseid" type="hidden" value="CFResultsUiT.CS2104">
                    <input name="fsname" type="hidden" value="First Session">
<<<<<<< HEAD
                    <input name="moderatedquestion" type="hidden" value="10">
                    <input name="moderatedperson" type="hidden" value="CFResultsUiT.charlie.d@gmail.tmt">
=======
                    <input name="moderatedquestionid" type="hidden" value="${question.id}">
                    <input name="moderatedstudent" type="hidden" value="CFResultsUiT.charlie.d@gmail.tmt">
>>>>>>> ad3f28f4
                  </form>
                </td>
              </tr>
              <tr class="pending_response_row">
                <td class="middlealign color_neutral">
                  Team 2
                </td>
                <td class="middlealign color_neutral">
                  <div class="profile-pic-icon-hover" data-link="/page/studentProfilePic?studentemail=${student.email.enc}&courseid=${course.id.enc}&user=CFResultsUiT.instr" data-original-title="" title="">
                    Danny Engrid
                    <img alt="No Image Given" class="hidden profile-pic-icon-hidden" src="">
                  </div>
                </td>
                <td class="middlealign color_neutral">
                  Team 2
                </td>
                <td class="middlealign color_neutral">
                  <div class="profile-pic-icon-hover" data-link="/page/studentProfilePic?studentemail=${student.email.enc}&courseid=${course.id.enc}&user=CFResultsUiT.instr" data-original-title="" title="">
                    Danny Engrid
                    <img alt="No Image Given" class="hidden profile-pic-icon-hidden" src="">
                  </div>
                </td>
                <td class="text-preserve-space color_neutral">
                  <i>
                    No Response
                  </i>
                </td>
                <td>
                  <form action="/page/instructorEditStudentFeedbackPage?user=CFResultsUiT.instr" class="inline" method="post" target="_blank">
                    <input class="btn btn-default btn-xs" data-original-title="Edit the responses given by this student" data-toggle="tooltip" title="" type="submit" value="Moderate Response">
                    <input name="courseid" type="hidden" value="CFResultsUiT.CS2104">
                    <input name="fsname" type="hidden" value="First Session">
<<<<<<< HEAD
                    <input name="moderatedquestion" type="hidden" value="10">
                    <input name="moderatedperson" type="hidden" value="CFResultsUiT.danny.e@gmail.tmt">
=======
                    <input name="moderatedquestionid" type="hidden" value="${question.id}">
                    <input name="moderatedstudent" type="hidden" value="CFResultsUiT.danny.e@gmail.tmt">
>>>>>>> ad3f28f4
                  </form>
                </td>
              </tr>
              <tr class="pending_response_row">
                <td class="middlealign color_neutral">
                  Team 2
                </td>
                <td class="middlealign color_neutral">
                  <div class="profile-pic-icon-hover" data-link="/page/studentProfilePic?studentemail=${student.email.enc}&courseid=${course.id.enc}&user=CFResultsUiT.instr" data-original-title="" title="">
                    Extra guy
                    <img alt="No Image Given" class="hidden profile-pic-icon-hidden" src="">
                  </div>
                </td>
                <td class="middlealign color_neutral">
                  Team 2
                </td>
                <td class="middlealign color_neutral">
                  <div class="profile-pic-icon-hover" data-link="/page/studentProfilePic?studentemail=${student.email.enc}&courseid=${course.id.enc}&user=CFResultsUiT.instr" data-original-title="" title="">
                    Extra guy
                    <img alt="No Image Given" class="hidden profile-pic-icon-hidden" src="">
                  </div>
                </td>
                <td class="text-preserve-space color_neutral">
                  <i>
                    No Response
                  </i>
                </td>
                <td>
                  <form action="/page/instructorEditStudentFeedbackPage?user=CFResultsUiT.instr" class="inline" method="post" target="_blank">
                    <input class="btn btn-default btn-xs" data-original-title="Edit the responses given by this student" data-toggle="tooltip" title="" type="submit" value="Moderate Response">
                    <input name="courseid" type="hidden" value="CFResultsUiT.CS2104">
                    <input name="fsname" type="hidden" value="First Session">
<<<<<<< HEAD
                    <input name="moderatedquestion" type="hidden" value="10">
                    <input name="moderatedperson" type="hidden" value="extra.guy@gmail.tmt">
=======
                    <input name="moderatedquestionid" type="hidden" value="${question.id}">
                    <input name="moderatedstudent" type="hidden" value="extra.guy@gmail.tmt">
>>>>>>> ad3f28f4
                  </form>
                </td>
              </tr>
            </tbody>
          </table>
        </div>
      </div>
    </div>
  </div>
</div><|MERGE_RESOLUTION|>--- conflicted
+++ resolved
@@ -338,13 +338,8 @@
                     <input class="btn btn-default btn-xs" data-original-title="Edit the responses given by this student" data-toggle="tooltip" title="" type="submit" value="Moderate Response">
                     <input name="courseid" type="hidden" value="CFResultsUiT.CS2104">
                     <input name="fsname" type="hidden" value="First Session">
-<<<<<<< HEAD
-                    <input name="moderatedquestion" type="hidden" value="1">
+                    <input name="moderatedquestionid" type="hidden" value="${question.id}">
                     <input name="moderatedperson" type="hidden" value="CFResultsUiT.alice.b@gmail.tmt">
-=======
-                    <input name="moderatedquestionid" type="hidden" value="${question.id}">
-                    <input name="moderatedstudent" type="hidden" value="CFResultsUiT.alice.b@gmail.tmt">
->>>>>>> ad3f28f4
                   </form>
                 </td>
               </tr>
@@ -375,13 +370,8 @@
                     <input class="btn btn-default btn-xs" data-original-title="Edit the responses given by this student" data-toggle="tooltip" title="" type="submit" value="Moderate Response">
                     <input name="courseid" type="hidden" value="CFResultsUiT.CS2104">
                     <input name="fsname" type="hidden" value="First Session">
-<<<<<<< HEAD
-                    <input name="moderatedquestion" type="hidden" value="1">
+                    <input name="moderatedquestionid" type="hidden" value="${question.id}">
                     <input name="moderatedperson" type="hidden" value="CFResultsUiT.alice.b@gmail.tmt">
-=======
-                    <input name="moderatedquestionid" type="hidden" value="${question.id}">
-                    <input name="moderatedstudent" type="hidden" value="CFResultsUiT.alice.b@gmail.tmt">
->>>>>>> ad3f28f4
                   </form>
                 </td>
               </tr>
@@ -412,13 +402,8 @@
                     <input class="btn btn-default btn-xs" data-original-title="Edit the responses given by this student" data-toggle="tooltip" title="" type="submit" value="Moderate Response">
                     <input name="courseid" type="hidden" value="CFResultsUiT.CS2104">
                     <input name="fsname" type="hidden" value="First Session">
-<<<<<<< HEAD
-                    <input name="moderatedquestion" type="hidden" value="1">
+                    <input name="moderatedquestionid" type="hidden" value="${question.id}">
                     <input name="moderatedperson" type="hidden" value="CFResultsUiT.benny.c@gmail.tmt">
-=======
-                    <input name="moderatedquestionid" type="hidden" value="${question.id}">
-                    <input name="moderatedstudent" type="hidden" value="CFResultsUiT.benny.c@gmail.tmt">
->>>>>>> ad3f28f4
                   </form>
                 </td>
               </tr>
@@ -449,13 +434,8 @@
                     <input class="btn btn-default btn-xs" data-original-title="Edit the responses given by this student" data-toggle="tooltip" title="" type="submit" value="Moderate Response">
                     <input name="courseid" type="hidden" value="CFResultsUiT.CS2104">
                     <input name="fsname" type="hidden" value="First Session">
-<<<<<<< HEAD
-                    <input name="moderatedquestion" type="hidden" value="1">
+                    <input name="moderatedquestionid" type="hidden" value="${question.id}">
                     <input name="moderatedperson" type="hidden" value="CFResultsUiT.benny.c@gmail.tmt">
-=======
-                    <input name="moderatedquestionid" type="hidden" value="${question.id}">
-                    <input name="moderatedstudent" type="hidden" value="CFResultsUiT.benny.c@gmail.tmt">
->>>>>>> ad3f28f4
                   </form>
                 </td>
               </tr>
@@ -486,13 +466,8 @@
                     <input class="btn btn-default btn-xs" data-original-title="Edit the responses given by this student" data-toggle="tooltip" title="" type="submit" value="Moderate Response">
                     <input name="courseid" type="hidden" value="CFResultsUiT.CS2104">
                     <input name="fsname" type="hidden" value="First Session">
-<<<<<<< HEAD
-                    <input name="moderatedquestion" type="hidden" value="1">
+                    <input name="moderatedquestionid" type="hidden" value="${question.id}">
                     <input name="moderatedperson" type="hidden" value="drop.out@gmail.tmt">
-=======
-                    <input name="moderatedquestionid" type="hidden" value="${question.id}">
-                    <input name="moderatedstudent" type="hidden" value="drop.out@gmail.tmt">
->>>>>>> ad3f28f4
                   </form>
                 </td>
               </tr>
@@ -523,13 +498,8 @@
                     <input class="btn btn-default btn-xs" data-original-title="Edit the responses given by this student" data-toggle="tooltip" title="" type="submit" value="Moderate Response">
                     <input name="courseid" type="hidden" value="CFResultsUiT.CS2104">
                     <input name="fsname" type="hidden" value="First Session">
-<<<<<<< HEAD
-                    <input name="moderatedquestion" type="hidden" value="1">
+                    <input name="moderatedquestionid" type="hidden" value="${question.id}">
                     <input name="moderatedperson" type="hidden" value="drop.out@gmail.tmt">
-=======
-                    <input name="moderatedquestionid" type="hidden" value="${question.id}">
-                    <input name="moderatedstudent" type="hidden" value="drop.out@gmail.tmt">
->>>>>>> ad3f28f4
                   </form>
                 </td>
               </tr>
@@ -560,13 +530,8 @@
                     <input class="btn btn-default btn-xs" data-original-title="Edit the responses given by this student" data-toggle="tooltip" title="" type="submit" value="Moderate Response">
                     <input name="courseid" type="hidden" value="CFResultsUiT.CS2104">
                     <input name="fsname" type="hidden" value="First Session">
-<<<<<<< HEAD
-                    <input name="moderatedquestion" type="hidden" value="1">
+                    <input name="moderatedquestionid" type="hidden" value="${question.id}">
                     <input name="moderatedperson" type="hidden" value="drop.out@gmail.tmt">
-=======
-                    <input name="moderatedquestionid" type="hidden" value="${question.id}">
-                    <input name="moderatedstudent" type="hidden" value="drop.out@gmail.tmt">
->>>>>>> ad3f28f4
                   </form>
                 </td>
               </tr>
@@ -669,13 +634,8 @@
                     <input class="btn btn-default btn-xs" data-original-title="Edit the responses given by this student" data-toggle="tooltip" title="" type="submit" value="Moderate Response">
                     <input name="courseid" type="hidden" value="CFResultsUiT.CS2104">
                     <input name="fsname" type="hidden" value="First Session">
-<<<<<<< HEAD
-                    <input name="moderatedquestion" type="hidden" value="2">
+                    <input name="moderatedquestionid" type="hidden" value="${question.id}">
                     <input name="moderatedperson" type="hidden" value="CFResultsUiT.alice.b@gmail.tmt">
-=======
-                    <input name="moderatedquestionid" type="hidden" value="${question.id}">
-                    <input name="moderatedstudent" type="hidden" value="CFResultsUiT.alice.b@gmail.tmt">
->>>>>>> ad3f28f4
                   </form>
                 </td>
               </tr>
@@ -708,13 +668,8 @@
                     <input class="btn btn-default btn-xs" data-original-title="Edit the responses given by this student" data-toggle="tooltip" title="" type="submit" value="Moderate Response">
                     <input name="courseid" type="hidden" value="CFResultsUiT.CS2104">
                     <input name="fsname" type="hidden" value="First Session">
-<<<<<<< HEAD
-                    <input name="moderatedquestion" type="hidden" value="2">
+                    <input name="moderatedquestionid" type="hidden" value="${question.id}">
                     <input name="moderatedperson" type="hidden" value="CFResultsUiT.benny.c@gmail.tmt">
-=======
-                    <input name="moderatedquestionid" type="hidden" value="${question.id}">
-                    <input name="moderatedstudent" type="hidden" value="CFResultsUiT.benny.c@gmail.tmt">
->>>>>>> ad3f28f4
                   </form>
                 </td>
               </tr>
@@ -747,13 +702,8 @@
                     <input class="btn btn-default btn-xs" data-original-title="Edit the responses given by this student" data-toggle="tooltip" title="" type="submit" value="Moderate Response">
                     <input name="courseid" type="hidden" value="CFResultsUiT.CS2104">
                     <input name="fsname" type="hidden" value="First Session">
-<<<<<<< HEAD
-                    <input name="moderatedquestion" type="hidden" value="2">
+                    <input name="moderatedquestionid" type="hidden" value="${question.id}">
                     <input name="moderatedperson" type="hidden" value="CFResultsUiT.charlie.d@gmail.tmt">
-=======
-                    <input name="moderatedquestionid" type="hidden" value="${question.id}">
-                    <input name="moderatedstudent" type="hidden" value="CFResultsUiT.charlie.d@gmail.tmt">
->>>>>>> ad3f28f4
                   </form>
                 </td>
               </tr>
@@ -786,13 +736,8 @@
                     <input class="btn btn-default btn-xs" data-original-title="Edit the responses given by this student" data-toggle="tooltip" title="" type="submit" value="Moderate Response">
                     <input name="courseid" type="hidden" value="CFResultsUiT.CS2104">
                     <input name="fsname" type="hidden" value="First Session">
-<<<<<<< HEAD
-                    <input name="moderatedquestion" type="hidden" value="2">
+                    <input name="moderatedquestionid" type="hidden" value="${question.id}">
                     <input name="moderatedperson" type="hidden" value="CFResultsUiT.danny.e@gmail.tmt">
-=======
-                    <input name="moderatedquestionid" type="hidden" value="${question.id}">
-                    <input name="moderatedstudent" type="hidden" value="CFResultsUiT.danny.e@gmail.tmt">
->>>>>>> ad3f28f4
                   </form>
                 </td>
               </tr>
@@ -825,13 +770,8 @@
                     <input class="btn btn-default btn-xs" data-original-title="Edit the responses given by this student" data-toggle="tooltip" title="" type="submit" value="Moderate Response">
                     <input name="courseid" type="hidden" value="CFResultsUiT.CS2104">
                     <input name="fsname" type="hidden" value="First Session">
-<<<<<<< HEAD
-                    <input name="moderatedquestion" type="hidden" value="2">
+                    <input name="moderatedquestionid" type="hidden" value="${question.id}">
                     <input name="moderatedperson" type="hidden" value="drop.out@gmail.tmt">
-=======
-                    <input name="moderatedquestionid" type="hidden" value="${question.id}">
-                    <input name="moderatedstudent" type="hidden" value="drop.out@gmail.tmt">
->>>>>>> ad3f28f4
                   </form>
                 </td>
               </tr>
@@ -864,13 +804,8 @@
                     <input class="btn btn-default btn-xs" data-original-title="Edit the responses given by this student" data-toggle="tooltip" title="" type="submit" value="Moderate Response">
                     <input name="courseid" type="hidden" value="CFResultsUiT.CS2104">
                     <input name="fsname" type="hidden" value="First Session">
-<<<<<<< HEAD
-                    <input name="moderatedquestion" type="hidden" value="2">
+                    <input name="moderatedquestionid" type="hidden" value="${question.id}">
                     <input name="moderatedperson" type="hidden" value="extra.guy@gmail.tmt">
-=======
-                    <input name="moderatedquestionid" type="hidden" value="${question.id}">
-                    <input name="moderatedstudent" type="hidden" value="extra.guy@gmail.tmt">
->>>>>>> ad3f28f4
                   </form>
                 </td>
               </tr>
@@ -1000,13 +935,8 @@
                     <input class="btn btn-default btn-xs" data-original-title="Edit the responses given by this student" data-toggle="tooltip" title="" type="submit" value="Moderate Response">
                     <input name="courseid" type="hidden" value="CFResultsUiT.CS2104">
                     <input name="fsname" type="hidden" value="First Session">
-<<<<<<< HEAD
-                    <input name="moderatedquestion" type="hidden" value="4">
+                    <input name="moderatedquestionid" type="hidden" value="${question.id}">
                     <input name="moderatedperson" type="hidden" value="Team 1</td></div>'&quot;">
-=======
-                    <input name="moderatedquestionid" type="hidden" value="${question.id}">
-                    <input name="moderatedstudent" type="hidden" value="Team 1</td></div>'&quot;">
->>>>>>> ad3f28f4
                   </form>
                 </td>
               </tr>
@@ -1276,13 +1206,8 @@
                     <input class="btn btn-default btn-xs" data-original-title="Edit the responses given by this student" data-toggle="tooltip" title="" type="submit" value="Moderate Response">
                     <input name="courseid" type="hidden" value="CFResultsUiT.CS2104">
                     <input name="fsname" type="hidden" value="First Session">
-<<<<<<< HEAD
-                    <input name="moderatedquestion" type="hidden" value="7">
+                    <input name="moderatedquestionid" type="hidden" value="${question.id}">
                     <input name="moderatedperson" type="hidden" value="CFResultsUiT.alice.b@gmail.tmt">
-=======
-                    <input name="moderatedquestionid" type="hidden" value="${question.id}">
-                    <input name="moderatedstudent" type="hidden" value="CFResultsUiT.alice.b@gmail.tmt">
->>>>>>> ad3f28f4
                   </form>
                 </td>
               </tr>
@@ -1313,13 +1238,8 @@
                     <input class="btn btn-default btn-xs" data-original-title="Edit the responses given by this student" data-toggle="tooltip" title="" type="submit" value="Moderate Response">
                     <input name="courseid" type="hidden" value="CFResultsUiT.CS2104">
                     <input name="fsname" type="hidden" value="First Session">
-<<<<<<< HEAD
-                    <input name="moderatedquestion" type="hidden" value="7">
+                    <input name="moderatedquestionid" type="hidden" value="${question.id}">
                     <input name="moderatedperson" type="hidden" value="drop.out@gmail.tmt">
-=======
-                    <input name="moderatedquestionid" type="hidden" value="${question.id}">
-                    <input name="moderatedstudent" type="hidden" value="drop.out@gmail.tmt">
->>>>>>> ad3f28f4
                   </form>
                 </td>
               </tr>
@@ -1352,13 +1272,8 @@
                     <input class="btn btn-default btn-xs" data-original-title="Edit the responses given by this student" data-toggle="tooltip" title="" type="submit" value="Moderate Response">
                     <input name="courseid" type="hidden" value="CFResultsUiT.CS2104">
                     <input name="fsname" type="hidden" value="First Session">
-<<<<<<< HEAD
-                    <input name="moderatedquestion" type="hidden" value="7">
+                    <input name="moderatedquestionid" type="hidden" value="${question.id}">
                     <input name="moderatedperson" type="hidden" value="CFResultsUiT.benny.c@gmail.tmt">
-=======
-                    <input name="moderatedquestionid" type="hidden" value="${question.id}">
-                    <input name="moderatedstudent" type="hidden" value="CFResultsUiT.benny.c@gmail.tmt">
->>>>>>> ad3f28f4
                   </form>
                 </td>
               </tr>
@@ -1391,13 +1306,8 @@
                     <input class="btn btn-default btn-xs" data-original-title="Edit the responses given by this student" data-toggle="tooltip" title="" type="submit" value="Moderate Response">
                     <input name="courseid" type="hidden" value="CFResultsUiT.CS2104">
                     <input name="fsname" type="hidden" value="First Session">
-<<<<<<< HEAD
-                    <input name="moderatedquestion" type="hidden" value="7">
+                    <input name="moderatedquestionid" type="hidden" value="${question.id}">
                     <input name="moderatedperson" type="hidden" value="CFResultsUiT.charlie.d@gmail.tmt">
-=======
-                    <input name="moderatedquestionid" type="hidden" value="${question.id}">
-                    <input name="moderatedstudent" type="hidden" value="CFResultsUiT.charlie.d@gmail.tmt">
->>>>>>> ad3f28f4
                   </form>
                 </td>
               </tr>
@@ -1430,13 +1340,8 @@
                     <input class="btn btn-default btn-xs" data-original-title="Edit the responses given by this student" data-toggle="tooltip" title="" type="submit" value="Moderate Response">
                     <input name="courseid" type="hidden" value="CFResultsUiT.CS2104">
                     <input name="fsname" type="hidden" value="First Session">
-<<<<<<< HEAD
-                    <input name="moderatedquestion" type="hidden" value="7">
+                    <input name="moderatedquestionid" type="hidden" value="${question.id}">
                     <input name="moderatedperson" type="hidden" value="CFResultsUiT.danny.e@gmail.tmt">
-=======
-                    <input name="moderatedquestionid" type="hidden" value="${question.id}">
-                    <input name="moderatedstudent" type="hidden" value="CFResultsUiT.danny.e@gmail.tmt">
->>>>>>> ad3f28f4
                   </form>
                 </td>
               </tr>
@@ -1469,13 +1374,8 @@
                     <input class="btn btn-default btn-xs" data-original-title="Edit the responses given by this student" data-toggle="tooltip" title="" type="submit" value="Moderate Response">
                     <input name="courseid" type="hidden" value="CFResultsUiT.CS2104">
                     <input name="fsname" type="hidden" value="First Session">
-<<<<<<< HEAD
-                    <input name="moderatedquestion" type="hidden" value="7">
+                    <input name="moderatedquestionid" type="hidden" value="${question.id}">
                     <input name="moderatedperson" type="hidden" value="extra.guy@gmail.tmt">
-=======
-                    <input name="moderatedquestionid" type="hidden" value="${question.id}">
-                    <input name="moderatedstudent" type="hidden" value="extra.guy@gmail.tmt">
->>>>>>> ad3f28f4
                   </form>
                 </td>
               </tr>
@@ -1682,13 +1582,8 @@
                     <input class="btn btn-default btn-xs" data-original-title="Edit the responses given by this student" data-toggle="tooltip" title="" type="submit" value="Moderate Response">
                     <input name="courseid" type="hidden" value="CFResultsUiT.CS2104">
                     <input name="fsname" type="hidden" value="First Session">
-<<<<<<< HEAD
-                    <input name="moderatedquestion" type="hidden" value="8">
+                    <input name="moderatedquestionid" type="hidden" value="${question.id}">
                     <input name="moderatedperson" type="hidden" value="CFResultsUiT.alice.b@gmail.tmt">
-=======
-                    <input name="moderatedquestionid" type="hidden" value="${question.id}">
-                    <input name="moderatedstudent" type="hidden" value="CFResultsUiT.alice.b@gmail.tmt">
->>>>>>> ad3f28f4
                   </form>
                 </td>
               </tr>
@@ -1718,13 +1613,8 @@
                     <input class="btn btn-default btn-xs" data-original-title="Edit the responses given by this student" data-toggle="tooltip" title="" type="submit" value="Moderate Response">
                     <input name="courseid" type="hidden" value="CFResultsUiT.CS2104">
                     <input name="fsname" type="hidden" value="First Session">
-<<<<<<< HEAD
-                    <input name="moderatedquestion" type="hidden" value="8">
+                    <input name="moderatedquestionid" type="hidden" value="${question.id}">
                     <input name="moderatedperson" type="hidden" value="CFResultsUiT.benny.c@gmail.tmt">
-=======
-                    <input name="moderatedquestionid" type="hidden" value="${question.id}">
-                    <input name="moderatedstudent" type="hidden" value="CFResultsUiT.benny.c@gmail.tmt">
->>>>>>> ad3f28f4
                   </form>
                 </td>
               </tr>
@@ -1757,13 +1647,8 @@
                     <input class="btn btn-default btn-xs" data-original-title="Edit the responses given by this student" data-toggle="tooltip" title="" type="submit" value="Moderate Response">
                     <input name="courseid" type="hidden" value="CFResultsUiT.CS2104">
                     <input name="fsname" type="hidden" value="First Session">
-<<<<<<< HEAD
-                    <input name="moderatedquestion" type="hidden" value="8">
+                    <input name="moderatedquestionid" type="hidden" value="${question.id}">
                     <input name="moderatedperson" type="hidden" value="CFResultsUiT.charlie.d@gmail.tmt">
-=======
-                    <input name="moderatedquestionid" type="hidden" value="${question.id}">
-                    <input name="moderatedstudent" type="hidden" value="CFResultsUiT.charlie.d@gmail.tmt">
->>>>>>> ad3f28f4
                   </form>
                 </td>
               </tr>
@@ -1796,13 +1681,8 @@
                     <input class="btn btn-default btn-xs" data-original-title="Edit the responses given by this student" data-toggle="tooltip" title="" type="submit" value="Moderate Response">
                     <input name="courseid" type="hidden" value="CFResultsUiT.CS2104">
                     <input name="fsname" type="hidden" value="First Session">
-<<<<<<< HEAD
-                    <input name="moderatedquestion" type="hidden" value="8">
+                    <input name="moderatedquestionid" type="hidden" value="${question.id}">
                     <input name="moderatedperson" type="hidden" value="CFResultsUiT.danny.e@gmail.tmt">
-=======
-                    <input name="moderatedquestionid" type="hidden" value="${question.id}">
-                    <input name="moderatedstudent" type="hidden" value="CFResultsUiT.danny.e@gmail.tmt">
->>>>>>> ad3f28f4
                   </form>
                 </td>
               </tr>
@@ -1835,13 +1715,8 @@
                     <input class="btn btn-default btn-xs" data-original-title="Edit the responses given by this student" data-toggle="tooltip" title="" type="submit" value="Moderate Response">
                     <input name="courseid" type="hidden" value="CFResultsUiT.CS2104">
                     <input name="fsname" type="hidden" value="First Session">
-<<<<<<< HEAD
-                    <input name="moderatedquestion" type="hidden" value="8">
+                    <input name="moderatedquestionid" type="hidden" value="${question.id}">
                     <input name="moderatedperson" type="hidden" value="drop.out@gmail.tmt">
-=======
-                    <input name="moderatedquestionid" type="hidden" value="${question.id}">
-                    <input name="moderatedstudent" type="hidden" value="drop.out@gmail.tmt">
->>>>>>> ad3f28f4
                   </form>
                 </td>
               </tr>
@@ -1874,13 +1749,8 @@
                     <input class="btn btn-default btn-xs" data-original-title="Edit the responses given by this student" data-toggle="tooltip" title="" type="submit" value="Moderate Response">
                     <input name="courseid" type="hidden" value="CFResultsUiT.CS2104">
                     <input name="fsname" type="hidden" value="First Session">
-<<<<<<< HEAD
-                    <input name="moderatedquestion" type="hidden" value="8">
+                    <input name="moderatedquestionid" type="hidden" value="${question.id}">
                     <input name="moderatedperson" type="hidden" value="extra.guy@gmail.tmt">
-=======
-                    <input name="moderatedquestionid" type="hidden" value="${question.id}">
-                    <input name="moderatedstudent" type="hidden" value="extra.guy@gmail.tmt">
->>>>>>> ad3f28f4
                   </form>
                 </td>
               </tr>
@@ -2035,13 +1905,8 @@
                     <input class="btn btn-default btn-xs" data-original-title="Edit the responses given by this student" data-toggle="tooltip" title="" type="submit" value="Moderate Response">
                     <input name="courseid" type="hidden" value="CFResultsUiT.CS2104">
                     <input name="fsname" type="hidden" value="First Session">
-<<<<<<< HEAD
-                    <input name="moderatedquestion" type="hidden" value="9">
+                    <input name="moderatedquestionid" type="hidden" value="${question.id}">
                     <input name="moderatedperson" type="hidden" value="CFResultsUiT.alice.b@gmail.tmt">
-=======
-                    <input name="moderatedquestionid" type="hidden" value="${question.id}">
-                    <input name="moderatedstudent" type="hidden" value="CFResultsUiT.alice.b@gmail.tmt">
->>>>>>> ad3f28f4
                   </form>
                 </td>
               </tr>
@@ -2074,13 +1939,8 @@
                     <input class="btn btn-default btn-xs" data-original-title="Edit the responses given by this student" data-toggle="tooltip" title="" type="submit" value="Moderate Response">
                     <input name="courseid" type="hidden" value="CFResultsUiT.CS2104">
                     <input name="fsname" type="hidden" value="First Session">
-<<<<<<< HEAD
-                    <input name="moderatedquestion" type="hidden" value="9">
+                    <input name="moderatedquestionid" type="hidden" value="${question.id}">
                     <input name="moderatedperson" type="hidden" value="CFResultsUiT.benny.c@gmail.tmt">
-=======
-                    <input name="moderatedquestionid" type="hidden" value="${question.id}">
-                    <input name="moderatedstudent" type="hidden" value="CFResultsUiT.benny.c@gmail.tmt">
->>>>>>> ad3f28f4
                   </form>
                 </td>
               </tr>
@@ -2113,13 +1973,8 @@
                     <input class="btn btn-default btn-xs" data-original-title="Edit the responses given by this student" data-toggle="tooltip" title="" type="submit" value="Moderate Response">
                     <input name="courseid" type="hidden" value="CFResultsUiT.CS2104">
                     <input name="fsname" type="hidden" value="First Session">
-<<<<<<< HEAD
-                    <input name="moderatedquestion" type="hidden" value="9">
+                    <input name="moderatedquestionid" type="hidden" value="${question.id}">
                     <input name="moderatedperson" type="hidden" value="CFResultsUiT.charlie.d@gmail.tmt">
-=======
-                    <input name="moderatedquestionid" type="hidden" value="${question.id}">
-                    <input name="moderatedstudent" type="hidden" value="CFResultsUiT.charlie.d@gmail.tmt">
->>>>>>> ad3f28f4
                   </form>
                 </td>
               </tr>
@@ -2152,13 +2007,8 @@
                     <input class="btn btn-default btn-xs" data-original-title="Edit the responses given by this student" data-toggle="tooltip" title="" type="submit" value="Moderate Response">
                     <input name="courseid" type="hidden" value="CFResultsUiT.CS2104">
                     <input name="fsname" type="hidden" value="First Session">
-<<<<<<< HEAD
-                    <input name="moderatedquestion" type="hidden" value="9">
+                    <input name="moderatedquestionid" type="hidden" value="${question.id}">
                     <input name="moderatedperson" type="hidden" value="CFResultsUiT.danny.e@gmail.tmt">
-=======
-                    <input name="moderatedquestionid" type="hidden" value="${question.id}">
-                    <input name="moderatedstudent" type="hidden" value="CFResultsUiT.danny.e@gmail.tmt">
->>>>>>> ad3f28f4
                   </form>
                 </td>
               </tr>
@@ -2191,13 +2041,8 @@
                     <input class="btn btn-default btn-xs" data-original-title="Edit the responses given by this student" data-toggle="tooltip" title="" type="submit" value="Moderate Response">
                     <input name="courseid" type="hidden" value="CFResultsUiT.CS2104">
                     <input name="fsname" type="hidden" value="First Session">
-<<<<<<< HEAD
-                    <input name="moderatedquestion" type="hidden" value="9">
+                    <input name="moderatedquestionid" type="hidden" value="${question.id}">
                     <input name="moderatedperson" type="hidden" value="drop.out@gmail.tmt">
-=======
-                    <input name="moderatedquestionid" type="hidden" value="${question.id}">
-                    <input name="moderatedstudent" type="hidden" value="drop.out@gmail.tmt">
->>>>>>> ad3f28f4
                   </form>
                 </td>
               </tr>
@@ -2230,13 +2075,8 @@
                     <input class="btn btn-default btn-xs" data-original-title="Edit the responses given by this student" data-toggle="tooltip" title="" type="submit" value="Moderate Response">
                     <input name="courseid" type="hidden" value="CFResultsUiT.CS2104">
                     <input name="fsname" type="hidden" value="First Session">
-<<<<<<< HEAD
-                    <input name="moderatedquestion" type="hidden" value="9">
+                    <input name="moderatedquestionid" type="hidden" value="${question.id}">
                     <input name="moderatedperson" type="hidden" value="extra.guy@gmail.tmt">
-=======
-                    <input name="moderatedquestionid" type="hidden" value="${question.id}">
-                    <input name="moderatedstudent" type="hidden" value="extra.guy@gmail.tmt">
->>>>>>> ad3f28f4
                   </form>
                 </td>
               </tr>
@@ -2402,13 +2242,8 @@
                     <input class="btn btn-default btn-xs" data-original-title="Edit the responses given by this student" data-toggle="tooltip" title="" type="submit" value="Moderate Response">
                     <input name="courseid" type="hidden" value="CFResultsUiT.CS2104">
                     <input name="fsname" type="hidden" value="First Session">
-<<<<<<< HEAD
-                    <input name="moderatedquestion" type="hidden" value="10">
+                    <input name="moderatedquestionid" type="hidden" value="${question.id}">
                     <input name="moderatedperson" type="hidden" value="CFResultsUiT.alice.b@gmail.tmt">
-=======
-                    <input name="moderatedquestionid" type="hidden" value="${question.id}">
-                    <input name="moderatedstudent" type="hidden" value="CFResultsUiT.alice.b@gmail.tmt">
->>>>>>> ad3f28f4
                   </form>
                 </td>
               </tr>
@@ -2439,13 +2274,8 @@
                     <input class="btn btn-default btn-xs" data-original-title="Edit the responses given by this student" data-toggle="tooltip" title="" type="submit" value="Moderate Response">
                     <input name="courseid" type="hidden" value="CFResultsUiT.CS2104">
                     <input name="fsname" type="hidden" value="First Session">
-<<<<<<< HEAD
-                    <input name="moderatedquestion" type="hidden" value="10">
+                    <input name="moderatedquestionid" type="hidden" value="${question.id}">
                     <input name="moderatedperson" type="hidden" value="drop.out@gmail.tmt">
-=======
-                    <input name="moderatedquestionid" type="hidden" value="${question.id}">
-                    <input name="moderatedstudent" type="hidden" value="drop.out@gmail.tmt">
->>>>>>> ad3f28f4
                   </form>
                 </td>
               </tr>
@@ -2478,13 +2308,8 @@
                     <input class="btn btn-default btn-xs" data-original-title="Edit the responses given by this student" data-toggle="tooltip" title="" type="submit" value="Moderate Response">
                     <input name="courseid" type="hidden" value="CFResultsUiT.CS2104">
                     <input name="fsname" type="hidden" value="First Session">
-<<<<<<< HEAD
-                    <input name="moderatedquestion" type="hidden" value="10">
+                    <input name="moderatedquestionid" type="hidden" value="${question.id}">
                     <input name="moderatedperson" type="hidden" value="CFResultsUiT.benny.c@gmail.tmt">
-=======
-                    <input name="moderatedquestionid" type="hidden" value="${question.id}">
-                    <input name="moderatedstudent" type="hidden" value="CFResultsUiT.benny.c@gmail.tmt">
->>>>>>> ad3f28f4
                   </form>
                 </td>
               </tr>
@@ -2517,13 +2342,8 @@
                     <input class="btn btn-default btn-xs" data-original-title="Edit the responses given by this student" data-toggle="tooltip" title="" type="submit" value="Moderate Response">
                     <input name="courseid" type="hidden" value="CFResultsUiT.CS2104">
                     <input name="fsname" type="hidden" value="First Session">
-<<<<<<< HEAD
-                    <input name="moderatedquestion" type="hidden" value="10">
+                    <input name="moderatedquestionid" type="hidden" value="${question.id}">
                     <input name="moderatedperson" type="hidden" value="CFResultsUiT.charlie.d@gmail.tmt">
-=======
-                    <input name="moderatedquestionid" type="hidden" value="${question.id}">
-                    <input name="moderatedstudent" type="hidden" value="CFResultsUiT.charlie.d@gmail.tmt">
->>>>>>> ad3f28f4
                   </form>
                 </td>
               </tr>
@@ -2556,13 +2376,8 @@
                     <input class="btn btn-default btn-xs" data-original-title="Edit the responses given by this student" data-toggle="tooltip" title="" type="submit" value="Moderate Response">
                     <input name="courseid" type="hidden" value="CFResultsUiT.CS2104">
                     <input name="fsname" type="hidden" value="First Session">
-<<<<<<< HEAD
-                    <input name="moderatedquestion" type="hidden" value="10">
+                    <input name="moderatedquestionid" type="hidden" value="${question.id}">
                     <input name="moderatedperson" type="hidden" value="CFResultsUiT.danny.e@gmail.tmt">
-=======
-                    <input name="moderatedquestionid" type="hidden" value="${question.id}">
-                    <input name="moderatedstudent" type="hidden" value="CFResultsUiT.danny.e@gmail.tmt">
->>>>>>> ad3f28f4
                   </form>
                 </td>
               </tr>
@@ -2595,13 +2410,8 @@
                     <input class="btn btn-default btn-xs" data-original-title="Edit the responses given by this student" data-toggle="tooltip" title="" type="submit" value="Moderate Response">
                     <input name="courseid" type="hidden" value="CFResultsUiT.CS2104">
                     <input name="fsname" type="hidden" value="First Session">
-<<<<<<< HEAD
-                    <input name="moderatedquestion" type="hidden" value="10">
+                    <input name="moderatedquestionid" type="hidden" value="${question.id}">
                     <input name="moderatedperson" type="hidden" value="extra.guy@gmail.tmt">
-=======
-                    <input name="moderatedquestionid" type="hidden" value="${question.id}">
-                    <input name="moderatedstudent" type="hidden" value="extra.guy@gmail.tmt">
->>>>>>> ad3f28f4
                   </form>
                 </td>
               </tr>
