@CHARSET "ISO-8859-1";

body {
    padding-top: 60px;
}

.btn-tm-actions {
    margin-right:3px;
}

<<<<<<< HEAD
.centeralign {
    text-align: center;
}
 
=======
>>>>>>> ecc4b544
#footerComponent {
    margin:0px;
    bottom: 0px;
    position:fixed;
    height: 20px;
    width:100%;
    text-align:center;
    background-color:black;
    color:grey;
}
<<<<<<< HEAD
 
=======

>>>>>>> ecc4b544
.well-plain {
    border: 0px;
    box-shadow: 0 0 0 0;
    background-image: none;
    background-color: #eaeff5;
}
<<<<<<< HEAD
 
=======

>>>>>>> ecc4b544
.well-narrow {
    margin: 0 auto;
    width:60%;
}
<<<<<<< HEAD
=======

.color_positive { 
    color: #1BBD3B;
}

.color_negative { 
    color:#e74c3c;
}
>>>>>>> ecc4b544
<|MERGE_RESOLUTION|>--- conflicted
+++ resolved
@@ -6,16 +6,11 @@
 
 .btn-tm-actions {
     margin-right:3px;
-}
-
-<<<<<<< HEAD
-.centeralign {
+ }
+ .centeralign {
     text-align: center;
 }
- 
-=======
->>>>>>> ecc4b544
-#footerComponent {
+ #footerComponent {
     margin:0px;
     bottom: 0px;
     position:fixed;
@@ -24,35 +19,23 @@
     text-align:center;
     background-color:black;
     color:grey;
-}
-<<<<<<< HEAD
+ }
  
-=======
-
->>>>>>> ecc4b544
-.well-plain {
+ .well-plain {
     border: 0px;
     box-shadow: 0 0 0 0;
     background-image: none;
     background-color: #eaeff5;
-}
-<<<<<<< HEAD
+ }
  
-=======
-
->>>>>>> ecc4b544
-.well-narrow {
+ .well-narrow {
     margin: 0 auto;
     width:60%;
-}
-<<<<<<< HEAD
-=======
-
+ }
 .color_positive { 
     color: #1BBD3B;
 }
 
 .color_negative { 
     color:#e74c3c;
-}
->>>>>>> ecc4b544
+}