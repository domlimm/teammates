--- conflicted
+++ resolved
@@ -1085,20 +1085,12 @@
 function removeConstSumOption(index, questionNumber) {
     var idOfQuestion = '#form_editquestion-' + questionNumber;
     var idSuffix = (questionNumber > 0) ? ("-" + questionNumber) : "";
-<<<<<<< HEAD
-    if (questionNumber == -1) {
-=======
     
     if (questionNumber === -1) {
->>>>>>> 726f8924
         idSuffix = "--1";
     }
     var $thisRow = $('#constSumOptionRow-' + index + idSuffix);
     
-<<<<<<< HEAD
-    if ($(idOfQuestion).attr('editStatus') == "hasResponses") {
-        $(idOfQuestion).attr('editStatus', "mustDeleteResponses");
-=======
     // count number of child rows the table have and - 1 because of add option button
     var numberOfOptions = $thisRow.parent().children('div').length - 1;
     
@@ -1110,7 +1102,6 @@
         if ($(idOfQuestion).attr('editStatus') === 'hasResponses') {
             $(idOfQuestion).attr('editStatus', 'mustDeleteResponses');
         }
->>>>>>> 726f8924
     }
 }
 
