/*

    InstructorFeedbackResults.js

*/


//Show/hide stats
function showHideStats(){
    if($("#show-stats-checkbox").is(":checked")){
        $(".resultStatistics").show();
    } else {
        $(".resultStatistics").hide();
    }
}

//Search functionality

function filterResults(searchText){
    var element = $("#frameBodyWrapper").children("div.panel");

    if($(element).parents(".resultStatistics").length){
        return;
    }

    for(var i = 0 ; i < element.length ; i++){
        var elm = element[i];
        var heading = $(elm).children('.panel-heading');
        if($(heading[0]).text().toLowerCase().indexOf(searchText.toLowerCase()) != -1){
           $(elm).show();
        } else {
           $(elm).hide();
        } 
    }
}

function updateResultsFilter(){
    filterResults($("#results-search-box").val());
}

function toggleCollapse(e, panels){
    if($(e).html().indexOf("Expand") != -1){
        panels = panels || $("div.panel-collapse");
        isExpandingAll = true;
        var i = 0;
        for(var idx = 0; idx < panels.length; idx++){
            if($(panels[idx]).attr('class').indexOf('in') == -1){
                setTimeout(showSingleCollapse, 100 * i, panels[idx]);
                i++;
            }
        }
        var htmlString = $(e).html();
        htmlString = htmlString.replace("Expand", "Collapse");
        $(e).html(htmlString);
    } else {
        panels = panels || $("div.panel-collapse");
        isCollapsingAll = true;
        var i = 0;
        for(var idx = 0; idx < panels.length; idx++){
            if($(panels[idx]).attr('class').indexOf('in') != -1){
                setTimeout(hideSingleCollapse, 100 * i, panels[idx]);
                i++;
            }
        }
        var htmlString = $(e).html();
        htmlString = htmlString.replace("Collapse", "Expand");
        $(e).html(htmlString);
    }
}

function showSingleCollapse(e){
    var heading = $(e).parent().children('.panel-heading');
    var glyphIcon = $(heading[0]).find('.glyphicon');
    $(glyphIcon[0]).removeClass('glyphicon-chevron-down');
    $(glyphIcon[0]).addClass('glyphicon-chevron-up');
    $(e).collapse("show");
}

function hideSingleCollapse(e){
    var heading = $(e).parent().children('.panel-heading');
    var glyphIcon = $(heading[0]).find('.glyphicon');
    $(glyphIcon[0]).removeClass('glyphicon-chevron-up');
    $(glyphIcon[0]).addClass('glyphicon-chevron-down');
    $(e).collapse("hide");
}

function toggleSingleCollapse(e){
    if(e.target == e.currentTarget){
        $($(e.target).attr('data-target')).collapse('toggle');
        isCollapsingAll = false;
        isExpandingAll = false;

        var glyphIcon = $(this).find('.glyphicon');
        var className = $(glyphIcon[0]).attr('class');
        if(className.indexOf('glyphicon-chevron-up') != -1){
            $(glyphIcon[0]).removeClass('glyphicon-chevron-up');
            $(glyphIcon[0]).addClass('glyphicon-chevron-down');
        } else {
            $(glyphIcon[0]).removeClass('glyphicon-chevron-down');
            $(glyphIcon[0]).addClass('glyphicon-chevron-up');
        }
    }
}

function getNextId(e){
    var id = $(e).attr('id');
    var nextId = "#panelBodyCollapse-" + (parseInt(id.split('-')[1]) + 1);
    return nextId;
}

function bindCollapseEvents(panels, numPanels){
    for(var i=0 ; i<panels.length ; i++){
        var heading = $(panels[i]).children(".panel-heading");
        var bodyCollapse = $(panels[i]).children(".panel-collapse");
        if(heading.length != 0 && bodyCollapse.length != 0){
            numPanels++;
            //$(heading[0]).attr("data-toggle","collapse");
            //Use this instead of the data-toggle attribute to let [more/less] be clicked without collapsing panel
            if($(heading[0]).attr('class') == 'panel-heading'){
                $(heading[0]).click(toggleSingleCollapse);
            }
            $(heading[0]).attr("data-target","#panelBodyCollapse-"+numPanels);
            $(heading[0]).css("cursor", "pointer");
            $(bodyCollapse[0]).attr('id', "panelBodyCollapse-"+numPanels);
<<<<<<< HEAD
=======

            $(bodyCollapse[0]).on('hidden.bs.collapse', function(){
                if(isCollapsingAll){
                    var id = $(this).attr('id');
                    var nextId = this;
                    do{
                        nextId = getNextId(nextId);
                    } while($(nextId).length && $('#' + id + ' ' + nextId).length);
                    
                    if($(nextId).length){
                        $(nextId).collapse('hide');
                    } else {
                        isCollapsingAll = false;
                    }
                }
            });
            $(bodyCollapse[0]).on('shown.bs.collapse', function(){
                if(isExpandingAll){
                    var id = $(this).attr('id');
                    var nextId = this;
                    do{
                        nextId = getNextId(nextId);
                    } while($(nextId).length && $('#' + id + ' ' + nextId).length);
                    
                    if($(nextId).length){
                        $(nextId).collapse('show');
                    } else {
                        isExpandingAll = false;
                    }
                }
            });
>>>>>>> d8093a14
        }
    }
    return numPanels;
}

<<<<<<< HEAD
window.onload = function(){
    var panels = $("div.panel");
    var numPanels = 0;

    bindCollapseEvents(panels, numPanels);
    $("a[id^='collapse-panels-button-section-'],a[id^='collapse-panels-button-team-']").on('click', function(){
        var panels = $(this).parent().children('div.panel').children('.panel-collapse');
        toggleCollapse(this, panels);
    });
=======
    $(".glyphicon").click(function(){
        var parent = $(this).parent();
        if(parent.length){
            $(parent).trigger('click');
        }
    });

    if($("#collapse-panels-button").html().indexOf("Expand All") != -1){
        panelsCollapsed = true;
    } else {
        panelsCollapsed = false;
    }
>>>>>>> d8093a14
};

//Set on ready events
$(document).ready(function(){
    $("#results-search-box").keyup(function(e){
        updateResultsFilter();
    });
    //prevent submitting form when enter is pressed.
    $("#results-search-box").keypress(function(e) {
        if(e.which == 13) {
            return false;
        }
    });

    //Show/Hide statistics
    showHideStats();
    $("#show-stats-checkbox").change(showHideStats);
});<|MERGE_RESOLUTION|>--- conflicted
+++ resolved
@@ -122,69 +122,22 @@
             $(heading[0]).attr("data-target","#panelBodyCollapse-"+numPanels);
             $(heading[0]).css("cursor", "pointer");
             $(bodyCollapse[0]).attr('id', "panelBodyCollapse-"+numPanels);
-<<<<<<< HEAD
-=======
-
-            $(bodyCollapse[0]).on('hidden.bs.collapse', function(){
-                if(isCollapsingAll){
-                    var id = $(this).attr('id');
-                    var nextId = this;
-                    do{
-                        nextId = getNextId(nextId);
-                    } while($(nextId).length && $('#' + id + ' ' + nextId).length);
-                    
-                    if($(nextId).length){
-                        $(nextId).collapse('hide');
-                    } else {
-                        isCollapsingAll = false;
-                    }
-                }
-            });
-            $(bodyCollapse[0]).on('shown.bs.collapse', function(){
-                if(isExpandingAll){
-                    var id = $(this).attr('id');
-                    var nextId = this;
-                    do{
-                        nextId = getNextId(nextId);
-                    } while($(nextId).length && $('#' + id + ' ' + nextId).length);
-                    
-                    if($(nextId).length){
-                        $(nextId).collapse('show');
-                    } else {
-                        isExpandingAll = false;
-                    }
-                }
-            });
->>>>>>> d8093a14
         }
     }
     return numPanels;
-}
-
-<<<<<<< HEAD
-window.onload = function(){
-    var panels = $("div.panel");
-    var numPanels = 0;
-
-    bindCollapseEvents(panels, numPanels);
-    $("a[id^='collapse-panels-button-section-'],a[id^='collapse-panels-button-team-']").on('click', function(){
-        var panels = $(this).parent().children('div.panel').children('.panel-collapse');
-        toggleCollapse(this, panels);
-    });
-=======
-    $(".glyphicon").click(function(){
+ $(".glyphicon").click(function(){
         var parent = $(this).parent();
         if(parent.length){
             $(parent).trigger('click');
         }
     });
+}
 
     if($("#collapse-panels-button").html().indexOf("Expand All") != -1){
         panelsCollapsed = true;
     } else {
         panelsCollapsed = false;
     }
->>>>>>> d8093a14
 };
 
 //Set on ready events
