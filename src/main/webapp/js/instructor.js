/*
 * This JavaScript file is included in all instructor pages. Functions here
 * should be common to some/all instructor pages.
 */

// Initial load-up
//-----------------------------------------------------------------------------

var onLoadFunction = function() {
    if (typeof doPageSpecificOnload !== 'undefined') {
        doPageSpecificOnload();
    };
    
    bindErrorImages('.profile-pic-icon-hover, .profile-pic-icon-click');
    
    // bind the show picture onclick events
    bindStudentPhotoLink('.profile-pic-icon-click > .student-profile-pic-view-link');
    
    // bind the show picture onhover events
    bindStudentPhotoHoverLink('.profile-pic-icon-hover');
};

if (window.addEventListener) {
    window.addEventListener('load', onLoadFunction);
} else {
    window.attachEvent('onload', onLoadFunction);
}

$(document).ready(function() {
    $('[data-toggle="tooltip"]').tooltip({html: true, container: 'body'});
});

//-----------------------------------------------------------------------------

/**
 * Function that shows confirmation dialog for deleting a course
 * @param courseID
 * @returns
 */
function toggleDeleteCourseConfirmation(courseID) {
    return confirm('Are you sure you want to delete the course: ' + courseID + '? ' +
            'This operation will delete all students and sessions in this course. ' +
            'All instructors of this course will not be able to access it hereafter as well.');
}

/**
 * Pops up confirmation dialog whether to delete specified evaluation
 * @param courseID
 * @param name
 * @returns
 */
function toggleDeleteEvaluationConfirmation(courseID, name) {
    return confirm('Are you sure you want to delete the evaluation ' + name + ' in ' + courseID + '?');
}

/**
 * Pops up confirmation dialog whether to delete specified evaluation
 * @param courseID
 * @param name
 * @returns
 */
function toggleDeleteFeedbackSessionConfirmation(courseID, name) {
    return confirm('Are you sure you want to delete the feedback session ' + name + ' in ' + courseID + '?');
}

/**
 * Pops up confirmation dialog whether to publish the specified
 * evaluation
 * @param name
 */
<<<<<<< HEAD
function togglePublishEvaluation(name) {
    return confirm('Are you sure you want to publish the session ' + name + '?');
=======
function togglePublishEvaluation(name, isSendingPublishEmail) {
    if (isSendingPublishEmail) {
        return confirm("Are you sure you want to publish the responses for the session \"" + name + "\"?" +
               " An email will be sent to students to inform them that the responses are ready for viewing.");
    } else {
        return confirm("Are you sure you want to publish the responses for the session \"" + name + "\"?");
    }
>>>>>>> ee8386c7
}

/**
 * Pops up confirmation dialog whether to unpublish the specified
 * evaluation
 * @param name
 */
function toggleUnpublishEvaluation(name) {
    return confirm('Are you sure you want to unpublish the session ' + name + '?');
}

/**
 * Pops up confirmation dialog whether to remind students to fill in a specified
 * evaluation.
 * @param courseID
 * @param evaluationName
 */
function toggleRemindStudents(evaluationName) {
    return confirm('Send e-mails to remind students who have not submitted their feedback for ' + evaluationName + '?');
}

/**
 * Checks whether a team's name is valid
 * Used in instructorCourseEnroll page (through instructorCourseEnroll.js)
 * @param teamName
 * @returns {Boolean}
 */
function isStudentTeamNameValid(teamName) {
    return teamName.length <= TEAMNAME_MAX_LENGTH;
}

/**
 * To check whether a student's name and team name are valid
 * @param editName
 * @param editTeamName
 * @returns {Boolean}
 */
function isStudentInputValid(editName, editTeamName, editEmail) {
    if (editName === '' || editTeamName === '' || editEmail === '') {
        setStatusMessage(DISPLAY_FIELDS_EMPTY, true);
        return false;
    } else if (!isNameValid(editName)) {
        setStatusMessage(DISPLAY_NAME_INVALID, true);
        return false;
    } else if (!isStudentTeamNameValid(editTeamName)) {
        setStatusMessage(DISPLAY_STUDENT_TEAMNAME_INVALID, true);
        return false;
    } else if (!isEmailValid(editEmail)) {
        setStatusMessage(DISPLAY_EMAIL_INVALID, true);
        return false;
    }
    
    return true;
}

// Student Profile Picture
//--------------------------------------------------------------------------

/**
 * @param elements:
 * identifier that points to elements with
 * class: profile-pic-icon-click or profile-pic-icon-hover
 */
function bindErrorImages(elements) {
    $(elements).children('img').on('error', function() {
        if ($(this).attr('src') !== '') {
            $(this).attr('src', '../images/profile_picture_default.png');
        }
    });
}

/**
 * @param elements:
 * identifier that points to elements with
 * class: student-profile-pic-view-link
 */
function bindStudentPhotoLink(elements) {
    $(elements).on('click', function(event) {
        if (!event) {
            var event = window.event;
        }
        
        event.cancelBubble = true;
        
        if (event.stopPropagation) {
            event.stopPropagation();
        }
        
        var actualLink = $(this).parent().attr('data-link');
        
        $(this).siblings('img').attr('src', actualLink).load(function() {
            var actualLink = $(this).parent().attr('data-link');
            var resolvedLink = $(this).attr('src');
            
            $(this).removeClass('hidden').
                parent().attr('data-link', '').
                popover({
                    html: true,
                    trigger: 'manual',
                    placement: 'top',
                    content: function() {
                        return '<img class="profile-pic" src="' + resolvedLink + '">';
                    }
                }).
                mouseenter(function() {
                    $(this).popover('show');
                    $(this).siblings('.popover').on('mouseleave', function() {
                        $(this).siblings('.profile-pic-icon-click').popover('hide');
                    });
                    $(this).mouseleave(function() {
                        // this is so that the user can hover over the
                        // pop-over photo without hiding the photo
                        setTimeout(function(obj) {
                            if (!$(obj).siblings('.popover').is(':hover')) {
                                $(obj).popover('hide');
                            }
                        }, 200, this);
                    });
                });
            
            updateHoverShowPictureEvents(actualLink, resolvedLink);
        });
        
        $(this).remove();
    });
}

/**
 * @param elements:
 * identifier that points to elements with
 * class: profile-pic-icon-hover
 */
function bindStudentPhotoHoverLink(elements) {
    $(elements).
        mouseenter(function() {
            $(this).popover('show');
            $(this).siblings('.popover').on('mouseleave', function() {
                $(this).siblings('.profile-pic-icon-hover').popover("hide");
            });
        }).
        mouseleave(function() {
            // this is so that the user can hover over the
            // pop-over without accidentally hiding the 'view photo' link
            setTimeout(function(obj) {
                if ($(obj).siblings('.popover').find('.profile-pic').length !== 0 ||
                    !$(obj).siblings('.popover').is(':hover')) {
                    
                    $(obj).popover('hide');
                }
            }, 200, this);
        });
    
    // bind the default popover event for the
    // show picture onhover events
    $(elements).popover({
        html: true,
        trigger: 'manual',
        placement: 'top',
        content: function() {
            return '<a class="cursor-pointer" onclick="' +
                'loadProfilePictureForHoverEvent($(this).closest(\'.popover\').siblings(\'.profile-pic-icon-hover\'))">' +
                'View Photo</a>';
        }
    });
}

/**
 * completes the loading cycle for showing profile picture
 * for a onhover event
 * @param link
 * @param resolvedLink
 */
function loadProfilePictureForHoverEvent(obj) {
    obj.children('img')[0].src = obj.attr('data-link');
    
    // load the pictures in all similar links
    obj.children('img').load(function() {
        var actualLink = $(this).parent().attr('data-link');
        var resolvedLink = $(this).attr('src');

        updateHoverShowPictureEvents(actualLink, resolvedLink);
        
        // this is to show the picture immediately for the one
        // the user just clicked on
        $(this).parent().
            popover('show').
            // this is to handle the manual hide action of the popover
            siblings('.popover').on('mouseleave', function() {
                $(this).siblings('.profile-pic-icon-hover').popover('hide');
            });
    });
}

/**
 * updates all the student names that show profile picture
 * on hover with the resolved link after one instance of the name
 * has been loaded<br>
 * Helps to avoid clicking view photo when hovering over names of
 * students whose picture has already been loaded elsewhere in the page
 * @param link
 * @param resolvedLink
 */
function updateHoverShowPictureEvents(actualLink, resolvedLink) {
    $('.profile-pic-icon-hover[data-link="' + actualLink + '"]').
        attr('data-link', '').
        off('mouseenter mouseleave').
        popover('destroy').
        popover({
            html: true,
            trigger: 'manual',
            placement: 'top',
            content: function() {
                return '<img class="profile-pic" src="' + resolvedLink + '">';
            }
        }).
        mouseenter(function() {
            $(this).popover('show');
            $(this).siblings('.popover').on('mouseleave', function() {
                $(this).siblings('.profile-pic-icon-hover').popover('hide');
            });
            $(this).mouseleave(function() {
                // this is so that the user can hover over the
                // pop-over photo without hiding the photo
                setTimeout(function(obj) {
                    if (!$(obj).siblings('.popover').is(':hover')) {
                        $(obj).popover('hide');
                    }
                }, 200, this);
            });
        }).
        children('img[src=""]').attr('src', resolvedLink);
}

//--------------------------------------------------------------------------<|MERGE_RESOLUTION|>--- conflicted
+++ resolved
@@ -68,18 +68,13 @@
  * evaluation
  * @param name
  */
-<<<<<<< HEAD
-function togglePublishEvaluation(name) {
-    return confirm('Are you sure you want to publish the session ' + name + '?');
-=======
 function togglePublishEvaluation(name, isSendingPublishEmail) {
     if (isSendingPublishEmail) {
-        return confirm("Are you sure you want to publish the responses for the session \"" + name + "\"?" +
-               " An email will be sent to students to inform them that the responses are ready for viewing.");
+        return confirm('Are you sure you want to publish the responses for the session \"' + name + '\"?' +
+                ' An email will be sent to students to inform them that the responses are ready for viewing.');
     } else {
-        return confirm("Are you sure you want to publish the responses for the session \"" + name + "\"?");
+        return confirm('Are you sure you want to publish the responses for the session \"' + name + '\"?');
     }
->>>>>>> ee8386c7
 }
 
 /**
