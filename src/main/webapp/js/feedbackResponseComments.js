var addCount = 0;

<<<<<<< HEAD
var addCommentHandler = function(e) {
    var submitButton = $(this);
    var formObject = $(this).parent().parent();
    var addFormRow = $(this).parent().parent().parent();
    var formData = formObject.serialize();
    
    e.preventDefault();
    
    $.ajax({
        type : 'POST',
        url :   submitButton.attr('href') + "?" + formData,
        beforeSend : function() {
            formObject.find("textarea").prop("disabled", true);
            submitButton.html("<img src='/images/ajax-loader.gif'/>");
        },
        error : function() {
            formObject.find("textarea").prop("disabled", false);
            setFormErrorMessage(submitButton, "Failed to save comment. Please try again.");
            submitButton.text("Add");
        },
        success : function(data) {
            setTimeout(function(){
                if (!data.isError) {
                    // Inject new comment row
                    addFormRow.parent().attr("class", "list-group");
                    addFormRow.before(generateNewCommentRow(data));
                    var newCommentRow = addFormRow.prev();
                    newCommentRow.find("form[class*='responseCommentEditForm'] > div > a").click(editCommentHandler);
                    newCommentRow.find("form[class*='responseCommentDeleteForm'] > a").click(deleteCommentHandler);
                    addCount++;
                    newCommentRow.find("[data-toggle='tooltip']").tooltip({html: true});
                    if($(location).attr('href').indexOf('instructorCommentsPage') != -1){
                        newCommentRow.find("a[type='button']").hide();
                        newCommentRow.hover(
                            function(){
                            $("a[type='button']", this).show();
                        }, function(){
                            $("a[type='button']", this).hide();
                        });
=======
$(document).ready(function(){
    var addCommentHandler = function(e) {
        var submitButton = $(this);
        var formObject = $(this).parent().parent();
        var addFormRow = $(this).parent().parent().parent();
        var formData = formObject.serialize();
        
        e.preventDefault();
        
        $.ajax({
            type : 'POST',
            url : 	submitButton.attr('href') + "?" + formData,
            beforeSend : function() {
                formObject.find("textarea").prop("disabled", true);
                submitButton.html("<img src='/images/ajax-loader.gif'/>");
            },
            error : function() {
                formObject.find("textarea").prop("disabled", false);
                setFormErrorMessage(submitButton, "Failed to save comment. Please try again.");
                submitButton.text("Add");
            },
            success : function(data) {
                setTimeout(function(){
                    if (!data.isError) {
                    	if($(location).attr('href').indexOf('instructorCommentsPage') != -1){
                        	location.reload();
                        }
                    	
                        // Inject new comment row
                    	addFormRow.parent().attr("class", "list-group");
                        addFormRow.before(generateNewCommentRow(data));
                        var newCommentRow = addFormRow.prev();
                        newCommentRow.find("form[class*='responseCommentEditForm'] > div > a").click(editCommentHandler);
                        newCommentRow.find("form[class*='responseCommentDeleteForm'] > a").click(deleteCommentHandler);
                        addCount++;
                        newCommentRow.find("[data-toggle='tooltip']").tooltip({html: true});
                        
                        // Reset add comment form
                        formObject.find("textarea").prop("disabled", false);
                        formObject.find("textarea").val("");
                        submitButton.text("Add");
                        removeFormErrorMessage(submitButton);
                        addFormRow.prev().show();
                    } else {
                        formObject.find("textarea").prop("disabled", false);
                        setFormErrorMessage(submitButton, data.errorMessage);
                        submitButton.text("Add");
>>>>>>> 704099de
                    }
                    
                    // Reset add comment form
                    formObject.find("textarea").prop("disabled", false);
                    formObject.find("textarea").val("");
                    submitButton.text("Add");
                    removeFormErrorMessage(submitButton);
                    addFormRow.prev().show();
                } else {
                    formObject.find("textarea").prop("disabled", false);
                    setFormErrorMessage(submitButton, data.errorMessage);
                    submitButton.text("Add");
                }
            },500);
        }
    });
};

var editCommentHandler = function(e) {
    var submitButton = $(this);
    var formObject = $(this).parent().parent();
    var displayedText = $(this).parent().parent().prev();
    var commentBar = displayedText.parent().find("div");
    var formData = formObject.serialize();
    
    e.preventDefault();
    
    $.ajax({
        type : 'POST',
        url :   submitButton.attr('href') + "?" + formData,
        beforeSend : function() {
            formObject.find("textarea").prop("disabled", true);
            submitButton.html("<img src='/images/ajax-loader.gif'/>");
        },
        error : function() {
            formObject.find("textarea").prop("disabled", false);
            setFormErrorMessage(submitButton, "Failed to save changes. Please try again.");
            submitButton.text("Save");
        },
        success : function(data) {
            setTimeout(function(){
                if (!data.isError) {
                    // Update editted comment
                    displayedText.html(data.comment.commentText.value);
                    commentBar.show();
                    
                    // Reset edit comment form
                    formObject.find("textarea").prop("disabled", false);
                    formObject.find("textarea").val(data.comment.commentText.value);
                    submitButton.text("Save");
                    removeFormErrorMessage(submitButton);
                    formObject.hide();
                    displayedText.show();
                } else {
                    formObject.find("textarea").prop("disabled", false);
                    setFormErrorMessage(submitButton, data.errorMessage);
                    submitButton.text("Save");
                }
            },500);
        }
    });
};

var deleteCommentHandler = function(e) {
    var submitButton = $(this);
    var formObject = $(this).parent();
    var deletedCommentRow = $(this).parent().parent().parent();
    var formData = formObject.serialize();
    var editForm = submitButton.parent().next().next().next();
    var frCommentList = submitButton.parent().parent().parent().parent();
    
    e.preventDefault();
    
    $.ajax({
        type : 'POST',
        url :   submitButton.attr('href') + "?" + formData,
        beforeSend : function() {
            submitButton.html("<img src='/images/ajax-loader.gif'/>");
        },
        error : function() {
            if (editForm.is(':visible')) {
                setFormErrorMessage(editForm.find("div > a"), "Failed to delete comment. Please try again.");
            } else if (frCommentList.parent().find("div.delete_error_msg").length == 0) {
                frCommentList.after("<div class=\"delete_error_msg alert alert-danger\">Failed to delete comment. Please try again.</div>");
            }
            submitButton.html("<span class=\"glyphicon glyphicon-trash glyphicon-primary\"></span>");
        },
        success : function(data) {
            setTimeout(function(){
                if (!data.isError) {
                    var numberOfItemInFrCommentList = deletedCommentRow.parent().children('li');
                    if(numberOfItemInFrCommentList.length <= 2){
                        deletedCommentRow.parent().hide();
                    }
                    if(frCommentList.find("li").length <= 1){
                        frCommentList.hide();
                    }
                    deletedCommentRow.remove();
                    frCommentList.parent().find("div.delete_error_msg").remove();
                } else {
                    if (editForm.is(':visible')) {
                        setFormErrorMessage(editForm.find("div > a"), data.errorMessage);
                    } else if (frCommentList.parent().find("div.delete_error_msg").length == 0) {
                        frCommentList.after("<div class=\"delete_error_msg alert alert-danger\">" + data.errorMessage + "</div>");
                    }
                    submitButton.html("<span class=\"glyphicon glyphicon-trash glyphicon-primary\"></span>");
                }
            },500);
        }
    });
};

$(document).ready(function(){
    
    $("form[class*='responseCommentAddForm'] > div > a").click(addCommentHandler);
    
<<<<<<< HEAD
    $("form[class*='responseCommentEditForm'] > div > a").click(editCommentHandler);
    
=======
    var editCommentHandler = function(e) {
        var submitButton = $(this);
        var formObject = $(this).parent().parent();
        var displayedText = $(this).parent().parent().prev();
        var commentBar = displayedText.parent().find("div");
        var formData = formObject.serialize();
        
        e.preventDefault();
        
        $.ajax({
            type : 'POST',
            url : 	submitButton.attr('href') + "?" + formData,
            beforeSend : function() {
                formObject.find("textarea").prop("disabled", true);
                submitButton.html("<img src='/images/ajax-loader.gif'/>");
            },
            error : function() {
                formObject.find("textarea").prop("disabled", false);
                setFormErrorMessage(submitButton, "Failed to save changes. Please try again.");
                submitButton.text("Save");
            },
            success : function(data) {
                setTimeout(function(){
                    if (!data.isError) {
                    	if($(location).attr('href').indexOf('instructorCommentsPage') != -1){
                        	location.reload();
                        }
                    	
                        // Update editted comment
                    	displayedText.html(data.comment.commentText.value);
                    	commentBar.show();
                        
                        // Reset edit comment form
                        formObject.find("textarea").prop("disabled", false);
                        formObject.find("textarea").val(data.comment.commentText.value);
                        submitButton.text("Save");
                        removeFormErrorMessage(submitButton);
                        formObject.hide();
                        displayedText.show();
                    } else {
                        formObject.find("textarea").prop("disabled", false);
                        setFormErrorMessage(submitButton, data.errorMessage);
                        submitButton.text("Save");
                    }
                },500);
            }
        });
    };
    $("form[class*='responseCommentEditForm'] > div > a").click(editCommentHandler);
    
    var deleteCommentHandler = function(e) {
        var submitButton = $(this);
        var formObject = $(this).parent();
        var deletedCommentRow = $(this).parent().parent().parent();
        var formData = formObject.serialize();
        var editForm = submitButton.parent().next().next().next();
    	var frCommentList = submitButton.parent().parent().parent().parent();
        
        e.preventDefault();
        
        $.ajax({
            type : 'POST',
            url : 	submitButton.attr('href') + "?" + formData,
            beforeSend : function() {
                submitButton.html("<img src='/images/ajax-loader.gif'/>");
            },
            error : function() {
                if (editForm.is(':visible')) {
                    setFormErrorMessage(editForm.find("div > a"), "Failed to delete comment. Please try again.");
                } else if (frCommentList.parent().find("div.delete_error_msg").length == 0) {
                	frCommentList.after("<div class=\"delete_error_msg alert alert-danger\">Failed to delete comment. Please try again.</div>");
                }
                submitButton.html("<span class=\"glyphicon glyphicon-trash glyphicon-primary\"></span>");
            },
            success : function(data) {
                setTimeout(function(){
                    if (!data.isError) {
                    	if($(location).attr('href').indexOf('instructorCommentsPage') != -1){
                        	location.reload();
                        }
                    	
                    	var numberOfItemInFrCommentList = deletedCommentRow.parent().children('li');
                        if(numberOfItemInFrCommentList.length <= 2){
                        	deletedCommentRow.parent().hide();
                        }
                        if(frCommentList.find("li").length <= 1){
                        	frCommentList.hide();
                        }
                        deletedCommentRow.remove();
                        frCommentList.parent().find("div.delete_error_msg").remove();
                    } else {
                        if (editForm.is(':visible')) {
                        	setFormErrorMessage(editForm.find("div > a"), data.errorMessage);
                        } else if (frCommentList.parent().find("div.delete_error_msg").length == 0) {
                        	frCommentList.after("<div class=\"delete_error_msg alert alert-danger\">" + data.errorMessage + "</div>");
                        }
                        submitButton.html("<span class=\"glyphicon glyphicon-trash glyphicon-primary\"></span>");
                    }
                },500);
            }
        });
    };
>>>>>>> 704099de
    $("form[class*='responseCommentDeleteForm'] > a").click(deleteCommentHandler);
});

function generateNewCommentRow(data) {
	var commentDate = new Date(data.comment.createdAt);
	var commentDateStr = commentDate.toString();
	var thisYear = commentDate.getFullYear();
	var indexOfYear = commentDateStr.indexOf(thisYear, 0);
	var formattedDate = commentDateStr.substring(0, indexOfYear - 1);
	var formattedTime = commentDateStr.substring(indexOfYear + 5, indexOfYear + 14);
	var commentTime = formattedDate + " " + formattedTime + " UTC " + thisYear;
	
	var classNameForRow = $(location).attr('href').indexOf('instructorCommentsPage') != -1? "list-group-item list-group-item-warning giver_display-by-you":
			"list-group-item list-group-item-warning";
	
    var newRow =
    // Comment Row
	"<li class=\"" + classNameForRow + "\" id=\"responseCommentRow-" + addCount + "\">"
	+ "<div id=\"commentBar-" + addCount + "\">"
    + "<span class=\"text-muted\">From: <b>you</b> [" + commentTime + "]</span>"
	// Delete form
    + "<form class=\"responseCommentDeleteForm pull-right\">"
    + 		"<a href=\"/page/instructorFeedbackResponseCommentDelete\" type=\"button\" id=\"commentdelete-" + data.comment.feedbackResponseCommentId + "\" class=\"btn btn-default btn-xs icon-button\"" 
    +    		" data-toggle=\"tooltip\" data-placement=\"top\" title=\"Delete this comment\">" 
    +    		"<span class=\"glyphicon glyphicon-trash glyphicon-primary\"></span>"
    +    	"</a>"
    +   "<input type=\"hidden\" name=\"" + FEEDBACK_RESPONSE_ID + "\" value=\"" + data.comment.feedbackResponseId + "\">"
    + 	"<input type=\"hidden\" name=\"" + FEEDBACK_RESPONSE_COMMENT_ID + "\" value=\"" + data.comment.feedbackResponseCommentId + "\">"
    + 	"<input type=\"hidden\" name=\"" + COURSE_ID + "\" value=\"" + data.comment.courseId + "\">"
    + 	"<input type=\"hidden\" name=\"" + FEEDBACK_SESSION_NAME + "\" value=\"" + data.comment.feedbackSessionName + "\">"
    + 	"<input type=\"hidden\" name=\"" + USER_ID + "\" value=\"" + data.account.googleId + "\">"
    + "</form>"
    + "<a type=\"button\" id=\"commentedit-" + addCount + "\" class=\"btn btn-default btn-xs icon-button pull-right\""
    + 		" onclick=\"showResponseCommentEditForm(" + addCount + ")\""
    + 		" data-toggle=\"tooltip\" data-placement=\"top\" title=\"Edit this comment\">"
    + 	"<span class=\"glyphicon glyphicon-pencil glyphicon-primary\"></span>"
    + "</a>"
    + "</div>"
    // Display Saved Comment
    + "<div id=\"plainCommentText-" + addCount + "\">" + data.comment.commentText.value + "</div>"
    // Edit form
    + "<form style=\"display:none;\" id=\"responseCommentEditForm-" + addCount + "\" class=\"responseCommentEditForm\">"
    + 	"<div class=\"form-group\">"
    + 		"<textarea class=\"form-control\" rows=\"3\" placeholder=\"Your comment about this response\""
    + 			" name=\"" + FEEDBACK_RESPONSE_COMMENT_TEXT + "\""
    + 			" id=\"" + FEEDBACK_RESPONSE_COMMENT_TEXT + "\"-" + addCount + "\">" + data.comment.commentText.value + "</textarea>"
    +	 "</div>"
    + 	 "<div class=\"col-sm-offset-5\">"
    + 		"<a href=\"/page/instructorFeedbackResponseCommentEdit\" type=\"button\" class=\"btn btn-primary\" id=\"button_save_comment_for_edit-" + addCount + "\">"
    + 			"Save"
    + 		"</a><span> </span>"
    +    	"<input type=\"button\" class=\"btn btn-default\" value=\"Cancel\" onclick=\"return hideResponseCommentEditForm(" + addCount + ");\">"
    + 	 "</div>"
    +   "<input type=\"hidden\" name=\"" + FEEDBACK_RESPONSE_ID + "\" value=\"" + data.comment.feedbackResponseId + "\">"
    + 	 "<input type=\"hidden\" name=\"" + FEEDBACK_RESPONSE_COMMENT_ID + "\" value=\"" + data.comment.feedbackResponseCommentId + "\">"
    + 	 "<input type=\"hidden\" name=\"" + COURSE_ID + "\" value=\"" + data.comment.courseId + "\">"
    + 	 "<input type=\"hidden\" name=\"" + FEEDBACK_SESSION_NAME + "\" value=\"" + data.comment.feedbackSessionName + "\">"
    + 	 "<input type=\"hidden\" name=\"" + USER_ID + "\" value=\"" + data.account.googleId + "\">"
    + "</form>"
    + "</li>";
    return newRow;
}

function removeFormErrorMessage(submitButton) {
    if (submitButton.next().next().attr("id") == "errorMessage") {
        submitButton.next().next().remove();
    }
}

function setFormErrorMessage(submitButton, msg){
    if (submitButton.next().next().attr("id") == "errorMessage") {
        submitButton.next().next().text(msg);
    } else {
        submitButton.next().after("<span id=\"errorMessage\" class=\"pull-right \"> " + msg + "</span>");
    }
}

function showResponseCommentAddForm(recipientIndex, giverIndex, qnIndx) {
    var id = "-"+recipientIndex+"-"+giverIndex+"-"+qnIndx;
    $("#responseCommentTable"+id).show();
    $("#showResponseCommentAddForm"+id).show();
    $("#responseCommentAddForm"+id).focus();
}

function hideResponseCommentAddForm(recipientIndex, giverIndex, qnIndx) {
    var id = "-"+recipientIndex+"-"+giverIndex+"-"+qnIndx;
    if($("#responseCommentTable"+ id + " > li").length <= 1){
    	$("#responseCommentTable"+id).hide();
    }
    $("#showResponseCommentAddForm"+id).hide();
    removeFormErrorMessage($("#button_save_comment_for_add" + id));
}

function showResponseCommentEditForm(recipientIndex, giverIndex, qnIndex, commentIndex) {
	var id;
	if(giverIndex || qnIndex || commentIndex){
		id = "-"+recipientIndex+"-"+giverIndex+"-"+qnIndex+"-"+commentIndex;
	} else {
		id = "-"+recipientIndex;
	}
	var commentBar = $("#plainCommentText"+id).parent().find("#commentBar"+id);
	commentBar.hide();
    $("#plainCommentText"+id).hide();
    $("#responseCommentEditForm"+id+" > div > textarea").val($("#plainCommentText"+id).text());
    $("#responseCommentEditForm"+id).show();
    $("#responseCommentEditForm"+id+" > div > textarea").focus();
}

function hideResponseCommentEditForm(recipientIndex, giverIndex, qnIndex, commentIndex) {
    var id;
    if(giverIndex || qnIndex || commentIndex){
    	id = "-"+recipientIndex+"-"+giverIndex+"-"+qnIndex+"-"+commentIndex;
    } else {
    	id = "-"+recipientIndex;
    }
    var commentBar = $("#plainCommentText"+id).parent().find("#commentBar"+id);
    commentBar.show();
    $("#plainCommentText"+id).show();
    $("#responseCommentEditForm"+id).hide();
    removeFormErrorMessage($("#button_save_comment_for_edit" + id));
}

function showNewlyAddedResponseCommentEditForm(addedIndex) {
    $("#responseCommentRow-"+addedIndex).hide();
    if ($("#responseCommentEditForm-"+addedIndex).prev().is(':visible')) {
        $("#responseCommentEditForm-"+addedIndex).prev().remove();
    }
    $("#responseCommentEditForm-"+addedIndex).show();
}<|MERGE_RESOLUTION|>--- conflicted
+++ resolved
@@ -1,46 +1,5 @@
 var addCount = 0;
 
-<<<<<<< HEAD
-var addCommentHandler = function(e) {
-    var submitButton = $(this);
-    var formObject = $(this).parent().parent();
-    var addFormRow = $(this).parent().parent().parent();
-    var formData = formObject.serialize();
-    
-    e.preventDefault();
-    
-    $.ajax({
-        type : 'POST',
-        url :   submitButton.attr('href') + "?" + formData,
-        beforeSend : function() {
-            formObject.find("textarea").prop("disabled", true);
-            submitButton.html("<img src='/images/ajax-loader.gif'/>");
-        },
-        error : function() {
-            formObject.find("textarea").prop("disabled", false);
-            setFormErrorMessage(submitButton, "Failed to save comment. Please try again.");
-            submitButton.text("Add");
-        },
-        success : function(data) {
-            setTimeout(function(){
-                if (!data.isError) {
-                    // Inject new comment row
-                    addFormRow.parent().attr("class", "list-group");
-                    addFormRow.before(generateNewCommentRow(data));
-                    var newCommentRow = addFormRow.prev();
-                    newCommentRow.find("form[class*='responseCommentEditForm'] > div > a").click(editCommentHandler);
-                    newCommentRow.find("form[class*='responseCommentDeleteForm'] > a").click(deleteCommentHandler);
-                    addCount++;
-                    newCommentRow.find("[data-toggle='tooltip']").tooltip({html: true});
-                    if($(location).attr('href').indexOf('instructorCommentsPage') != -1){
-                        newCommentRow.find("a[type='button']").hide();
-                        newCommentRow.hover(
-                            function(){
-                            $("a[type='button']", this).show();
-                        }, function(){
-                            $("a[type='button']", this).hide();
-                        });
-=======
 $(document).ready(function(){
     var addCommentHandler = function(e) {
         var submitButton = $(this);
@@ -88,127 +47,13 @@
                         formObject.find("textarea").prop("disabled", false);
                         setFormErrorMessage(submitButton, data.errorMessage);
                         submitButton.text("Add");
->>>>>>> 704099de
                     }
-                    
-                    // Reset add comment form
-                    formObject.find("textarea").prop("disabled", false);
-                    formObject.find("textarea").val("");
-                    submitButton.text("Add");
-                    removeFormErrorMessage(submitButton);
-                    addFormRow.prev().show();
-                } else {
-                    formObject.find("textarea").prop("disabled", false);
-                    setFormErrorMessage(submitButton, data.errorMessage);
-                    submitButton.text("Add");
-                }
-            },500);
-        }
-    });
-};
-
-var editCommentHandler = function(e) {
-    var submitButton = $(this);
-    var formObject = $(this).parent().parent();
-    var displayedText = $(this).parent().parent().prev();
-    var commentBar = displayedText.parent().find("div");
-    var formData = formObject.serialize();
-    
-    e.preventDefault();
-    
-    $.ajax({
-        type : 'POST',
-        url :   submitButton.attr('href') + "?" + formData,
-        beforeSend : function() {
-            formObject.find("textarea").prop("disabled", true);
-            submitButton.html("<img src='/images/ajax-loader.gif'/>");
-        },
-        error : function() {
-            formObject.find("textarea").prop("disabled", false);
-            setFormErrorMessage(submitButton, "Failed to save changes. Please try again.");
-            submitButton.text("Save");
-        },
-        success : function(data) {
-            setTimeout(function(){
-                if (!data.isError) {
-                    // Update editted comment
-                    displayedText.html(data.comment.commentText.value);
-                    commentBar.show();
-                    
-                    // Reset edit comment form
-                    formObject.find("textarea").prop("disabled", false);
-                    formObject.find("textarea").val(data.comment.commentText.value);
-                    submitButton.text("Save");
-                    removeFormErrorMessage(submitButton);
-                    formObject.hide();
-                    displayedText.show();
-                } else {
-                    formObject.find("textarea").prop("disabled", false);
-                    setFormErrorMessage(submitButton, data.errorMessage);
-                    submitButton.text("Save");
-                }
-            },500);
-        }
-    });
-};
-
-var deleteCommentHandler = function(e) {
-    var submitButton = $(this);
-    var formObject = $(this).parent();
-    var deletedCommentRow = $(this).parent().parent().parent();
-    var formData = formObject.serialize();
-    var editForm = submitButton.parent().next().next().next();
-    var frCommentList = submitButton.parent().parent().parent().parent();
-    
-    e.preventDefault();
-    
-    $.ajax({
-        type : 'POST',
-        url :   submitButton.attr('href') + "?" + formData,
-        beforeSend : function() {
-            submitButton.html("<img src='/images/ajax-loader.gif'/>");
-        },
-        error : function() {
-            if (editForm.is(':visible')) {
-                setFormErrorMessage(editForm.find("div > a"), "Failed to delete comment. Please try again.");
-            } else if (frCommentList.parent().find("div.delete_error_msg").length == 0) {
-                frCommentList.after("<div class=\"delete_error_msg alert alert-danger\">Failed to delete comment. Please try again.</div>");
+                },500);
             }
-            submitButton.html("<span class=\"glyphicon glyphicon-trash glyphicon-primary\"></span>");
-        },
-        success : function(data) {
-            setTimeout(function(){
-                if (!data.isError) {
-                    var numberOfItemInFrCommentList = deletedCommentRow.parent().children('li');
-                    if(numberOfItemInFrCommentList.length <= 2){
-                        deletedCommentRow.parent().hide();
-                    }
-                    if(frCommentList.find("li").length <= 1){
-                        frCommentList.hide();
-                    }
-                    deletedCommentRow.remove();
-                    frCommentList.parent().find("div.delete_error_msg").remove();
-                } else {
-                    if (editForm.is(':visible')) {
-                        setFormErrorMessage(editForm.find("div > a"), data.errorMessage);
-                    } else if (frCommentList.parent().find("div.delete_error_msg").length == 0) {
-                        frCommentList.after("<div class=\"delete_error_msg alert alert-danger\">" + data.errorMessage + "</div>");
-                    }
-                    submitButton.html("<span class=\"glyphicon glyphicon-trash glyphicon-primary\"></span>");
-                }
-            },500);
-        }
-    });
-};
-
-$(document).ready(function(){
-    
+        });
+    };
     $("form[class*='responseCommentAddForm'] > div > a").click(addCommentHandler);
     
-<<<<<<< HEAD
-    $("form[class*='responseCommentEditForm'] > div > a").click(editCommentHandler);
-    
-=======
     var editCommentHandler = function(e) {
         var submitButton = $(this);
         var formObject = $(this).parent().parent();
@@ -311,7 +156,6 @@
             }
         });
     };
->>>>>>> 704099de
     $("form[class*='responseCommentDeleteForm'] > a").click(deleteCommentHandler);
 });
 
