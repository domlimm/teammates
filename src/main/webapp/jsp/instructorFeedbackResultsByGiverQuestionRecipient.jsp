<%@ page language="java" contentType="text/html; charset=UTF-8" pageEncoding="UTF-8" %>

<%@ taglib uri="http://java.sun.com/jsp/jstl/core" prefix="c" %>
<%@ taglib tagdir="/WEB-INF/tags/instructor/results" prefix="results" %>
<c:set var="jsIncludes">    
    <script type="text/javascript" src="/js/instructorFeedbackResultsAjaxByGQR.js"></script>
</c:set>

<results:resultsPage pageTitle="TEAMMATES - Feedback Session Results" bodyTitle="Session Results" jsIncludes="${jsIncludes}" data="${data}">
<<<<<<< HEAD
    <results:byParticipantQuestionParticipant isGroupedByQuestion="${true}" showAll="${data.bundle.complete}" shouldCollapsed="${data.shouldCollapsed}" />
=======
    <results:byParticipantQuestionParticipant showAll="${data.bundle.complete}" 
                                              shouldCollapsed="${data.shouldCollapsed}" 
                                              isGroupedByTeam="${data.groupedByTeam}" />
>>>>>>> f503ce34
</results:resultsPage><|MERGE_RESOLUTION|>--- conflicted
+++ resolved
@@ -7,11 +7,7 @@
 </c:set>
 
 <results:resultsPage pageTitle="TEAMMATES - Feedback Session Results" bodyTitle="Session Results" jsIncludes="${jsIncludes}" data="${data}">
-<<<<<<< HEAD
     <results:byParticipantQuestionParticipant isGroupedByQuestion="${true}" showAll="${data.bundle.complete}" shouldCollapsed="${data.shouldCollapsed}" />
-=======
-    <results:byParticipantQuestionParticipant showAll="${data.bundle.complete}" 
                                               shouldCollapsed="${data.shouldCollapsed}" 
                                               isGroupedByTeam="${data.groupedByTeam}" />
->>>>>>> f503ce34
 </results:resultsPage>