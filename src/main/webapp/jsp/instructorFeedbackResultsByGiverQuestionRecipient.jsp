--- conflicted
+++ resolved
@@ -4,838 +4,7 @@
 <%@ taglib tagdir="/WEB-INF/tags/instructor/results" prefix="results" %>
 <c:set var="jsIncludes">    
     <script type="text/javascript" src="/js/instructorFeedbackResultsAjaxByGQR.js"></script>
-<<<<<<< HEAD
-    <script type="text/javascript" src="/js/instructorFeedbackResultsAjaxResponseRate.js"></script>
-</head>
-
-<body>
-    <jsp:include page="<%=Const.ViewURIs.INSTRUCTOR_HEADER%>" />
-
-        <div class="container" id="mainContent">
-            <div id="topOfPage"></div>
-            <h1>Session Results</h1>
-            <br>
-            <jsp:include page="<%=Const.ViewURIs.INSTRUCTOR_FEEDBACK_RESULTS_TOP%>" />
-            <br>
-
-            <%
-            	if(!showAll) {
-                                if(data.selectedSection.equals("All")){
-                                int sectionIndex = 0; 
-                                for(String section: data.sections){
-            %>
-                        <div class="panel panel-success">
-                                <div class="panel-heading ajax_submit">
-                                    <div class="row">
-                                        <div class="col-sm-9 panel-heading-text">
-                                            <strong><%=section%></strong>
-                                        </div>
-                                        <div class="col-sm-3">
-                                            <div class="pull-right">
-                                                <a class="btn btn-success btn-xs" id="collapse-panels-button-section-<%=sectionIndex%>" data-toggle="tooltip" title='Collapse or expand all <%=groupByTeamEnabled == true ? "team" : "student"%> panels. You can also click on the panel heading to toggle each one individually.' style="display:none;">
-                                                    Expand
-                                                    <%=groupByTeamEnabled == true ? " Teams" : " Students"%>
-                                                </a>
-                                                &nbsp;
-                                                <div class="display-icon" style="display:inline;">
-                                                    <span class="glyphicon glyphicon-chevron-down"></span>
-                                                </div>
-                                            </div>
-                                         </div>
-                                    </div>
-
-                                    <form style="display:none;" id="seeMore-<%=sectionIndex%>" class="seeMoreForm-<%=sectionIndex%>" action="<%=Const.ActionURIs.INSTRUCTOR_FEEDBACK_RESULTS_PAGE%>">
-                                        <input type="hidden" name="<%=Const.ParamsNames.COURSE_ID%>" value="<%=data.bundle.feedbackSession.courseId%>">
-                                        <input type="hidden" name="<%=Const.ParamsNames.FEEDBACK_SESSION_NAME%>" value="<%=data.bundle.feedbackSession.feedbackSessionName%>">
-                                        <input type="hidden" name="<%=Const.ParamsNames.FEEDBACK_RESULTS_GROUPBYSECTION%>" value="<%=section%>">
-                                        <input type="hidden" name="<%=Const.ParamsNames.USER_ID%>" value="<%=data.account.googleId%>">
-                                        <input type="hidden" name="<%=Const.ParamsNames.FEEDBACK_RESULTS_GROUPBYTEAM%>" value="<%=data.groupByTeam%>">
-                                        <input type="hidden" name="<%=Const.ParamsNames.FEEDBACK_RESULTS_SORTTYPE%>" value="<%=data.sortType%>">
-                                        <input type="hidden" name="<%=Const.ParamsNames.FEEDBACK_RESULTS_SHOWSTATS%>" value="on" id="showStats-<%=sectionIndex%>">
-                                        <input type="hidden" name="<%=Const.ParamsNames.FEEDBACK_RESULTS_MAIN_INDEX%>" value="on" id="mainIndex-<%=sectionIndex%>">
-                                    </form>
-                                </div>
-                                <div class="panel-collapse collapse">
-                                <div class="panel-body">
-                                </div>
-                                </div>
-                        </div>
-            <%
-            	sectionIndex++;
-                                }
-            %>
-                    <div class="panel panel-success">
-                            <div class="panel-heading ajax_submit">
-                                <div class="row">
-                                        <div class="col-sm-9 panel-heading-text">
-                                            <strong>Not in a section</strong>
-                                        </div>
-                                        <div class="col-sm-3">
-                                            <div class="pull-right">
-                                                <a class="btn btn-success btn-xs" id="collapse-panels-button-section-<%=sectionIndex%>" data-toggle="tooltip" title='Collapse or expand all <%=groupByTeamEnabled == true ? "team" : "student"%> panels. You can also click on the panel heading to toggle each one individually.' style="display:none;">
-                                                    Expand
-                                                    <%=groupByTeamEnabled == true ? " Teams" : " Students"%>
-                                                </a>
-                                                &nbsp;
-                                                <div class="display-icon" style="display:inline;">
-                                                    <span class="glyphicon glyphicon-chevron-down"></span>
-                                                </div>
-                                            </div>
-                                         </div>
-                                    </div>
-                                <form style="display:none;" id="seeMore-<%=sectionIndex%>" class="seeMoreForm-<%=sectionIndex%>" action="<%=Const.ActionURIs.INSTRUCTOR_FEEDBACK_RESULTS_PAGE%>">
-                                    <input type="hidden" name="<%=Const.ParamsNames.COURSE_ID%>" value="<%=data.bundle.feedbackSession.courseId%>">
-                                    <input type="hidden" name="<%=Const.ParamsNames.FEEDBACK_SESSION_NAME%>" value="<%=data.bundle.feedbackSession.feedbackSessionName%>">
-                                    <input type="hidden" name="<%=Const.ParamsNames.FEEDBACK_RESULTS_GROUPBYSECTION%>" value="None">
-                                    <input type="hidden" name="<%=Const.ParamsNames.USER_ID%>" value="<%=data.account.googleId%>">
-                                    <input type="hidden" name="<%=Const.ParamsNames.FEEDBACK_RESULTS_GROUPBYTEAM%>" value="<%=data.groupByTeam%>">
-                                    <input type="hidden" name="<%=Const.ParamsNames.FEEDBACK_RESULTS_SORTTYPE%>" value="<%=data.sortType%>">
-                                    <input type="hidden" name="<%=Const.ParamsNames.FEEDBACK_RESULTS_SHOWSTATS%>" value="on">
-                                    <input type="hidden" name="<%=Const.ParamsNames.FEEDBACK_RESULTS_MAIN_INDEX%>" value="on" id="mainIndex-<%=sectionIndex%>">
-                                </form>
-                            </div>
-                            <div class="panel-collapse collapse">
-                            <div class="panel-body">
-                            </div>
-                            </div>
-                    </div>
-            <%
-            	} else {
-            %>
-                     <div class="panel panel-success">
-                        <div class="panel-heading">
-                            <div class="row">
-                                <div class="col-sm-9 panel-heading-text">
-                                    <strong><%=data.selectedSection%></strong>                   
-                                </div>
-                                <div class="col-sm-3">
-                                    <div class="pull-right">
-                                        <span class="glyphicon glyphicon-chevron-up"></span>
-                                    </div>
-                                </div>
-                            </div>
-                        </div>
-                        <div class="panel-collapse collapse in">
-                            <div class="panel-body" id="sectionBody-0">
-                                <%=InstructorFeedbackResultsPageData.EXCEEDING_RESPONSES_ERROR_MESSAGE%>
-                            </div>
-                        </div>
-                    </div>
-            <%
-            	}
-                            } else {
-            %>
-
-        <%
-        	String currentTeam = null;
-                    boolean newTeam = false;
-                    String currentSection = null;
-                    boolean newSection = false;
-                    int sectionIndex = -1;
-                    int teamIndex = 0;
-            Set<String> teamMembersEmail = new HashSet<String>(); 
-            Set<String> teamMembersWithResponses = new HashSet<String>();
-        %>
-        <%
-        	Map<String, Map<FeedbackQuestionAttributes, List<FeedbackResponseAttributes>>> allResponses = data.bundle.getResponsesSortedByGiverQuestionRecipient(groupByTeamEnabled);
-                    Map<String, Map<FeedbackQuestionAttributes, List<FeedbackResponseAttributes>>> teamResponses = data.bundle.getQuestionResponseMapByGiverTeam();
-                    Map<String, FeedbackQuestionAttributes> questions = data.bundle.questions;
-                    int giverIndex = data.startIndex;
-                    
-                    Set<String> teamsInSection = new HashSet<String>();
-                    Set<String> receivingTeams = new HashSet<String>();
-                    
-                    Set<String> sectionsInCourse = data.bundle.rosterSectionTeamNameTable.keySet();
-                    Set<String> receivingSections = new HashSet<String>();
-                    
-                    for (Map.Entry<String, Map<FeedbackQuestionAttributes, List<FeedbackResponseAttributes>>> responsesFromGiver : allResponses.entrySet()) {
-                        giverIndex++;
-                        
-                        Map<FeedbackQuestionAttributes, List<FeedbackResponseAttributes>> giverData = responsesFromGiver.getValue();
-                        Object[] giverDataArray =  giverData.keySet().toArray();
-                        FeedbackResponseAttributes firstResponse = giverData.get(giverDataArray[0]).get(0);
-                        String giverEmail = firstResponse.giverEmail;
-                        boolean isGiverVisible = data.bundle.isGiverVisible(firstResponse);
-
-                        FeedbackParticipantType firstQuestionGiverType = questions.get(firstResponse.feedbackQuestionId).giverType;
-                        String mailtoStyleAttr = (firstQuestionGiverType == FeedbackParticipantType.NONE || 
-                                        firstQuestionGiverType == FeedbackParticipantType.TEAMS || 
-                                        giverEmail.contains("@@"))?"style=\"display:none;\"":"";
-        %>
-
-        <%
-        	if(currentTeam != null && !(data.bundle.getTeamNameForEmail(giverEmail)=="" ? currentTeam.equals(data.bundle.getNameForEmail(giverEmail)): currentTeam.equals(data.bundle.getTeamNameForEmail(giverEmail)))) {
-                        currentTeam = data.bundle.getTeamNameForEmail(giverEmail);
-                        newTeam = true;
-
-                        // print out the "missing response" rows for the previous team 
-                        Set<String> teamMembersWithoutReceivingResponses = new HashSet<String>(teamMembersEmail);
-                        teamMembersWithoutReceivingResponses.removeAll(teamMembersWithResponses);
-                        
-                        List<String> teamMembersList = new ArrayList<String>(teamMembersWithoutReceivingResponses);
-                        Collections.sort(teamMembersList);
-                        for (String email : teamMembersList) {
-        %>
-                            <div class="panel panel-default">
-                            <div class="panel-heading">
-                                From: 
-                                <%
-                                    if (validator.getInvalidityInfo(FieldValidator.FieldType.EMAIL, email).isEmpty()) {
-                                %>
-                                    <div class="middlealign profile-pic-icon-hover inline panel-heading-text" data-link="<%=data.getProfilePictureLink(email)%>">
-                                        <strong><%=data.bundle.getFullNameFromRoster(email)%></strong>
-                                        <img src="" alt="No Image Given" class="hidden profile-pic-icon-hidden">
-                                        <a href="mailTo:<%=email%>"  >[<%=email%>]</a>
-                                    </div>
-                                <%
-                                    } else {
-                                %>
-                                <div class="inline panel-heading-text">
-                                    <strong><%=data.bundle.getFullNameFromRoster(email)%></strong>
-                                    <a href="mailTo:<%=email%>"  >[<%=email%>]</a>
-                                </div>
-                                <%
-                                    }
-                                %>
-                                <div class="pull-right">
-                                <% 
-                                    boolean isAllowedToModerate = data.instructor.isAllowedForPrivilege(data.bundle.getSectionFromRoster(email), 
-                                                                                                        data.feedbackSessionName, 
-                                                                                                        Const.ParamsNames.INSTRUCTOR_PERMISSION_MODIFY_SESSION_COMMENT_IN_SECTIONS);
-                                    String disabledAttribute = !isAllowedToModerate? "disabled=\"disabled\"" : "";
-                                %>
-                                        <form class="inline" method="post" action="<%=data.getInstructorEditStudentFeedbackLink() %>" target="_blank"> 
-                                        
-                                            <input type="submit" class="btn btn-default btn-xs" value="Moderate Responses" <%=disabledAttribute%> data-toggle="tooltip" title="<%=Const.Tooltips.FEEDBACK_SESSION_MODERATE_FEEDBACK%>">
-                                            <input type="hidden" name="courseid" value="<%=data.courseId %>">
-                                            <input type="hidden" name="fsname" value="<%= data.feedbackSessionName%>">
-                                            <input type="hidden" name="moderatedstudent" value=<%= email%>>
-                                        
-                                        </form>
-                                    &nbsp;
-                                    <div class="display-icon" style="display:inline;">
-                                        <span class='glyphicon <%=!shouldCollapsed ? "glyphicon-chevron-up" : "glyphicon-chevron-down"%> pull-right'></span>
-                                    </div>                
-                                </div>
-                            </div>
-                            <div class='panel-collapse collapse in'>
-                                <div class="panel-body">
-                                     <i>There are no responses given by this user</i> 
-                                </div>
-                            </div>
-                            </div>
-        <%
-                        }
-
-                        if(currentTeam.equals("")){
-                            currentTeam = data.bundle.getNameForEmail(giverEmail);
-                        }
-                        if (groupByTeamEnabled) {
-        %>
-                </div>
-                </div>
-            </div>
-        <%
-                        }
-        	}
-        %>
-
-        <%
-        	if(currentSection != null && !firstResponse.giverSection.equals(currentSection)){
-                        currentSection = firstResponse.giverSection;
-                        newSection = true;
-        %>
-                </div>
-                </div>
-            </div>
-        <%
-        	}
-        %>
-
-        <%
-        	if(currentSection == null || newSection == true){
-                            currentSection = firstResponse.giverSection;
-                            newSection = false;
-                            sectionIndex++;
-                            
-                            receivingSections.add(currentSection);
-                            teamsInSection = data.bundle.getTeamsInSectionFromRoster(currentSection);
-                            receivingTeams = new HashSet<String>();
-        %>
-                <div class="panel panel-success">
-                    <div class="panel-heading">
-                        <div class="row">
-                            <div class="col-sm-9 panel-heading-text">
-                                <strong><%=currentSection.equals("None")? "Not in a section" : currentSection%></strong>                        
-                            </div>
-                            <div class="col-sm-3">
-                                <div class="pull-right">
-                                    <a class="btn btn-success btn-xs" id="collapse-panels-button-section-<%=sectionIndex%>" data-toggle="tooltip" title='Collapse or expand all <%=groupByTeamEnabled == true ? "team" : "student"%> panels. You can also click on the panel heading to toggle each one individually.'>
-                                        <%=shouldCollapsed ? "Expand " : "Collapse "%>
-                                        <%=groupByTeamEnabled == true ? "Teams" : "Students"%>
-                                    </a>
-                                    &nbsp;
-                                    <span class="glyphicon glyphicon-chevron-up"></span>
-                                </div>
-                            </div>
-                        </div>
-                    </div>
-                    <div class="panel-collapse collapse in">
-                    <div class="panel-body" id="sectionBody-<%=sectionIndex%>">
-        <%
-        	}
-        %>
-
-
-        <%
-        	if(currentTeam==null || newTeam==true) {
-                        currentTeam = data.bundle.getTeamNameForEmail(giverEmail);
-                        if(currentTeam.equals("")){
-                            currentTeam = data.bundle.getNameForEmail(giverEmail);
-                        }
-                        
-                        teamMembersWithResponses = new HashSet<String>();                                
-                        teamMembersEmail = new HashSet<String>(data.bundle.getTeamMembersFromRoster(currentTeam));
-                        
-                        receivingTeams.add(currentTeam);
-                        newTeam = false;
-
-                        if (groupByTeamEnabled) {
-                            Map<FeedbackQuestionAttributes, List<FeedbackResponseAttributes>> currentTeamResponses = teamResponses.get(currentTeam);
-        %>
-                <div class="panel panel-warning">
-                    <div class="panel-heading">
-                        <div class="inline panel-heading-text">
-                            <strong><%=currentTeam%></strong>
-                        </div>
-                        <span class='glyphicon <%=!shouldCollapsed ? "glyphicon-chevron-up" : "glyphicon-chevron-down"%> pull-right'></span>
-                    </div>
-                    <div class='panel-collapse collapse <%=shouldCollapsed ? "" : "in"%>'>
-                    <div class="panel-body background-color-warning">
-                        <div class="resultStatistics">
-                            <%
-                            	if(currentTeamResponses.size() > 0){
-                            %>
-                                <h3><%=currentTeam%> Statistics for Given Responses </h3>
-                                <hr class="margin-top-0">
-                                <%
-                                	int numStatsShown = 0;
-                                    for (Map.Entry<FeedbackQuestionAttributes, List<FeedbackResponseAttributes>> teamResponseEntries : currentTeamResponses.entrySet()) {
-                                        FeedbackQuestionAttributes question = questions.get(teamResponseEntries.getKey().getId());
-                                        FeedbackQuestionDetails questionDetails = question.getQuestionDetails();
-                                        String statsHtml = questionDetails.getQuestionResultStatisticsHtml(teamResponseEntries.getValue(), question, data, data.bundle, "giver-question-recipient");
-                                    if(statsHtml != ""){
-                                        numStatsShown++;
-                                %>
-                                            <div class="panel panel-info">
-                                                <div class="panel-heading">
-                                                    <!--Note: When an element has class text-preserve-space, do not insert and HTML spaces-->
-                                                    <strong>Question <%=teamResponseEntries.getKey().questionNumber%>: </strong><span class="text-preserve-space"><%=data.bundle.getQuestionText(teamResponseEntries.getKey().getId())%><%
-                                                    	out.print(questionDetails.getQuestionAdditionalInfoHtml(question.questionNumber, ""));
-                                                    %></span>
-                                                </div>
-                                                <div class="panel-body padding-0">                
-                                                    <div class="resultStatistics">
-                                                        <%=statsHtml%>
-                                                    </div>
-                                                </div>
-                                            </div>
-                                <%
-                                	}
-                                                                    }
-                                                                    if(numStatsShown == 0){
-                                %>
-                                        <p class="text-color-gray"><i>No statistics available.</i></p>
-                            <%
-                            	}
-                                                            }
-                            %>
-                            <%
-                            	if(currentTeamResponses.size() > 0){
-                            %>
-                                <div class="row">
-                                    <div class="col-sm-9">
-                                        <h3><%=currentTeam%> Detailed Responses </h3>
-                                    </div>
-                                    <div class="col-sm-3 h3">
-                                        <a class="btn btn-warning btn-xs pull-right" id="collapse-panels-button-team-<%=teamIndex%>" data-toggle="tooltip" title="Collapse or expand all student panels. You can also click on the panel heading to toggle each one individually.">
-                                            <%=shouldCollapsed ? "Expand " : "Collapse "%> Students
-                                        </a>
-                                    </div>
-                                </div>
-                                <hr class="margin-top-0">
-                            <%
-                            	}
-                            %>
-                        </div>
-        <%
-        	           }
-            }
-            
-        %>
-
-
-                <div class="panel panel-primary">
-                <div class="panel-heading">
-                    From: 
-                    <%
-                        if (validator.getInvalidityInfo(FieldValidator.FieldType.EMAIL, giverEmail).isEmpty()) {
-                    %>
-                            <div class="middlealign profile-pic-icon-hover inline panel-heading-text" data-link="<%=data.getProfilePictureLink(giverEmail)%>">
-                                <strong><%=responsesFromGiver.getKey()%></strong>
-                                <img src="" alt="No Image Given" class="hidden profile-pic-icon-hidden">
-                                <a class="link-in-dark-bg" href="mailTo:<%=giverEmail%> " <%=mailtoStyleAttr%>>[<%=giverEmail%>]</a>
-                            </div>
-                    <%
-                    	} else {
-                    %>
-                        <div class="inline panel-heading-text">
-                            <strong><%=responsesFromGiver.getKey()%></strong>
-                            <a class="link-in-dark-bg" href="mailTo:<%=giverEmail%> " <%=mailtoStyleAttr%>>[<%=giverEmail%>]</a>
-                        </div>
-                    <%
-                    	}
-                        teamMembersWithResponses.add(giverEmail);
-                    %>
-                    <div class="pull-right">
-                    <% 
-                        boolean isAllowedToModerate = data.instructor.isAllowedForPrivilege(data.bundle.getSectionFromRoster(giverEmail), 
-                                                                                         data.feedbackSessionName, 
-                                                                                         Const.ParamsNames.INSTRUCTOR_PERMISSION_MODIFY_SESSION_COMMENT_IN_SECTIONS);
-                        String disabledAttribute = !isAllowedToModerate? "disabled=\"disabled\"" : "";
-                        if (isGiverVisible && data.bundle.isParticipantIdentifierStudent(giverEmail)) { 
-                    %>
-                            <form class="inline" method="post" action="<%=data.getInstructorEditStudentFeedbackLink() %>" target="_blank"> 
-                            
-                                <input type="submit" class="btn btn-primary btn-xs" value="Moderate Responses" <%= disabledAttribute %> data-toggle="tooltip" title="<%=Const.Tooltips.FEEDBACK_SESSION_MODERATE_FEEDBACK%>">
-                                <input type="hidden" name="courseid" value="<%=data.courseId %>">
-                                <input type="hidden" name="fsname" value="<%= data.feedbackSessionName%>">
-                                <input type="hidden" name="moderatedstudent" value=<%= giverEmail%>>
-                            
-                            </form>
-                    <% } %>
-                        &nbsp;
-                        <div class="display-icon" style="display:inline;">
-                            <span class='glyphicon <%=!shouldCollapsed ? "glyphicon-chevron-up" : "glyphicon-chevron-down"%> pull-right'></span>
-                        </div>                
-                    </div>
-                </div>
-                <div class='panel-collapse collapse <%=shouldCollapsed ? "" : "in"%>'>
-                <div class="panel-body">
-                <%
-                	int questionIndex = 0;
-                                    for (Map.Entry<FeedbackQuestionAttributes, List<FeedbackResponseAttributes>> responsesFromGiverForQuestion : responsesFromGiver.getValue().entrySet()) {
-                                        questionIndex++;
-                                        FeedbackQuestionAttributes question = responsesFromGiverForQuestion.getKey();
-                                        FeedbackQuestionDetails questionDetails = question.getQuestionDetails();
-                                        List<FeedbackResponseAttributes> responseEntries = responsesFromGiverForQuestion.getValue();
-                                        
-                                        List<String> possibleRecipientsForQuestion = data.bundle.getPossibleRecipients(question, giverEmail);
-                %>
-                        <div class="panel panel-info">
-                            <!--Note: When an element has class text-preserve-space, do not insert and HTML spaces-->
-                            <div class="panel-heading">Question <%=question.questionNumber%>: <span class="text-preserve-space"><%
-                                    out.print(InstructorFeedbackResultsPageData.sanitizeForHtml(questionDetails.questionText));
-                                    out.print(questionDetails.getQuestionAdditionalInfoHtml(question.questionNumber, "giver-"+giverIndex+"-question-"+questionIndex));%></span>
-                            </div>
-                            <div class="panel-body padding-0">
-                                <div class="resultStatistics">
-                                    <%=questionDetails.getQuestionResultStatisticsHtml(responseEntries, question, data, data.bundle, "giver-question-recipient")%>
-                                </div>
-                                <table class="table table-striped table-bordered dataTable margin-0">
-                                    <thead class="background-color-medium-gray text-color-gray font-weight-normal">
-                                        <tr>
-                                            <th>Photo</th>
-                                            <th id="button_sortTo" class="button-sort-none" onclick="toggleSort(this,2)" style="width: 15%;">
-                                                Recipient
-                                                <span class="icon-sort unsorted"></span>
-                                            </th>
-                                            <th id="button_sortFromTeam" class="button-sort-ascending" onclick="toggleSort(this,3)" style="width: 15%;">
-                                                Team
-                                                <span class="icon-sort unsorted"></span>
-                                            </th>
-                                            <th id="button_sortFeedback" class="button-sort-none" onclick="toggleSort(this,4)">
-                                                Feedback
-                                                <span class="icon-sort unsorted"></span>
-                                            </th>
-                                        </tr>
-                                    <thead>
-                                    <tbody>
-                                        <%
-                                            for(FeedbackResponseAttributes responseEntry: responseEntries) {
-                                        %>
-                                            <tr>
-                                        <%
-                                            	String recipientName = data.bundle.getRecipientNameForResponse(responseEntry);
-                                                String recipientTeamName = data.bundle.getTeamNameForEmail(responseEntry.recipientEmail);
-                                                
-                                                if (question.recipientType == FeedbackParticipantType.TEAMS) {
-                                                  possibleRecipientsForQuestion.remove(data.bundle.getFullNameFromRoster(responseEntry.recipientEmail));
-                                                } else {
-                                                  possibleRecipientsForQuestion.remove(responseEntry.recipientEmail);
-                                                }
-                                                
-                                                if (!data.bundle.isRecipientVisible(responseEntry)) {
-                                                  // do not show possible recipients if recipients are anonymised
-                                                  possibleRecipientsForQuestion.clear();
-                                                }
-                                                
-                                                if (validator.getInvalidityInfo(FieldValidator.FieldType.EMAIL, responseEntry.recipientEmail).isEmpty()) {
-                                        %>
-                                                    <td class="middlealign">
-                                                        <div class="profile-pic-icon-click align-center" data-link="<%=data.getProfilePictureLink(responseEntry.recipientEmail)%>">
-                                                            <a class="student-profile-pic-view-link btn-link">
-                                                                View Photo
-                                                            </a>
-                                                            <img src="" alt="No Image Given" class="hidden">
-                                                        </div>
-                                                    </td>
-                                        <%
-                                        	    } else {
-                                        %>
-                                                    <td class="middlealign">
-                                                        <div class="align-center" data-link="">
-                                                            <a class="student-profile-pic-view-link btn-link">
-                                                                No Photo
-                                                            </a>
-                                                        </div>
-                                                    </td>
-                                        <%
-                                        	    }
-                                        %>
-                                                <td class="middlealign"><%=recipientName%></td>
-                                                <td class="middlealign"><%=recipientTeamName%></td>
-                                                <!--Note: When an element has class text-preserve-space, do not insert and HTML spaces-->
-                                                <td class="text-preserve-space"><%=data.bundle.getResponseAnswerHtml(responseEntry, question)%></td>
-                                            </tr>        
-                                        <%
-                                            }
-                                                                                        
-                                            for (String possibleRecipientWithNoResponse : possibleRecipientsForQuestion) {
-                                            	if (questionDetails.shouldShowNoResponseText(giverEmail, possibleRecipientWithNoResponse, question)) {
-                                        %>
-                                                        <tr class="pending_response_row">
-                                               <%
-                                               	        if (validator.getInvalidityInfo(FieldValidator.FieldType.EMAIL, possibleRecipientWithNoResponse).isEmpty()) {
-                                               %>
-                                                            <td class="middlealign">
-                                                                <div class="profile-pic-icon-click align-center" data-link="<%=data.getProfilePictureLink(possibleRecipientWithNoResponse)%>">
-                                                                    <a class="student-profile-pic-view-link btn-link">
-                                                                        View Photo
-                                                                    </a>
-                                                                    <img src="" alt="No Image Given" class="hidden">
-                                                                </div>
-                                                            </td>
-                                                    <%
-                                                    	} else {
-                                                    %>
-                                                            <td class="middlealign">
-                                                                <div class="align-center" data-link="">
-                                                                    <a class="student-profile-pic-view-link btn-link">
-                                                                        No Photo
-                                                                    </a>
-                                                                </div>
-                                                            </td>
-                                                    <%
-                                                    	}
-                                                    %>
-                                                        <td class="middlealign color_neutral"><%=data.bundle.getFullNameFromRoster(possibleRecipientWithNoResponse)%></td>
-                                                        <td class="middlealign color_neutral"><%=data.bundle.getTeamNameFromRoster(possibleRecipientWithNoResponse)%></td>
-                                                        <!--Note: When an element has class text-preserve-space, do not insert and HTML spaces-->
-                                                        <td class="text-preserve-space color_neutral"><%=questionDetails.getNoResponseTextInHtml(giverEmail, possibleRecipientWithNoResponse, data.bundle, question)%></td>
-                                                        </tr>
-                                                    <%
-                                                }
-                                            }
-                                                    %>
-                                    </tbody>
-                                </table>
-                            </div>
-                        </div>
-                <%
-                	}
-                %>
-                </div>
-                </div>
-            </div>
-        <%
-        	}
-            // print out the "missing response" rows for the last giving team
-            Set<String> teamMembersWithoutReceivingResponses = new HashSet<String>(teamMembersEmail);
-            teamMembersWithoutReceivingResponses.removeAll(teamMembersWithResponses);
-            
-            List<String> teamMembersList = new ArrayList<String>(teamMembersWithoutReceivingResponses);
-            Collections.sort(teamMembersList);
-            for (String email : teamMembersList) {
-        %>
-                <div class="panel panel-default">
-                <div class="panel-heading">
-                    From: 
-                    <%
-                        if (validator.getInvalidityInfo(FieldValidator.FieldType.EMAIL, email).isEmpty()) {
-                    %>
-                            <div class="middlealign profile-pic-icon-hover inline panel-heading-text" data-link="<%=data.getProfilePictureLink(email)%>">
-                                <strong><%=data.bundle.getFullNameFromRoster(email)%></strong>
-                                <img src="" alt="No Image Given" class="hidden profile-pic-icon-hidden">
-                                <a href="mailTo:<%=email%>"  >[<%=email%>]</a>
-                            </div>
-                    <%
-                        } else {
-                    %>
-                        <div class="inline panel-heading-text">
-                            <strong><%=data.bundle.getFullNameFromRoster(email)%></strong>
-                            <a href="mailTo:<%=email%>"  >[<%=email%>]</a>
-                        </div>
-                    <%
-                        }
-                    %>
-                    <div class="pull-right">
-                    <% 
-                        boolean isAllowedToModerate = data.instructor.isAllowedForPrivilege(data.bundle.getSectionFromRoster(email), 
-                                                                                            data.feedbackSessionName, 
-                                                                                            Const.ParamsNames.INSTRUCTOR_PERMISSION_MODIFY_SESSION_COMMENT_IN_SECTIONS);
-                        String disabledAttribute = !isAllowedToModerate? "disabled=\"disabled\"" : "";
-                    %>
-                            <form class="inline" method="post" action="<%=data.getInstructorEditStudentFeedbackLink() %>" target="_blank"> 
-                            
-                                <input type="submit" class="btn btn-default btn-xs" value="Moderate Responses" <%=disabledAttribute%> data-toggle="tooltip" title="<%=Const.Tooltips.FEEDBACK_SESSION_MODERATE_FEEDBACK%>">
-                                <input type="hidden" name="courseid" value="<%=data.courseId %>">
-                                <input type="hidden" name="fsname" value="<%= data.feedbackSessionName%>">
-                                <input type="hidden" name="moderatedstudent" value=<%= email%>>
-                            
-                            </form>
-                        &nbsp;
-                        <div class="display-icon" style="display:inline;">
-                            <span class='glyphicon <%=!shouldCollapsed ? "glyphicon-chevron-up" : "glyphicon-chevron-down"%> pull-right'></span>
-                        </div>                
-                    </div>
-                </div>
-                <div class='panel-collapse collapse in'>
-                    <div class="panel-body"> 
-                        <i>There are no responses given by this user</i> 
-                    </div>
-                </div>
-                </div>
-            <%
-            }
-            //close the last team panel.
-            if(groupByTeamEnabled==true) {
-            %>
-                    </div>
-                    </div>
-                </div>
-            <%
-            }
-                    
-                    Set<String> teamsWithNoResponseGiven = new HashSet<String>(teamsInSection);
-                    teamsWithNoResponseGiven.removeAll(receivingTeams);
-                    
-                    
-                        List<String> teamsWithNoResponseGivenList = new ArrayList<String>(teamsWithNoResponseGiven);
-                        Collections.sort(teamsWithNoResponseGivenList);
-                        for (String teamWithNoResponseGiven: teamsWithNoResponseGivenList) {
-                            if (groupByTeamEnabled) {
-             %>
-                          <div class="panel panel-warning">
-                              <div class="panel-heading">
-                                <div class="inline panel-heading-text">
-                                  <strong> <%=teamWithNoResponseGiven%></strong>
-                              </div>
-                                  <span class="glyphicon pull-right glyphicon-chevron-up"></span>
-                              </div>
-                              <div class="panel-collapse collapse in" id="panelBodyCollapse-2" style="height: auto;">
-                                  <div class="panel-body background-color-warning">
-                                  <%
-                            }
-                                  	List<String> teamMembers = new ArrayList<String>(data.bundle.getTeamMembersFromRoster(teamWithNoResponseGiven));
-                                    Collections.sort(teamMembers);
-                                
-                                    for (String teamMember : teamMembers) {
-                                  %>
-                                      	     <div class="panel panel-default">
-                                                <div class="panel-heading">
-                                                    From: 
-                                                    <%
-                                                	    if (validator.getInvalidityInfo(FieldValidator.FieldType.EMAIL, teamMember).isEmpty()) {
-                                                    %>
-                                                        <div class="middlealign profile-pic-icon-hover inline panel-heading-text" data-link="<%=data.getProfilePictureLink(teamMember)%>">
-                                                            <strong><%=data.bundle.getFullNameFromRoster(teamMember)%></strong>
-                                                            <img src="" alt="No Image Given" class="hidden profile-pic-icon-hidden">
-                                                            <a href="mailTo:<%=teamMember%>"  >[<%=teamMember%>]</a>
-                                                        </div>
-                                                    <%
-                                                    	} else {
-                                                    %>
-                                                    <div class="inline panel-heading-text">
-                                                        <strong><%=data.bundle.getFullNameFromRoster(teamMember)%></strong>
-                                                        <a href="mailTo:<%=teamMember%>"  >[<%=teamMember%>]</a>
-                                                    </div>
-                                                    <%
-                                                    	}
-                                                    %>
-                                                    <div class="pull-right">
-                                                    <% 
-                                                        boolean isAllowedToModerate = data.instructor.isAllowedForPrivilege(data.bundle.getSectionFromRoster(teamMember), 
-                                                                                                                        data.feedbackSessionName, 
-                                                                                                                        Const.ParamsNames.INSTRUCTOR_PERMISSION_MODIFY_SESSION_COMMENT_IN_SECTIONS);
-                                                        String disabledAttribute = !isAllowedToModerate? "disabled=\"disabled\"" : "";
-                                                    %>
-                                                            <form class="inline" method="post" action="<%=data.getInstructorEditStudentFeedbackLink() %>" target="_blank"> 
-                                                            
-                                                                <input type="submit" class="btn btn-default btn-xs" value="Moderate Responses" <%=disabledAttribute%> data-toggle="tooltip" title="<%=Const.Tooltips.FEEDBACK_SESSION_MODERATE_FEEDBACK%>">
-                                                                <input type="hidden" name="courseid" value="<%=data.courseId %>">
-                                                                <input type="hidden" name="fsname" value="<%= data.feedbackSessionName%>">
-                                                                <input type="hidden" name="moderatedstudent" value=<%= teamMember%>>
-                                                            
-                                                            </form>
-
-                                                        &nbsp;
-                                                        <div class="display-icon" style="display:inline;">
-                                                            <span class='glyphicon <%=!shouldCollapsed ? "glyphicon-chevron-up" : "glyphicon-chevron-down"%> pull-right'></span>
-                                                        </div>                
-                                                    </div>
-                                                </div>
-                                                <div class='panel-collapse collapse in'>
-                                                    <div class="panel-body"> 
-                                                        <i>There are no responses given by this user</i> 
-                                                    </div>
-                                                </div>
-                                             </div>
-                                        
-                                    <%
-                                    }
-                                    if (groupByTeamEnabled) {
-                                    %>
-                                  
-                                  </div>
-                              </div>
-                          </div>                
-                  <%
-                                    }
-                        
-                        }
-                  %>
-                </div>
-                </div>
-            </div>
-
-        <%
-        	        Set<String> sectionsWithNoResponseReceived = new HashSet<String>(sectionsInCourse);
-                    sectionsWithNoResponseReceived.removeAll(receivingSections);
-                    
-                    if (data.selectedSection.equals("All")) {
-                        List<String> sectionsWithNoResponseReceivedList = new ArrayList<String>(sectionsWithNoResponseReceived);
-                        Collections.sort(sectionsWithNoResponseReceivedList);
-                        for (String sectionWithNoResponseReceived: sectionsWithNoResponseReceivedList) {
-        %>
-                        <div class="panel panel-success">
-                            <div class="panel-heading">
-                                <div class="inline panel-heading-text">
-                                    <strong> <%=sectionWithNoResponseReceived%></strong>
-                                </div>
-                                <span class="glyphicon pull-right glyphicon-chevron-up"></span>
-                            </div>
-                            <div class="panel-collapse collapse in" id="panelBodyCollapse-2" style="height: auto;">
-                                <div class="panel-body">
-                                    <%
-                                    	Set<String> teamsFromSection = data.bundle.getTeamsInSectionFromRoster(sectionWithNoResponseReceived);
-                                        List<String> teamsFromSectionList = new ArrayList<String>(teamsFromSection);
-                                        Collections.sort(teamsFromSectionList);
-                                        for (String team : teamsFromSectionList) {
-                                        	List<String> teamMembers = new ArrayList<String>(data.bundle.getTeamMembersFromRoster(team));
-                                            Collections.sort(teamMembers);
-
-                                            if (groupByTeamEnabled) {
-                                    %>
-                                            <div class="panel panel-warning">
-                                              <div class="panel-heading">
-                                                    <div class="inline panel-heading-text">
-                                                        <strong> <%=team%></strong>
-                                                    </div>
-                                                  <span class="glyphicon pull-right glyphicon-chevron-up"></span>
-                                              </div>
-                                              <div class="panel-collapse collapse in" id="panelBodyCollapse-2" style="height: auto;">
-                                                  <div class="panel-body background-color-warning">
-                                      <%
-                                            }
-                                      	    for (String teamMember : teamMembers) {
-                                      %>
-                                                 <div class="panel panel-default">
-                                                    <div class="panel-heading">
-                                                        From: 
-                                                        <%
-                                                    	    if (validator.getInvalidityInfo(FieldValidator.FieldType.EMAIL, teamMember).isEmpty()) {
-                                                        %>
-                                                            <div class="middlealign profile-pic-icon-hover inline panel-heading-text" data-link="<%=data.getProfilePictureLink(teamMember)%>">
-                                                                <strong><%=data.bundle.getFullNameFromRoster(teamMember)%></strong>
-                                                                <img src="" alt="No Image Given" class="hidden profile-pic-icon-hidden">
-                                                                <a href="mailTo:<%= teamMember%>"  >[<%=teamMember%>]</a>
-                                                            </div>
-                                                        <%
-                                                            } else {
-                                                        %>
-                                                        <div class="inline panel-heading-text">
-                                                            <strong><%=data.bundle.getFullNameFromRoster(teamMember)%></strong>
-                                                            <a href="mailTo:<%= teamMember%>"  >[<%=teamMember%>]</a>
-                                                        </div>
-                                                        <%  } %>
-                                                        <div class="pull-right">
-                                                        <% 
-                                                            boolean isAllowedToModerate = data.instructor.isAllowedForPrivilege(data.bundle.getSectionFromRoster(teamMember), 
-                                                                                                                            data.feedbackSessionName, 
-                                                                                                                            Const.ParamsNames.INSTRUCTOR_PERMISSION_MODIFY_SESSION_COMMENT_IN_SECTIONS);
-                                                            String disabledAttribute = !isAllowedToModerate? "disabled=\"disabled\"" : "";
-                                                        %>
-                                                                <form class="inline" method="post" action="<%=data.getInstructorEditStudentFeedbackLink() %>" target="_blank"> 
-                                                                    <input type="submit" class="btn btn-default btn-xs" value="Moderate Responses" <%=disabledAttribute %> data-toggle="tooltip" title="<%=Const.Tooltips.FEEDBACK_SESSION_MODERATE_FEEDBACK%>">
-                                                                    <input type="hidden" name="courseid" value="<%=data.courseId %>">
-                                                                    <input type="hidden" name="fsname" value="<%= data.feedbackSessionName%>">
-                                                                <input type="hidden" name="moderatedstudent" value=<%= teamMember%>>
-                                                            
-                                                                </form>
-                                                        
-                                                            &nbsp;
-                                                            <div class="display-icon" style="display:inline;">
-                                                                <span class='glyphicon <%=!shouldCollapsed ? "glyphicon-chevron-up" : "glyphicon-chevron-down"%> pull-right'></span>
-                                                            </div>                
-                                                        </div>
-                                                        
-                                                        
-                                                    </div>
-                                                    <div class='panel-collapse collapse in'>
-                                                        <div class="panel-body"> 
-                                                            <i>There are no responses given by this user</i> 
-                                                        </div>
-                                                    </div>
-                                                 </div>
-                                            
-                                        <% 
-                                            }
-                                            if (groupByTeamEnabled) {
-                                    	%>
-                                        </div>
-                                          </div>
-                                      </div>    
-                                    <% 
-                                            }
-                                        }
-                                    
-                                    %>
-                                </div>
-                            </div>
-                        </div>                
-        <% 
-                        }
-                }
-            }
-        %>
-
-        <jsp:include page="<%=Const.ViewURIs.INSTRUCTOR_FEEDBACK_RESULTS_BOTTOM%>" />
-        </div>
-    </div>
-=======
 </c:set>
->>>>>>> 4ac50cf8
 
 <results:resultsPage pageTitle="TEAMMATES - Feedback Session Results" bodyTitle="Session Results" jsIncludes="${jsIncludes}" data="${data}">
     <results:bySectionPanels isGroupedByQuestion="${true}" isGroupedByTeam="${data.groupedByTeam}"
