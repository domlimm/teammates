<<<<<<< HEAD
﻿<!DOCTYPE html>
<html>
<head>
<meta http-equiv="Content-Type" content="text/html; charset=UTF-8">
<link rel="stylesheet" href="dev.css" type="text/css">
<title>Developer Manual for TEAMMATES <br> Online Peer
	Evaluation and Peer Feedback System
</title>
</head>

<body>
	<div class="title">
		TEAMMATES <br> Online Peer Evaluation &amp; Peer Feedback System
		<br> [Developer Manual (DevMan)]
	</div>

	<br>
	<h3>Table of Contents</h3>
	<ul>
		<li><a href="#project">Project</a></li>
		<ul>
			<li><a href="#project-vision">Vision</a></li>
			<li><a href="#project-challenges">Challenges</a></li>
			<li><a href="#project-principles">Principles</a></li>
			<li><a href="#project-contributing">Contributing</a></li>
		</ul>

		<li><a href="#design">Design</a></li>
		<ul>
			<li><a href="#design-architecture">Architecture</a></li>
			<li><a href="#design-ui">UI</a></li>
			<li><a href="#design-logic">Logic</a></li>
			<li><a href="#design-storage">Storage</a></li>
			<li><a href="#design-common">Common</a></li>
			<li><a href="#design-testdriver">TestDriver</a></li>
		</ul>

		<li><a href="#infrastructure">Infrastructure</a>
			<ul>
				<li><a href="#infrastructure-knowledgebase">Knowledge base</a></li>
				<li><a href="#infrastructure-toolsandtechnologies-deployment">Deployment
						environment</a></li>
				<li><a href="#infrastructure-toolsandtechnologies-development">Development
						environment</a></li>
				<li><a
					href="#infrastructure-toolsandtechnologies-implementation">Tools
						used in implementation</a></li>
				<li><a href="#infrastructure-toolsandtechnologies-testing">Tools
						used in testing</a></li>
				<li><a href="#infrastructure-configpoints">Config points</a></li>
			</ul></li>
		<li><a href="#settingup">Setting Up</a></li>
		<ul>
			<li><a href="#settingup-prerequisites">Prerequisites</a></li>
			<li><a href="#settingup-settingupdevserver">Setting up the
					dev server</a></li>
			<li><a href="#settingup-deployingtostagingserver">Deploying
					to staging server</a></li>
			<li><a href="#settingup-troubleshooting">Troubleshooting</a></li>
		</ul>

		<li><a href="#process">Process</a></li>
		<ul>
			<li><a href="#process-roles">Roles</a></li>
			<li><a href="#process-workflow">Workflow</a></li>
			<li><a href="#process-fixingissues">Fixing issues</a></li>
			<li><a href="#process-reviewingafix">Reviewing a fix</a></li>
			<li><a href="#process-applyingafix">Applying a fix</a></li>
			<li><a href="#process-deployingfixes">Deploying fixes</a></li>
			<li><a href="#process-issuelifecycle">Issue Lifecycle</a></li>
		</ul>

		<li><a href="#bestpractices">Best Practices</a></li>
		<ul>
			<li><a href="#bestpractices-ui">UI best practices</a></li>
			<li><a href="#bestpractices-coding">Coding best practices</a></li>
			<li><a href="#bestpractices-testing">Testing best practices</a></li>
		</ul>

		<li><a href="#glossary">Glossary</a></li>
	</ul>

	<hr>
	<!-- =============================================================== -->

	<h1 id="project">Project</h1>

	<h2 id="project-vision">Vision</h2>

	Long term goal: Become the
	<span class="bold">biggest student project in the world</span>.
	<br> {Biggest = many contributors, many users, high LOC, evolving
	over a long period.}
	<br>
	<br> ‘Biggest’ above also implies an exceptionally high quality
	standard because high quality is a necessity for the long-term survival
	of a big student project.
	<br>
	<br> This project will also serve as a model and a training ground
	for Software Engineering (SE) students who want to learn SE skills in
	the context of a non-trivial real software product.
	<br>

	<h2 id="project-challenges">Challenges</h2>
	The project differs from typical student projects in the following areas,
	which makes it more challenging and the experience more enriching.
	<br>
	<ul>
		<li><span class="bold">Developers</span>: All developers are
			novices and their involvement with the project is short term and part
			time.</li>
		<li><span class="bold">Code</span>: Working with legacy code
			written by past developers is harder than writing from scratch.</li>
		<li><span class="bold">Data</span>: The data in the live system
			are confidential and developers are not allowed to see them. This
			makes troubleshooting harder.</li>
		<li><span class="bold">Releases</span>: Frequent releases to live
			users requires us to maintain ‘production quality’ constantly.</li>
		<li><span class="bold">Platform</span>: TEAMMATES is running on
			Google App Engine cloud platform, which adds the following
			challenges.
			<ul>
				<li>It is an emerging platform evolving rapidly. We have to
					keep up.</li>
				<li>It imposes various restrictions on the application. e.g.
					Each request to the app has be served within 60 seconds.</li>
				<li>It charges us based on usage. We have to optimize usage.</li>
			</ul></li>
		<li><span class="bold">Software Engineering</span>: As TEAMMATES
			serve as a model system for training students, it should also focus
			on applying good ‘Software Engineering’ techniques.</li>
	</ul>

	<h2 id="project-principles">Principles</h2>
	We apply these principles to meet the challenges stated above.
	<br>
	<ul>
		<li><span class="bold">We keep moving forward, always</span>: We
			release frequently, in weekly <a
			href=http://en.wikipedia.org/wiki/Timeboxing">time-boxed
				iterations</a>. Every week, our product becomes better than the previous
			week. This means ‘go back and rewrite from scratch’ is only a last
			resort.</li>
		<li><span class="bold">We are agile</span>: We are able to change
			the system quickly and with ease to match emerging requirements. We
			aim for minimal yet sufficient documentation.</li>
		<li><span class="bold">We defend our code with tests,
				fiercely</span>: Since we practice <a
			href="http://www.extremeprogramming.org/rules/collective.html">collective
				code ownership</a>, we have to make sure the code is not accidentally
			broken by others. We use fully automated regression testing. The
			testing automation level of this project is probably higher than 99%
			of the projects out there.</li>
		<li><span class="bold">We are ‘Gods’ of the few tools we
				use</span>: We stick to a Minimal toolset. adding third-party tools and
			libraries to the project is done only if there is a STRONG
			justification. Only mature, stable, and well-supported tools should
			be considered. Once selected, we should know the tool very well to
			get the best out of it.</li>
		<li><span class="bold">We value quality more than
				functionality</span>: i.e., our job is not to ‘anyhow get it to work’. The
			system should be good enough to be considered a ‘model’ software. Our
			code is of ‘unusually’ high quality: All code is reviewed before
			accepting.</li>
		<li><span class="bold">We know what we are doing</span>: For us,
			it is not enough to know something is broken, we should also know why
			it is broken. It is not enough to get something working, we should
			know how we got it to work.</li>
		<li><span class="bold">We seek the best, not stop at the
				first</span>: We do not settle for the first workable method to solve a
			problem. We study other ways of solving it and decide what is the
			best way for us.</li>
		<li><span class="bold">We take pains to save the team from
				pain</span>: Whenever we had to spend effort in figuring out something, we
			refine code/documents so that others don’t have to go through the
			same pain. Whenever we figured out a less painful way of doing
			something, we make sure everyone in the team learn it too.</li>
	</ul>

	<h2 id="project-contributing">Contributing</h2>

	<p>TEAMMATES welcome contributions from anyone, in particular,
		students. Please <a href="..\contact.html">contact us</a> if you are interested to contribute.</p>

	<p>Although TEAMMATES uses many tools and technologies, you need
		not all of them before you can contribute. The diagram below shows
		which technologies you need to learn to contribute in different roles.
		As you can see, some roles don't need learning any technologies at
		all. Note that these role aren't fixed or formally assigned. It is
		simply for your guidance only.</p>

	<div class="image-holder">
		<img src="images/RolesAndTechnologies.png" width="90%" />
	</div>

	<ul>
		<li><span class="bold">Tester:</span> Tests the App manually and
			reports bugs or suggestions for enhancements in the issue tracker.</li>
		<li><span class="bold">Copy editor:</span> Helps in improving
			documentation.</li>
		<li><span class="bold">Web page developer:</span> Works on static
			web pages, such as those used in the TEAMMATES web site</li>
		<li><span class="bold">Test developer:</span> Works on automating
			system tests.</li>
		<li><span class="bold">Frontend developer:</span> Works on the
			frontend of the App that is generated dynamically from the server
			side.</li>
		<li><span class="bold">Backend developer:</span> Works on the
			backend logic of the App, including data storage.</li>
	</ul>

	<p>TEAMMATES community has three segments, defined based on the
		level of involvement.</p>
	<ul>
		<li><span class="bold">Contributor: </span>Small but noteworthy
			contribution to the project.</li>
		<li><span class="bold">Committer: </span>Significant contributions
			sustained over a long period of time.</li>
		<li><span class="bold">Member: </span>Significant and sustained
			contributions in recent times.</li>
	</ul>

	<hr>
	<!-- =============================================================== -->

	<h1 id="design">Design</h1>

	<h2 id="design-architecture">Architecture</h2>

	<div class="image-holder">
		<img src="images/highlevelArchitecture.png" width="90%" />
	</div>

	<br> TEAMMATES is a Web app that runs on Google App Engine (GAE)
	cloud platform. Given above is an overview of the main components.
	<br>

	<ul>
		<li><span class="bold">UI</span>: The UI seen by users consists
			of Web pages containing HTML, CSS (for styling) and JavaScripts (for
			client-side interactions such as sorting, input validation etc.).
			This UI is generated by Java Server Pages (JSP) and Java Servlets
			residing on the server. Requests are sent to the server over normal
			HTTP. In future, AJAX may be used sparingly to fetch data from the
			server asynchronously.</li>
		<li><span class="bold">Logic</span>: The main logic of the app is
			in Java POJOs (Plain Old Java Objects). Some automated tasks are
			implemented as Servlets.</li>
		<li><span class="bold">Storage</span>: Storage uses the
			persistence framework provided by GAE ‘datastore’. While the
			datastore is a noSQL database, we use it in SQL fashion via a JDO
			wrapper and GQL (a datastore-specific SQL variant).</li>
		<li><span class="bold">Test Driver</span>: TEAMMATES makes heavy
			use of automated regression testing. JUnit is used for Java unit
			testing and QUnit for JavaScript unit testing. We use Selenium Web
			Driver to automate UI testing. Test Driver can access the application
			directly to set up test data. We use JSON format to transmit such
			data to the application.</li>
		<li><span class="bold">Common</span>: The Common component
			contains utility code used across the application.</li>
	</ul>
	The diagram below shows how the code is organized into packages inside
	each component and dependencies among them.
	<div class="image-holder">
		<img class="image" src="images/packageDiagram.png" width="90%" />
	</div>
	<br> Notes:
	<ul>
		<li>[logic] - [ui::view] - [ui::controller] represent an
			application of Model-View-Controller pattern.</li>
		<li>ui::view and ui::website packages are not Java packages. They
			consist of jsp, html, js and css files.</li>
	</ul>


	<h2 id="design-ui">UI</h2>
	<div class="image-holder">
		<img class="image" src="images/UiComponent.png" width="90%" />
	</div>
	<br>

	<h3>Request flow</h3>
	Request from the Browser will go through following steps:
	<br></br>

	<div class="image-holder">
		<img src="images/UiWorkflow.png" width="90%"></img>
	</div>

	<ol>
		<li>Request received by the GAE server</li>
		<li>Forwarded to our custom filters in according to the order as
			specified in <span class="code">web.xml</span>. In our case this
			would be <span class="code">DatastoreFilter</span> and <span
			class="code">LoginFilter</span>. For example, the <span class="code">LoginFilter</span>
			will forward any request from not-logged-in users to the login page.
			If the request is from logged in user, then it will proceed according
			to the URL.
		</li>
		<li>Depending on the URL, it will be handled by its respective
			Servlet (e.g., <span class="code">InstructorHomeServlet</span>, <span
			class="code">InstructorCourseDeleteServlet</span>, etc)
		</li>
		<li>The servlet will communicate with the <span class="code">Logic</span>
			to carry out the business logic part of the requst (e.g., accessing
			datastore, modifying datastore, etc). After that, it will create
			respective <span class="code">Helper</span> object and store inside
			that object relevant data retrieved from the <span class="code">Logic</span>
			(e.g., student list, course list, evaluation data, etc)
		</li>
		<li>The respective Helper object then will be passed to the
			respective JSP page.</li>
		<li>The JSP page will then render the page according to the data
			inside the <span class="code">Helper</span> object.
		</li>
		<li>The response will then be sent back to the Browser, which
			will render the page.</li>
	</ol>

	<h3>Process flow in Servlets</h3>
	Since the request will undergo mostly similar processing steps, the
	request will first be processed in the general-purpose abstract class
	<span class="code">ActionServlet</span> (this is an application of the
	<a href="http://en.wikipedia.org/wiki/Template_method_pattern">Template
		Method pattern</a>). This is the sequence of steps taken by the
	<span class="code">ActionServlet</span> object:
	<ol>
		<li>Check whether the request method is <span class="code">POST</span>
			or <span class="code">GET</span>, store it in a variable <span
			class="code">isPost</span>.
		</li>
		<li>Call abstract <span class="code">instantiateHelper</span>
			method, which should have been overridden to create respective <span
			class="code">Helper</span> object.
		</li>
		<li>Call concrete <span class="code">prepareHelper</span> method,
			which will setup common data inside the <span class="code">Helper</span>
			object, such as the <span class="code">Logic</span> object, <span
			class="code">UserData</span> object, redirect URL, status message and
			error status. This method will also set configure the masquerade mode
			if required ('masquarade mode' is used by the administrator to
			masquerade as another user).
		</li>
		<li>It will call the abstract <span class="code">doAction</span>
			method, which should have been overridden to contain the main action
			for each servlet. This is the place for highest-level error handling
			before the response is returned to the Broswer.
		</li>
		<li>It will finally call <span class="code">doCreateResponse</span>
			method, which redirects the request with appropriate method: either
			forward the request using <span class="code">requestDispatcher</span>
			to the page specified in <span class="code">getDefaultForwardUrl</span>
			or redirect the request to the page as specified in variable <span
			class="code">redirectUrl</span>.
		</li>
	</ol>
	When adding new pages to the app, the developer just need to subclass
	the
	<span class="code">ActionServlet</span> class and implement the
	abstract methods (and override
	<span class="code">getDefaultForwardUrl</span>) accordingly. The
	<span class="code">Helper</span> class can also be subclassed if the
	default one is not enough (most likely).
	<br>
	<br> The UI consist of following pages:

	<h3>Functional pages</h3>
	These pages represent the core functionality of the system.
	<ul>
		<li>login.jsp {To be removed in the near future as website home
			page is now used for login.}</li>
		<li>logout.jsp : Used for users to log out of the system.</li>
		<br>
		<li>adminHome : Page for adiministrative activities such as
			creating Instructors, monitoring user activities etc.</li>
		<br>
		<li>instructorHome : Landing page for instructors. Lists course
			and evaluations that the instructor is part of</li>
		<li>instructorCourse : Page for Course-related actions.</li>
		<li>instructorCourseEdit : Page to edit course information and Instructor list</li>
		<li>instructorCourseEnroll : Page for enrolling students in a
			course</li>
		<li>instructorCourseView : Page for listing students in a course.</li>
		<li>instructorCourseStudentDetails : Page for viewing details of
			an individual student.</li>
		<li>instructorCourseStudentEdit: Page for editing details of a
			student.</li>
		<li>instructorEval : Page for listing and creating Evaluations.</li>
		<li>instructorEvalEdit : Page for editing an Evaluation.</li>
		<li>instructorEvalResults : Page for viewing evaluation results.</li>
		<li>instructorEvalSubmissionView : Page for viewing submissions
			from and to a student for a given evaluation.</li>
		<li>instructorEvalSubmissionEdit : Page for editing a submission
			by a student.</li>
		<br>
		<li>studentHome : Landing page for students.</li>
		<li>studentCourseDetails : Page for the student to see details of
			his/her team in a Course.</li>
		<li>studentEvalEdit : Page for submitting a peer evaluation.</li>
		<li>studentEvalResults : Page for viewing evaluation results.</li>
	</ul>

	These pages can be accessed via the
	<span class="code">[TEAMMATES URL]/page/pagename</span>, handled by a
	Servlet and a jsp page named after the page name.
	<br> e.g.,
	<span>adminHome</span> can be reached by
	<a href="http://teammatesv4.appspot.com/page/adminHome">http://teammatesv4.appspot.com/page/adminHome</a>
	and is handled by
	<span class="code">AdminHomeServlet.java</span> and
	<span class="code">adminHome.jsp</span>
	<br>
	<br> Only logged in users can access these pages.
	<span class="code">LoginFilter.java</span> is used to redirect
	not-logged-in users to a login page.
	<br>
	<br>

	<h3>Special-purpose pages</h3>
	These pages provide peripheral functionality.These pages are not
	access-controlled.
	<ul>
		<li>studentHelpPage (an html page)</li>
		<li>instructorHelpPage (an html page)</li>
		<li>error pages (errorPage.jsp, mobile.jsp, oldIE.jsp, etc.)</li>
	</ul>

	<h3>Website pages</h3>
	These are the static pages that forms the product website (not the
	product itself).
	<ul>
		<li>contact.html, about.html etc.</li>
	</ul>


	<h2 id="design-logic">Logic</h2>

	The
	<span class="code">Logic</span> component handles the business logic of
	TEAMMATES.
	<br> It is accessible via a thin facade class called
	<span class="code">Logic</span> which makes use of 3
	<span class="code">*Logic</span> classes to handle the logic related to
	various types of data and to access data from the
	<span class="code">Storage</span> component.

	<div class="image-holder">
		<img src="images/LogicComponent.png" width="90%" />
	</div>
	<br>

	<h3>Logic API</h3>
	Represented by
	<span class="code">Logic.java</span> and
	<span class="code">BackDoorServlet.java</span>
	<ul>
		<li><span class="code">Logic</span>: For the use of UI. <span
			class="code">Logic</span> class acts as a facade between UI
			(servlets) and the backend of the app.</li>
		<li><span class="code">BackDoorLogic</span>: For the use of <span
			class="code">TestDriver</span> (via <span class="code">BackDoorServlet</span>)</li>
	</ul>

	<h3>Policies</h3>
	General:
	<br>
	<ul>
		<li>Null values should <span class="bold">not</span> be used as
			parameters to this API, except when following the KeepExisting policy
			(explained later).
		</li>
	</ul>

	<br>Authentication:
	<ul>
		<li>Calls received by <span class="code">Logic</span> are
			authenticated against logged in user’s privileges.<br>
		</li>
		<li>Calls received by <span class="code">BackDoorServlet</span>
			are authenticated using the ‘backdoor key’. Backdoor key is a string
			known only to the person who deployed the app (typically, the
			administrator).
		</li>
	</ul>
	<br>API for creating entities:
	<ul>
		<li>Null parameters: Throws an assertion error.</li>
		<li>Entity already exists: Throws <span class="code">EntityAlreadyExists</span>
			exception (escalated from <span class="code">Storage</span> level).
		</li>
		<li>When creating <span class="code">Evaluations</span>, <span
			class="code">Submission</span> entities are automatically created at
			the time of creating an evaluation or a changing the team structure
			of a course.
		</li>
	</ul>
	<br>API for retrieving entities:
	<ul>
		<li>Attempting to retrived objects using <span class="code">null</span>
			parameters: Not expected. Results in assertion failure.
		</li>
		<li>Entity not found: <br> -Returns <span class="code">null</span>
			if the target entity not found. This way, read operations can be used
			easily for checking the existence of an entity.<br> -Throws <span
			class="code">EntityDoesNotExists</span> exception if a parent entity
			of a target entity is not found e.g., trying to list students of a
			non-existent course.
		</li>
	</ul>
	<br>API for editing entities:
	<ul>
		<li>Primary keys cannot be edited except: <span class="code">Student.email</span>
		</li>
		<li>KeepExistingPolicy: the new value of an optional attribute is
			specified as <span class="code">null</span> or set to
			“Uninitialized”, the existing value will prevail. {This is not a good
			policy. To be reconsidered}
		</li>
		<li><span class="code">Null</span> parameters: Throws an
			assertion error if that parameter cannot be null. Optional attributes
			follow KeepExistingPolicy</li>
		<li>Entity not found: Throws <span class="code">EntityDoesNotExistException</span>
			exception
		</li>
		<li>Invalid parameters: Throws <span class="code">InvalidParametersException</span>
		</li>
	</ul>

	<br>API for deleting entities:
	<ul>
		<li><span class="code">Null</span> parameters: Not expected.
			Results in assertion failure.</li>
		<li>FailDeleteSilentlyPolicy: In general, delete operation do not
			throw exceptions if the target entity does not exist. Instead, it
			logs a warning. This is because an entity could get deleted by one
			user while another user is trying to delete it at the same time. In
			any case, if it does not exist, it is as good as deleted.</li>
		<li>Cascade policy: When a parent entity is deleted, entities
			that have referential integrity with the deleted entity should also
			be deleted. <br> Cascade logic:
			<ul>
				<li>Instructor : delete all courses and cascade onwards.</li>
				<li>Course : delete all students, evaluations and cascade
					onwards.</li>
				<li>Student : delete all submissions to/from the student.</li>
				<li>Evaluation: delete all submissions.</li>
				<li>Submission : no cascade (this entity can only be deleted by
					cascades).</li>
			</ul>
		</li>
	</ul>
	<h2 id="design-storage">Storage</h2>

	The
	<span class="code">Storage</span> component performs CRUD (Create,
	Read, Update, Delete) operations on data entities individually. It is
	accessible via the
	<span class="code">*Db</span> classes in the
	<span class="code">atorage::api</span> package. It hides complexities
	of datastore from the
	<span class="code">Logic</span> component. All GQL queries are to be
	contained inside the
	<span class="code">Storage</span> component.
	<br>It contains minimal logic beyond what is directly relevant to
	CRUD operations.
	<br>The
	<span class="code">Storage</span> component will not perform any
	cascade delete/create oprearations.Cascade logic is currently handled
	by the
	<span class="code">Logic</span> component.
	<br>

	<div class="image-holder">
		<img src="images/StorageComponent.png" width=80% />
	</div>

	<br>Classes in the
	<span class="code">storage::entity</span> package are not visible
	outside this component to prevent accidental modification to the
	entity's attributes (Since these classes have been marked as
	'persistence capable', and changes to their attributes are by default
	automatically persisted to the datastore).
	<br> Instead, a corresponding non-persistent data transfer object
	named
	<span class="code">*EntityData</span> (e.g.,
	<span class="code">CourseData</span> is the data transfer object for
	<span class="code">Course</span> entities) object is returned, where
	values can be get and set easily without any impact on the persistent
	data copy. These datatransfer classes are in
	<span class="code">common::datatransfer</span> package explained later.
	Note: This decision was taken before GAE started supporting
	<a
		href="https://developers.google.com/appengine/docs/java/datastore/jdo/creatinggettinganddeletingdata">
		the ability to 'detach' entities </a> to prevent accidental modifications
	to persistable data. The decision to use data transer objects is to be
	reconsidered in the future.
	<br> Note that the navigability of the association links between
	entity objects appear to be in the reverse direction of what we see in
	a normal OOP design. This is because we want to keep the data scheme
	flexible so that new entity types can be added later with minimal
	modifications to existing elements.

	<h3>Storage API</h3>
	Represented by classes in
	<span class="code">storage::api</span>

	<h3>Policies</h3>
	Add and Delete operations try to wait until data is persisted in the
	datastore before returning. This is not enough to compensate for
	eventual consistency involving multiple servers in the GAE production
	enviornment. However, it is expected to avoid test failures caused by
	eventual consistency in dev server.
	<br> Note: 'Eventual consistency' here means it takes some time
	for a database operation to propagate across all serves of the Google's
	distributed datastore. As a result, the data may be in an inconsistent
	states for short periods of time although things should become
	consistent 'eventually'. For example, an object we deleted may appear
	to still exist for a short while.
	<br>
	<br> Implementation of Transaction Control has been decided
	against due to limitations of GAE environment and the nature of our
	data schema. Please see
	<a
		href="https://docs.google.com/document/d/1o6pNPshCp9S31ymHY0beQ1DVafDa1_k_k7bpxZo5GeU/edit#heading=h.1yzvgqzgobon">TEAMMATES
		Problems and Solutions</a> documentation for more information.
	<br>
	<br> General:
	<br>
	<ul>
		<li><span class="code">Null</span> values should <span
			class="bold">not</span> be used as parameters for this API, except
			under the KeepExistingPolicy mentioned previously. <span class="code">null</span>
			are not editted.</li>
	</ul>
	<br> API for creating:
	<ul>
		<li>Attempt to create an entity that exists: Throw <span
			class="code">EntityAlreadyExists</span> exception.
		</li>
		<li>Attempt to create an entity with invalid data: assertion
			thrown (should not occur at this level).</li>
	</ul>
	<br> API for retrieving:
	<ul>
		<li>Attempt to retrieve an entity that does not exist: Returns <span
			class="code">null</span>.
		</li>
	</ul>
	<br> API for updating:
	<ul>
		<li>Attempt to update an entity that does not exist: Not
			expected. Results in assertion failure.</li>
		<li>Attempt to update an entity with invalid data: Not expected.
			Results in assertion failure.</li>
	</ul>
	<br> API for deleting:
	<ul>
		<li>Attempt to delete an entity that does not exist: No action.</li>
	</ul>


	<h2 id="design-common">Common</h2>

	<div class="image-holder">
		<img src="images/CommonComponent.png" width=90% />
	</div>
	<br> The Common component contains common utilities used across
	TEAMMATES.
	<br>
	<span class="code">common::Common.java</span> currently holds a vast
	collection of common constants and functions. This is a good candidate
	for breaking into smaller classes.
	<br>
	<br>
	<span class="code">common::datatransfer</span> package contains
	lightweight classes for transferring data among components. They can be
	combined in various ways to transfer structured data between
	components. Given below are three examples.
	<br>
	<div class="image-holder">
		<img src="images/dataTransferClasses.png" width=90% />
	</div>
	<br> (a)
	<span class="code">Test Driver</span> can use the
	<span class="code">DataBundle</span> in this manner to send an
	arbitrary number of objects to be persisted in the database.
	<br> (b) This structure can be used to send results of an
	evaluation (e.g., when showing an evaluation report to a instructor)
	<br> (c) This structure can be used to transfer data belonging to
	a instructor (e.g., when constructing the home page for a instructor).
	<br>
	<br> For convenience, these classes use public variables for data.
	This is not a good practice as it contravenes OO principle of
	<i>information hiding</i> and increases the risk of inconsistent data.
	This strategy is to be reconsidered at a later date.
	<br>


	<h2 id="design-testdriver">TestDriver</h2>
	This component automates the testing of TEAMMATES.
	<br>
	<div class="image-holder">
		<img src="images/TestDriverComponent.png" width=90% />
	</div>
	<br> We have two kinds of automated test cases:
	<ul>
		<li>Component tests: Some of these are pure unit tests (i.e.,
			test one component in isolation) while others are integration tests
			that tests units as well as integration of units with each other.<br>
			<span class="code">AllJsTests.java</span> is for unit testing
			JavaScript code.
		</li>
		<li>UI tests: These focus on testing the UI and the integration
			of all components with the UI.</li>
	</ul>
	This is how TEAMMATES testing maps to standard types of testing.
	<br>
	<br>
	&nbsp;&nbsp;&nbsp;&nbsp;&nbsp;&nbsp;&nbsp;&nbsp;&nbsp;&nbsp;Normal:
	<span style="background: #A4C2F4">|---------acceptance
		tests----|---system tests----|-----integration tests-----|-------unit
		tests----------|</span>
	<br> TEAMMATES:
	<span style="background: #F4CCCC">|---------manual
		testing-------------|</span>
	<span style="background: #B6D7A8">----automated UI
		tests----|---automated component tests ---|</span>
	<br>
	<br>
	<br> Notable classes:
	<ul>
		<li><span class="code"><span class="bold">*Suite.java</span></span>
			classes are containers for test cases, used to run test cases in
			batch mode.</li>
		<li><span class="code"><span class="bold">BrowserInstance.java</span></span>
			represents the UI of the application. It is a wrapper around Selenium
			Web Driver. It allows the test driver to simulate user actions on the
			TEAMMATES UI. This class is a good candidate for further
			decomposition as it is too big at the moment.<br> Notable
			methods and data members (<span class="bold">IMPORTANT</span>):
			<ul>
				<li><span class="code">get[entity]RowID</span>: to find the
					rowID of some specific entity on a specific page.</li>
				<li><span class="code">get[entity]LinkLocator</span>: to
					retrieve the locator (a By object) of an entity. This method
					usually have two versions, one accepting primary key to that
					entity, the other accepting rowID. The basic form is the one
					accepting rowID.</li>
				<li>Data member of By type: gives the locator of an entity
					which does not require any parameter to be retrieved (such as input
					textbox for course ID in creating course)</li>
				<li><span class="code">click[entity]</span>: methods to click
					on some object on the page. This is only convenience method as it
					can be replaced by calling <span class="code">click(By
						locator)</span> using locator as retrieved from the <span class="code">get*LinkLocator</span>.</li>
				<li><span class="code">count[entity]</span>: to count the
					number of that entity in the page (e.g., number of students, number
					of evaluations, etc)</li>
				<li><span class="code">get[entity]</span> and <span
					class="code">studentGet[entity]</span>: method to retrieve some
					information on the page. For some cases, this is only convenience
					method as it can be replaced by calling <span class="code">getText(By
						locator)</span> with respective locator, for others, it uses more
					sophisticated method to retrieve the data easier and faster.</li>
				<li>Methods related to form-filling such as <span class="code">fillString</span>,
					<span class="code">fillInCourseID</span>, <span class="code">addEvaluation</span>,
					<span class="code">addCourse</span>. These methods are there to
					make filling forms easier, as well as giving model to new
					developers on how to fill the forms.
				</li>
				<li>There are also some verification methods to test the page
					HTML.</li>
			</ul></li>
		<li><span class="code"><span class="bold">BackDoor.java</span></span>
			allows test driver to communicate with the TEAMMATES datastore. It
			hides from Test Driver the complexity of HTTP communication that is
			required to interact with the server.
		<li><span class="code"><span class="bold">EmailAccount.java</span></span>
			allows Test Driver to query email accounts of test users (e.g., to
			verify the receipt of emails sent by TEAMMATES)
		<li><span class="code"><span class="bold">TestProperties.java</span></span>
			represents configuration values in test.properties and
			appengine-web.xml that are useful for testing. e.g., the app version
			number that we expect to see in the UI footer.
	</ul>

	<hr>
	<!-- =============================================================== -->

	<h1 id="infrastructure">Infrastructure</h1>

	<h2 id="infrastructure-knowledgebase">Knowledge base</h2>

	<ul>
		<li><a href="https://teammatesv4.appspot.com/dev/devman.html">
				Developer manual</a> (i.e. <span class="bold">DevMan</span>) {This
			document}</li>
		<li><a href="https://teammatesv4.appspot.com/dev/spec.html">
				System specification</a> (i.e. <span class="bold">Spec</span>)</li>
		<li><a
			href="https://docs.google.com/document/pub?id=1o6pNPshCp9S31ymHY0beQ1DVafDa1_k_k7bpxZo5GeU&embedded=true">
				Decision Analysis</a> (i.e. <span class="bold">Analysis</span>) :
			Analysis of problems encountered, solutions considered, rationale for selection
			etc.</li>
		<li><a
			href="https://docs.google.com/document/d/1Niq-VOjj0dBwYevySz1FnBPGSoFwLNkn7lcmIYKV_Cc/edit?hl=en_US">
				Project Meeting Minutes</a> (i.e. <span class="bold">Minutes</span>)
			{restricted to project members only}</li>
		<li><a
			href="https://docs.google.com/document/pub?id=1b9UmcYz8NU2TJ6Kt8i6pCcj064B98sbrM0MMEYVWs0Q&embedded=true">
				Version History</a> (i.e. <span class="bold">History</span>)</li>
		<li><a
			href="https://docs.google.com/document/pub?id=1LymZ6oeEA6TZRzgW7X2FUxA2MPbZTjUrzIx6si_5ThI&embedded=true">
				Resources Bin</a> (i.e. <span class="bold">Resources</span>) : Learning
			materials, tips, tutorials, etc.</li>
		<li><span class="bold">Coding standards </span>: <a
			href="https://docs.google.com/document/pub?id=1iAESIXM0zSxEa5OY7dFURam_SgLiSMhPQtU0drQagrs&embedded=true">Java</a>,
			<a
			href="http://www.oracle.com/technetwork/articles/javase/code-convention-138726.html">JSP</a>,
			<a
			href="http://google-styleguide.googlecode.com/svn/trunk/javascriptguide.xml">JavaScript
		</a>, <a
			href="http://make.wordpress.org/core/handbook/coding-standards/css/">CSS
		</a>, <a
			href="htmlstyleguide.html">HTML
		</a></li>
		<br>
		<li><span class="bold">Google Group</span> for dev team <a
			href="http://groups.google.com/group/teammates-dev">http://groups.google.com/group/<span
				class="bold">teammates-dev</span></a></li>
		<li><span class="bold">Google Group</span> for contributors <a
			href="http://groups.google.com/group/teammates-contributors">http://groups.google.com/group/<span
				class="bold">teammates-contributors</span></a></li>
		<br>
		<li><span class="bold">Review Repo</span> (contains code under
			review) and <span class="bold">Issue Tracker</span> : <a
			href="http://code.google.com/p/teammatespes">teammatesPES.googlecode.com</a>
			{PES = Peer Evaluation System}</li>
		<li><span class="bold">Release Repo</span> (contains the released
			or release-ready code): <a
			href="http://code.google.com/p/teammates-release">teammates-release.googlecode.com</a></li>
		<li><span class="bold">Live site</span>: <a
			href="http://teammatesv4.appspot.com/">http://teammatesv4.appspot.com</a></li>
	</ul>


	<h2 id="infrastructure-toolsandtechnologies-deployment">Deployment
		environment</h2>
	<ul>
		<li><span class="bold">Google App Engine (GAE)</span></li>
		<li><span class="bold">Java</span> [version 1.6, this is the
			highest version supported by GAE]</li>
	</ul>

	<h2 id="infrastructure-toolsandtechnologies-development">Development
		environment</h2>
	<ul>
		<li><span class="bold">Eclipse</span> IDE for EE developers
			[version juno]</li>
		<li><span class="bold">Google App Engine Plugin for
				Eclipse</span> [version 4.2]</li>
		<li><span class="bold">Google App Engine SDK</span> [version
			1.7.3]</li>
		<li><span class="bold">TortoiseHg</span> or Mac OS equivalent
			[version: latest stable]</li>
		<li><span class="bold">Google Code</span> project hosting</li>
	</ul>

	<h2 id="infrastructure-toolsandtechnologies-implementation">Tools
		used in implementation</h2>
	<ul>
		<li><span class="bold">HTML</span> [version 5, using latest
			features is discouraged due to lack of enough Browser support], <span
			class="bold">JavaScript</span>, <span class="bold">CSS</span></li>
		<li><a class="bold" href="http://jquery.com/">jQuery</a> </span>
			[version 1.8.3] <br>jQuery is a JavaScript Library that
			simplifies HTML document traversing, event handling, animating, and
			Ajax interactions for rapid web development.</li>
		<li><span class="bold">JSON </span><span>(JavaScript
				Object Notation) <br>JSON is a lightweight data-interchange
				format. It is easy for humans to read and write. It is easy for
				machines to parse and generate. It is based on a subset of the
				JavaScript. </li>
		<li><a class="bold" href="http://code.google.com/p/google-gson/">Gson</a></span>
			[version 2.2.2] <br>Gson is a Java library that can be used to
			convert Java Objects into their JSON representation. It can also be
			used to convert a JSON string to an equivalent Java object.</li>
		<li><span class="bold">Java Server Pages (JSP)</span> <br>JSP
			technology provides a simplified way to create dynamic web content. A
			JSP page can be thought as an HTML page with embedded Java code
			snippets.</li>
		<li><span class="bold">Java Servlets</span> <br>Java Servlet
			technology provides a simple, consistent mechanism for extending the
			functionality of a Web server and for accessing existing business
			systems. A servlet can almost be thought of as an applet that runs on
			the server side--without a face.</li>
		<li><span class="bold"><a
				href="https://developers.google.com/appengine/docs/java/datastore/jdo/overview">
					Java Data Objects (JDO)</a></span> [version 2.3; while GAE supports JDO 3.0 as
			well, we continue to use JDO 2.3 because it is easier to set up.] <br>JDO
			is a standard interface for storing objects containing data into a
			database. The standard defines interfaces for annotating Java
			objects, retrieving objects with queries, and interacting with a
			database using transactions. An application that uses the JDO
			interface can work with different kinds of databases without using
			any database-specific code, including relational databases,
			hierarchical databases, and object databases.</li>
		<li><span class="bold">Datanucleus Access Platform</span>
			[version 1; while GAE supports Datanucleus v2 as well, the version
			that goes with JDO 2.3 is v1] <br>The DataNucleus Access
			Platform provides persistence and retrieval of data to a range of
			datastores using a range of APIs, with a range of query languages. <br>Comes
			with App Engine SDK.</li>
		<li><span class="bold">Xerces XML Parser</span>
			[version 2.9.1] <br/>This library is required to parse the XML config files. This library may not be 
			needed on some platforms as it may already come packaged on some JREs (particulary windows)</li>
	</ul>

	<h2 id="infrastructure-toolsandtechnologies-testing">Tools used in
		testing</h2>
	<ul>
		<li><span class="bold"><a
				href="http://code.google.com/p/selenium/wiki/UsingWebDriver">
					Selenium</a></span> [version 2.26.0] <br>Selenium automates browsers. We
			use it for automating our UI tests. <br>We require Selenium
			standalone server, Chrome driver, IE driver, and Java language
			bindings.</li>
		<li><span class="bold"><a
				href="http://www.oracle.com/technetwork/java/javamail/index.html">JavaMail</a></span>
			[version 1.4.5] <br>The JavaMail API provides a
			platform-independent and protocol-independent framework to build mail
			and messaging applications. <br> Usage: For accessing test
			users' email accounts to examine emails sent from TEAMMATES.</li>
		<li><span class="bold"><a
				href="https://github.com/kentbeck/junit/wiki">JUnit</a></span> [version
			4.11] <br>JUnit is a Java test automation framework.</li>
		<li><span class="bold"><a href="http://qunitjs.com/">QUnit</a></span>
			[version 1.10.0] <br>QUnit is a JavaScript unit test suite.</li>
		<li><span class="bold">NekoHtml</span> [version 1.9.16] <br>NekoHTML
			is a simple HTML scanner and tag balancer that enables application
			programmers to parse HTML documents and access the information using
			standard XML interfaces. <br>NekoHTML is included in the
			Selenium libraries. <br>Usage: During UI testing, for doing a
			logical comparison of the pages generated against expected pages.</li>
	</ul>
	<h2 id="infrastructure-configpoints">Config points</h2>
	There are several files used to configure various aspects of the
	system.
	<ul>
		<li><span class="code"><span class="bold">build.properties
			</span></span>: This is the main general purpose configuration file.
		<li><span class="code"><span class="bold">logging.properties
			</span></span>: Configuration for java.util.logging users.
		<li><span class="code"><span class="bold">log4j.properties
			</span></span>: Configuration for log4j users. Not used by us.
		<li><span class="code"><span class="bold">test.properties
			</span></span>: Contains configuration values for the test driver.
		<li><span class="code"><span class="bold">appengine-web.xml
			</span></span>: Contains configuration for deploying the application on app engine.


















		
		<li><span class="code"><span class="bold">web.xml </span></span>:
			This is the configurations for the webserver. It specifies servlets
			to run, mapping from URLs to servlets/JSPs, security constraints,
			etc.
		<li><span class="code"><span class="bold">cron.xml
			</span></span>: This specifies cron jobs to run.
		<li><span class="code"><span class="bold">queue.xml
			</span></span>: Specifies configuration of task queues.
		<li><span class="code"><span class="bold">jdoconfig.xml
			</span></span>: Specifies the JDO configuration.
		<li><span class="code"><span class="bold">persistence.xml
			</span></span>: auto-generated.
	</ul>

	<hr>
	<!-- =============================================================== -->

	<h1 id="settingup">Setting Up</h1>
	These instructions are for the Windows environment. Instructions for
	Mac OS is similar, with slight variations that you can figure out
	yourself.

	<h2 id="settingup-prerequisites">Prerequisites</h2>
	<ul>

<li>Install <a href="http://www.oracle.com/technetwork/java/javase/downloads/jdk6u38-downloads-1877406.html">JDK6</a> [This is the highest version supported by GAE]<br>If you already have a version higher than JDK 6 installed in your computer, you still need to install JDK 6.</li>
		<li>Install <a href="http://tortoisehg.bitbucket.org/">TortoiseHg</a>
			latest stable version. <br>If you are on Mac OS, you can install
			<a href="http://mercurial.selenic.com/">Mercurial (Commandline
				version)</a> or a Hg GUI such as <a
			href="http://jasonfharris.com/machg/">MacHg</a>.<br> Configure
			the user name in Hg global settings. The recommended format is <span
			class="code">Full name &lt;email&gt;</span> e.g. <span class="code">John
				Mayor &lt;john.m@gmail.com&gt; </span>
		</li>
		<li>Download <i>Eclipse IDE for Java EE Developers</i> (version:
			Juno) from <a href="http://www.eclipse.org/downloads/">http://www.eclipse.org/downloads/
		</a>
		</li>
		<li>Install <i>Google App Engine plug-in for Eclipse</i> version
			4.2 (but omit the App Engine SDK that comes with the plugin). <br>Instructions
			are at <a
			href="https://developers.google.com/eclipse/docs/install-eclipse-4.2">https://developers.google.com/eclipse/docs/install-eclipse-4.2</a>.
			<br>Do not install GWT plugin as it might interfere with the GAE
			plugin.
			<br>Note: Sometimes the update site for the GAE plug-in does not work. In which case, follow the instructions at <a
			href="https://developers.google.com/eclipse/docs/install-from-zip">https://developers.google.com/eclipse/docs/install-from-zip</a>.
		</li>
		<li>Install <i>Google App Engine SDK</i> version 1.7.3. <br>Instructions
			are at <a
			href="https://developers.google.com/eclipse/docs/using_sdks">https://developers.google.com/eclipse/docs/using_sdks</a>.
			<br>Download link to the SDK is <a
			href="http://googleappengine.googlecode.com/files/appengine-java-sdk-1.7.3.zip">http://googleappengine.googlecode.com/files/appengine-java-sdk-1.7.3.zip</a>.
		</li>
		<li>If your Firefox is higher than version 12, downgrade to
			Firefox 12.0 from <a
			href="https://ftp.mozilla.org/pub/mozilla.org/firefox/releases/">here</a>
			{The web driver for later Firefox is significantly slower than the
			one used for FF12}
		</li>
	</ul>

	<h2 id="settingup-settingupdevserver">Setting up the dev server</h2>
	‘Dev server’ means running the server in localhost mode.
	<ol>
		<li>Clone the source code from: <span class="code"><a
				href="https://code.google.com/p/teammatespes/">https://code.google.com/p/teammatespes/</a></span>
		<li>Create config files (these are not under revision control
			because their content vary from developer to developer).
			<ol type="a">
				<li><span class="code"><span class="blue">src/main/resources/</span><span
						class="bold">build.properties</span></span> <br> Use <span
					class="code">build.template.properties</span> as a template (i.e.
					copy → paste → rename)<br> For dev server testing, property
					values can remain as they are. </li>
				<li><span class="code"><span class="blue">src/test/resources/</span><span
						class="bold">test.properties </span></span> <br> Create it using <span
					class="code">test.template.properties</span> (in the same folder).
					For dev server testing, property values can remain as they are.</li>
				<li><span class="code"><span class="blue">src/main/webapp/WEB-INF/</span><span
						class="bold">appengine-web.xml</span></span> <br> Create using <span
					class="code">appengine-web.template.xml</span>. For dev server
					testing, property values can remain as they are.</li>
			</ol>
		</li>
		<li>Open Eclipse and import → general → ‘existing projects into
			workspace’ (see the <span class="bold">Troubleshooting</span> section
			below if encounter any problem). After the importing is complete, following
			settings should be applied automatically (they are here for reference
			only).
			<ol type="a">
				<li>Properties→Google→Web application
					<ol type="i">
						<li>'this project has a WAR directory' is selected.</li>
						<li>'Launch and deploy from this directory' points to <span
							class="code">src/main/webapp</span></li>
					</ol>
				</li>
				<li>Properties→Google→App engine
					<ol type="i">
						<li>‘use Google App Engine’ selected</li>
					</ol>
				</li>
				<li>Properties → Google → App Engine → ORM
					<ol type="i">
						<li>This is where we specify where are your Entity classes so
							that they can be enhanced by the DataNucleus Enhancer tool. Only
							the folder <span class="code bold">src/main/java/teammates/storage/entity/*.java</span>
							should appear in the list . That way, DataNucleus Enhancer runs
							only when you modify your entity classes.
						</li>
					</ol>
				</li>

			</ol>
		</li>
		<li>Right-click on the project folder and choose ‘Run’ → ‘As Web
			Application’. After some time, you should see this message on the
			console “The server is running at http://localhost:8888/”.<br>
			The dev server is now ready to start requests at the given URL. You
			can verify by visiting the URL in your Browser. 
			<br>You can login to the system, you need to add yourself as an
			instructor first.
		</li>
	</ol>

	<h3>Adding instructor accounts</h3>
	<ol type="a">
		<li>Go to <span class="code">http://appURL/page/adminHome</span></li>
		<li>Log in using your Google ID. If this is the dev server, enter
			any email address, but remember to check the ‘log in as
			administrator’ check box.</li>
		<li>Enter credentials for a instructor. e.g., <br> Google
			id: teammates.instructor<br> Name: Dr. John Adams <br>
			Email: teammates.instructor@gmail.com<br>
		</li>
	</ol>

	<h3>Running the test suite</h3>
	Run
	<span class="bold code">src/test/java/teammates.test.cases.AllTestsSuite.java</span>
	to confirm the app works as expected. This can be done using the "TM -
	Run all tests" option under the green "Run" button in the toolbar. Most
	of the tests should pass. If a few cases fail (this can happen due to
	timing issues), run the failed cases individually (right click and
	choos 'Run as → Junit Test') and ensure they pass. The default browser
	used for testing is the Firefox browser. Testing on the Firefox browser
	is relatively faster as compared to the other browsers, and it can be
	run in the background. Nevertheless, it is still necessary to test with
	the other supported browsers as well.
	<br>
	<br>
	To change the browser that is used in the UI tests, go to the
	<span class="code">test.properties</span> file and change the
	<span class="code">test.selenium.browser</span> value to the browser
	you want to test. Possible values are
	<span class="code"> firefox, chrome, iexplore, safari.</span> In
	addition, you need to configure the browser you have selected so that
	it works with the test suite.
	<br>
	<br>
	<span class="bold">Firefox</span>
	<ul>
		<li>If you are planning to test changes to JavaScript code,
			disable javascript caching for Firefox - Enter "about:config" into
			the Firefox address bar and set: network.http.use-cache = false</li>
	</ul>
	<span class="bold">Chrome</span>
	<ul>
		<li>If you are planning to test changes to JavaScript code,
			disable javascript caching for Chrome - Press ctrl-shift-j to bring
			up the Web Console. At the bottom-right corner, there is a settings
			button. Click on that. Under the General tab, check 'Disable Cache'</li>
	</ul>
	<span class="bold">Internet Explorer</span>
	<ul>
		<li>If you are planning to test changes to JavaScript code,
			disable javascript caching for Internet Explorer - Go to Internet
			Options. On the General tab, under Browsing History click Settings.
			Select the "Every time I visit the webpage" radio button.</li>
		<li>Ensure that the browser zoom level is set to 100% </li>
		<li>Set the Protected Mode settings for each zone to be the same
			value. The value can be on or off, as long as it is the same for
			every zone. To set the Protected Mode settings, choose "Internet
			Options..." from the Tools menu, and click on the Security tab. For
			each zone, there will be a check box at the bottom of the tab labeled
			"Enable Protected Mode".</li>
	</ul>
	<span class="bold">Safari</span>
	<ul>
		<li>If you are planning to test changes to JavaScript code,
			disable javascript caching for Safari - Enable the Developer menu:
			Safari -> Preferences -> Advanced -> Show Develop menu in menu bar
			and select Disable Caches there.</li>
	</ul>
	
	<span class="bold">Note:</span>
	When testing with Chrome and Internet Explorer, the chromedriver process 
	and the IEDriverServer process will not automatically get killed after the tests 
	have finished executing. You will need to manually kill these processes after the 
	tests are done.

	<h2 id="settingup-deployingtostagingserver">Deploying to staging
		server</h2>
	"Staging server" is the server instance you set up on Google App Engine
	for hosting the app for testing purposes.
	<ol>
		<li>Create your own app on GAE.<br> Suggested app name:
			teammates-name (replace the name with your own name). The URL of the
			app will be like this.<br> <span class="blue code">http://teammates-name.appspot.com</span><br>
		</li>
		<br>
		<li>Modify configuration files.
			<ol type="a">
				<li><span class="code"><span class="blue">src/main/resources/</span><span
						class="bold">build.properties </span></span><br> Follow instructions
					in the file itself.</li>
				<li><span class="code"><span class="blue">src/test/resources/</span><span
						class="bold">test.properties </span></span><br> Get from a project
					member details of Gmail accounts used for testing. Alternatively,
					create a few Gmail accounts yourself for testing the app. Edit the
					file as instructed in its comments.</li>
				<li><span class="code"><span class="blue">src/main/webapp/WEB-INF/</span><span
						class="bold">appengine-web.xml </span></span><br> Modify to match
					app name and app id of your own app.</li>
			</ol>
		</li>
		<li>Deploy app to a appspot
			<ol type="a">
				<li>Choose ‘Deploy to app engine’ from eclipse and follow the
					steps.</li>
				<li>Wait until you see this message in Eclipse console
					“Deployment completed successfully”</li>
				<li>Go to appengine dashboard <br> <span class="code">
						<span class="blue">https://appengine.google.com/dashboard?&app_id=teammates-</span><span
						class="red">name</span>
				</span></li>
				<li>Click “Versions” under “Main” menu on the left bar.</li>
				<li>Set the version you deployed as the ‘default’.</li>
			</ol> Note: You can skip the steps to set the deployed version as the
			default. In that case, you can access the deployed app using <span
			class="code">http://{version}.{app-id}.appspot.com</span> e.g. <span
			class="code">http://4-18.teammates-john.appspot.com </span>
		</li>
		<li>You can run the tests again against the deployed app (modify
			<span class="code">test.properties</span> so that tests execute
			against the deployed app and not the dev server). <br> Note that
			GAE daily quota will be exhausted after 2-3 runs of the full test
			suite.
		</li>
	</ol>

	<h2 id="settingup-troubleshooting">Troubleshooting</h2>
	<ol>
		<li>ERROR: Eclipse complains about <span class="code">FileWriter</span>
			and <span class="code">ConsoleHandler</span> e.g. <span class="code">java.io.FileWriter
				is not supported by Google App Engine's Java runtime environment</span> <br>
			SOLUTION: These are OK because the offending files belong to test
			driver and will not be deployed to GAE. Choose to ‘Quick Fix’ and
			then choose to exclude those files from validation.
		</li>
		<br>
		<li>ERROR: Eclipse complains <span class="code">"...your
				project must be configured to use a jdk in order to use jsp"</span>. <br>
			SOLUTION: This happens because Eclipse is only aware of JRE, not JDK
			(Compiling JSP requires the JDK). Go to
			Window→Preferences→Java→Installed JREs. You will note that a JRE path
			is the one selected, not a JDK path. To fix this, Click add→Standard
			VM, then for the JRE Path enter the path of the <span class="code">jre</span>
			folder inside your jdk installation folder. e.g., <span class="code">C:\jdk1.6\jre</span>
			Now you should see all of the JARs added to the library section.
		</li>
		<br>
		<li>ERROR (on Windows): Dev server launched by Eclipse keeps
			running even after closing Eclipse. After restarting Eclipse, you’ll
			be able to relaunch dev server on the same port but requests will be
			received by the previous server instance.<br> SOLUTION: If
			Eclipse crashes while development server is running inside Eclipse,
			the server might keep running even after Eclipse is closed. Go to
			Windows Task Manager and kill processes named javaw.exe.
		</li>
		<br>
		<li>ERROR (on Windows), <span class="code">NullPointerException</span>
			when trying to access email box. The error message looks something
			like this:<br> <span class="code">java.lang.NullPointerException
				at <br>
				javax.mail.internet.ParameterList.set(ParameterList.java:165) at <br>
				com.sun.mail.imap.protocol.BODYSTRUCTURE.parseParameters(BODYSTRUCTURE.java:390)<br>
		</span> SOLUTION: In eclipse, move the <span class="code">javax.mail.....jar</span>
			(from Oracle) to the top of the build class path. (Properties → Java
			build path → ‘order and export’ tab)
		</li>
		<br>
		<li>ERROR: Eclipse complains "file out of sync".<br>
			SOLUTION: ‘refresh’ the project in eclipse.
		</li>
		<br>
		<li>ERROR: Tests fail randomly during dev server testing.<br>
			SOLUTION: Make sure there is only one dev server running. Eclipse
			will happily allow you to start multiple dev servers.
		</li>
	</ol>

	<hr>
	<!-- =============================================================== -->

	<h1 id="process">Process</h1>

	<h2 id="process-roles">Roles</h2>

	<ul>
		<li>Dev - Issue owner who fixes the issue. Can be a core team
			member or a contributor.</li>
		<li>Reviewer - Assigned per issue. Usually, a core team member.</li>
		<li>Team lead - responsible for keeping all tests green, for
			release repo, workflow issues, updating version history, and meeting
			deadlines</li>
		<li>Project Manager</li>
	</ul>

	<h2 id="process-workflow">Workflow</h2>

	<div class="image-holder">
		<img src="images/workflow.png" width=75% />
	</div>
	<br>

	<h2 id="process-fixingissues">Fixing Issues</h2>
	Role: Dev
	<br>
	<ol>
		<li>Select an issue to handle. Get it assigned to you.
			Contributors can request for an issue to be assigned to you by
			posting a comment under the issue in concern.</li>
		<br>
		<li>Optionally, you can discuss alternative solutions before
			choosing one to implement. This can be done through Issue tracker or
			email group. Such a discussion reduces the chance of the fix being
			rejected later.</li>
		<br>
		<li>Mark the issue as <span class="code">Started</span>. Add
			reviewer in the CC field.
		</li>
		<br>
		<li>Get the latest version of the code from the review repo <br>
			<span class="code"> hg pull
				https://yourname@code.google.com/p/teammatespes/ <br> hg
				update
		</span>
		</li>
		<br>
		<li>Start a new branch named <span class="code">Issue{IssueNumber}</span>.
			If you are already working in a branch, remember to switch to trunk
			(i.e. <span class="code">default</span> branch) before creating the
			new branch. e.g., <br> <span class="code"> #switch to
				trunk (if required)<br> hg update default<br> #create new
				branch<br> hg branch Issue236
		</span>
		</li>
		<br>
		<li>Fix the issue. <br> Select the code segments you
			modified and apply the code formatting function of Eclipse (Sourse
			--> Format). This is to ensure that the code is properly formatted.<br>
			<br> Format of the commit comment : <br>
			<ol type="a">
				<li>The first line should be in the format: <br> <span
					class="code">Starting Issue nnn [Issue title as given in
						issue tracker]</span> <br>OR<br> <span class="code">Continuing
						Issue nnn [Issue title as given in issue tracker] </span> <br>depending
					on whether it is the first commit of the branch.<br>This helps
					to locate the start of the branch easily (this is useful when
					reviewing code) and identify what the issue is about without having
					to refer to issue tracker.
				</li>
				<li>The 2nd line should be <span class="code">Update
						Issue nnn</span></li> This line tells Google Code to automatically update the
				corresponding issue in the Issue tracker with a link to the revision
				being committed. Do not put a fullstop at the end of this line.
				<li>The Remaining lines can be used to describe the changes you
					are committing. These lines too will be added to the Issue tracker.</li>
				<li>Here’s a sample commit message:<br> <span class="code">
						Starting Issue 234 [Adding commit comment format to DevMan]<br>
						Update Issue 234<br> Clarified the exact format for commit
						comments.
				</span>
				</li>
			</ol> <br> Tip: Try to minimize the number of commits per issue. This
			will ease the review process. Define issues to be of small size so
			that you don't need more than one commit to fix it. For bigger
			issues, you can use <a
			href="http://mercurial.selenic.com/wiki/MqTutorial">Mercurial
				Queues</a> to accumulate your work as patches and combine them into one
			commit. (Note: Do not attempt to use Queues unless you are already
			familiar with Hg basics).
		</li>
		<br>
		<li>When the work is ready for review:
			<ol type="a">
				<li>Update your repo with any new changes from review repo and
					merge those updates to your branch<br> <span class="code">
						hg pull {review repo url}<br> hg update<br> hg merge
						default<br> hg commit -m "Syncing Issue {nnn} [{Issue
						title}]" <br># e.g. hg commit -m "Syncing Issue 453 [Add
						sitemap to website]" <br> #'Syncing' is used to indicate that
						this changeset is simply merging the trunk to this branch.<br>
				</span>
				</li>
				<li>Ensure dev green (i.e., all tests are passing on dev
					server).</li>
				<li>If your new code might behave differently on a production
					server than how it behaves on the dev server, ensure staging green
					(i.e., all tests are passing against the modified app running on
					your own GAE staging server).</li>
				<li>Push to review repo (this will create a new branch in the
					review repo).<br> <span class="code">hg push
						https://yourname@code.google.com/p/teammatespes/ --new-branch -b
						Issue234</span><br>If you don't have permission to push to review
					repo, you can push to your own clone.
				</li>
				<li>Change Issue status to <span class="code">ReadyForReview</span>.
					If the new code is in your own clone (i.e. not in the review repo),
					Give the direct URL (here is <a
					href=http://code.google.com/r/freddusya111-teammates2/source/detail?r=22394d4380ccd25dedbbf636d0e3cd13739f258b">an
						example URL</a>) to the relevant changeset. This way, the reviewer can
					reach your new code in one click.
				</li>
			</ol>
		</li>
		<br>
		<li>Repeat above two steps until the Issue is marked as <span
			class="code">ReadyToMerge</span> by the reviewer. If the Issue is
			marked as <span class="code">ChangesRequired</span>, you need to do
			further changes based on comments reviewer added in the issue tracker
			or in the repo.
		</li>
	</ol>
	<br> Role: Contributor
	<br>
	<br> A contributor will work closely with a developer from the project
	team, who will act as the mentor for the contributor. If you don't have
	a specific mentor assigned to you, simply post your queries in the
	<a
		href="https://groups.google.com/forum/?fromgroups#!forum/teammates-contributors">teammates-contributors
		Google group</a>. The workflow is similar to that of developer (given
	above) except for the following.
	<ul>
		<li>You will not have permission to push to <a
			href="http://code.google.com/p/teammatespes/source/checkout">review
				repo</a>. Go to review repo, create <a
			href="http://googlecode.blogspot.sg/2009/10/mercurial-server-side-clone-support-for.html">a
				server-side clone</a>, and push to that instead. Once the Issue is <span
			class="code">ReadyToMerge</span>, project lead will pull the branch
			to the review repo.<br> Recommended name for the clone is <span
			class="code">{your name}-teammates</span>. e.g., <span class="code">john-teammates</span>
			<br> Remember to include your full name under the 'Clone
			summary' field. This is because sometimes the clone name is not
			enough to identify the clone owner. <br>Remember to enable
			'non-member code reviews' in your clone (Administer --> Source -->
			check 'Allow non-members to review code').
		</li>
		<li>For help or clarifications, email your mentor or post in the
			<a
			href="https://groups.google.com/forum/?fromgroups#!forum/teammates-contributors">teammates-contributors
				Google group</a>.
		</li>
	</ul>


	<h2 id="process-reviewingafix">Reviewing a fix</h2>
	Role: reviewer
	<br>
	<br> This is a static code review. No need to apply fix or run
	tests.
	<br> Add comments in the review repo or in the contributor's clone
	(as approprate).
	<br>
	<br> Try to make sure
	<br> a) The solution is optimal.
	<br> b) The code is of acceptable quality.
	<br> c) Tests have enough coverage.
	<br> d) Appropriate documentation have been updated (if
	applicable). DevMan, Spec, Analysis doc, Help pages, and the Features
	page are some pages that might need updating.
	<br>
	<br> Try to finish the review within a day of submission.
	<br> Once the review is done, publish your comments. If the code
	is ready for release, change the status to
	<span class="code">ReadyToMerge</span> and ask the team lead to merge
	the branch.
	<br>If the code is not ready for release, change the status to
	<span class="code">ChangesRequested</span>.
	<br> Give either ‘positive’ or ‘negative’ rating to each review
	(avoid ‘neutral’). This helps us to detect which revisions were
	reviewed (when browsing repo in Google Code)
	<br>
	<br> Tip: You can use keyboard shortcuts to navigate code changes
	(see
	<a href="http://code.google.com/p/support/wiki/CodeReviews">here</a>).
	<br>

	<h2 id="process-applyingafix">Applying a fix</h2>
	Role: team lead
	<ol>
		<li>Pull the latest code from the review repo</li>
		<br>
		<li>Pull branch from review repo or the contributor's clone. <br>
			<span class="code"> hg pull -b {branch name}<br> hg
				update
		</span>
		</li>
		<br>
		<li>Switch to branch<br> <span class="code">hg update
				{branch name}</span>
		</li>
		<br>
		<li>Merge default to branch (if default has more new stuff not in
			branch)<br> <span class="code">hg merge default</span>
		</li>
		<br>
		<li>Verify ‘dev green’. If the change does not involve auotmted
			tests, do a manual test. e.g., changes to documentation.</li>
		<br>
		<li>Verify ‘staging green’ (i.e. use your own app on appengine as
			the ‘staging site’)</li>
		<br>
		<li>If not green: <br>
			<ul>
				<li>Inform Developer of any broken code.</li>
				<li>Undo the merge.The command is (<a
					href="http://mercurial.selenic.com/wiki/TutorialMerge">source</a>)
					<br> <span class="code">hg update -C -r.</span>
				</li>
			</ul> <br> If green:
			<ul>
				<li>Merge branch to default<br> <span class="code">
						hg update default <br> hg merge {branch name}<br> hg
						commit -m “Merging {branch name} [{branch description}]”
				</span>
				</li>
				<li>Push code to release repo. Be careful to push only the
					branch that was merged.<br> <span class="code">hg push
						{release repo} --new-branch -b {branch name} </span>
				</li>
			</ul>
		</li>
		<br>
		<li>Set issue status to <span class="code">Delivered</span>.
		</li>
	</ol>

	<h2 id="process-deployingfixes">Deploying fixes</h2>
	Roles: team lead, PM
	<ol>
		<li>PM deploys to live site as a new version.<br> Version
			numbering is x.yy.zz (x-yy-zz on GAE because GAE does not allow ‘.’)
			<br> x: major version, yy: feature release, zz: builds for
			feature yy or updates that doesn’t affect functionality<br>
			e.g., 4.01.02
		</li>
		<br>
		<li>PM verifies ‘live green’.</li>
		<br>
		<li>PM set new version as default.</li>
		<br>
		<li>Team lead
			<ol>
				<li>Marks issues as <span class="code">Deployed</span></li>
				<li>Updates version history</li>
				<li>Tags repo with version number<br> <span class="code">hg
						tag V4.18</span>
				</li>
				<li>Pushes trunk to release repo (to send the tag to release
					repo).<br> <span class="code">hg push {release repo url}
						-b default</span>
			</ol>
		</li>
	</ol>

	<h2 id="process-issuelifecycle">Issue Lifecycle</h2>
	<span class="bold">Issue classification:</span>
	<ul>
		<li><span class="bold">Urgent</span>: would like to handle in the
			very next release.</li>
		<li><span class="bold">High</span>: enhances user experience
			significantly, would like to do in the next few releases.</li>
		<li><span class="bold">Medium</span>: marginal impact on user
			experience.</li>
		<li><span class="bold">Low</span>: very little impact, unlikely
			to do in the near future.</li>
	</ul>
	
	<div class="image-holder">
		<img src="images/IssueLifecycle.png" width="90%" />
	</div>
	
	Given above is an illustration of the issue lifecycle. Colors indicate
	which roles are involved in which states/transitions. Click on the
	'status' text box in the
	<a href="http://code.google.com/p/teammatespes/issues/entry">'new
		issue'</a> template in the Issue Tracker for a description of each
	status.
	<br>

	<hr>
	<!-- =============================================================== -->

	<h1 id="bestpractices">Best Practices</h1>

	<h2 id="bestpractices-ui">UI best practices</h2>

	<ul>
		<li>Be forgiving in processing input. E.g.
			<ul>
				<li>Forgive extra blank lines and extra white space.</li>
				<li>Auto correct if possible</li>
				<li>Allow ‘cancel’ at any step where it make sense</li>
			</ul>
		</li>
		<br>
		<li>Be descriptive. E.g.
			<ul>
				<li>Errors should be explained in as much details as possible.
					Also explain how to correct it.</li>
				<li>After an action, give a description of what happened. e.g.,
					after a mass enroll operation, you can explain which students were
					added, which were modified, and how many remained the same.</li>
				<li>Keep user informed of what is happening. e.g., inform user
					about sending emails to users.</li>
				<li>Disable (rather than hide) unavailable functions so that
					users know they exist.</li>
			</ul>
		</li>
		<br>
		<li>Minimize work (to be done by the user). User convenience is <span
			class="bold underline">*far*</span> more important than developer
			convenience. E.g.
			<ul>
				<li>Submitting a page should take the user to the next logical
					page while showing feedback about the previous action at the same
					time.</li>
				<li>When possible, give an ‘undo’ instead of asking to confirm
					every action.</li>
				<li>Use defaults so that users are not forced to enter values
					for each field. This applies to sorting as well (i.e., sort by
					default using the most likely sorting order).</li>
				<li>If only one option is available, choose it by default.</li>
			</ul>
		</li>
		<br>
		<li>Take user point of view. E.g.
			<ul>
				<li>Use terms from user domain.</li>
				<li>Use terms that show ‘user intent’ rather than mechanism.
					e.g., ‘leave this course’ instead of ‘delete’.</li>
			</ul>
		</li>
		<br>
		<li>Be consistent. E.g.
			<ul>
				<li>Use consistent naming guidelines for link, page name, page
					title</li>
			</ul>
		</li>
	</ul>

	<h2 id="bestpractices-coding">Coding best practices</h2>
	<ul>
		<li><span class="bold">Quality priorities</span>: Maintainability
			is our top priority. Less is more. Prefer simple over complex.</li>
		<li><span class="bold">Style</span>: Prefer standard way of doing
			something over creating special cases. The goal is to make the code
			as if it was written by one person.</li>
		<li><span class="bold">Refactoring</span>: Follow <a
			href="http://programmer.97things.oreilly.com/wiki/index.php/The_Boy_Scout_Rule">the
				boy scout rule</a> (i.e. always leave the campground cleaner than you
			found it). Whenever you touch some code e.g., to fix a bug, try to do
			some clean up of that code as well.</li>
		<li><span class="bold">Style guides: </span>Follow coding style guides as much as possible. They are given in
		the <a href="#infrastructure-knowledgebase">Knowledge base section</a> above</li>
		<li><span class="bold">Comments</span>: Use comments ONLY when
			the code is not-self explanatory. Avoid redundant comments. Comments
			should be well-written. They should not be written as ‘note to self’
			of the developer, but as explanations to help the reader.</li>
		<li><span class="bold">Code formatting</span>: Use Eclipse to
			auto-format code, <span class="underline">but select the area
				of code</span> to be formatted first. Wholesale auto-formatting can create
			unnecessary merge conflicts.</li>
		<li><span class="bold">Issue tracking</span>:
			<ul>
				<li>Use a descriptive issue name with a well-defined scope.
					'Improve DevMan' is not good because the scope is not clear
					(improve in what way?).</li>
				<li>All ongoing work should be reflected in the tracker
					correctly. The issue tracker should clearly show which issues are
					being handled at the moment, which are ready for review, etc. Use
					status labels 'Started' 'ReadyForReview' etc. appropriately.</li>
				<li>Do not start working on an issue before getting it assigned
					to you.</li>
				<li>Resist the urge to do more than one task under one issue.</li>
				<li>Small issues are better than big ones. Big issues take
					longer to finish and have a higher risk of merge conflicts.</li>
			</ul></li>
	</ul>

	<h2 id="bestpractices-testing">Testing best practices</h2>
	<ul>
		<li>Try to follow <a
			href=http://en.wikipedia.org/wiki/Test-driven_development> Test
				Driven Developement (TDD)</a>. In particular, when fixing a bug, write
			the test case first before fixing it.
		</li>
		<li>Tests within a class may not run in the order they are
			written. Therefore, they are to be made independent of each other.</li>
		<li>Be mindful of the cost of running a test. Do not add
			redundant tests.</li>
		<li>Be mindful of missing test cases (e.g., boundary values). If
			you writing tests for a functionality, it’s your job to ensure it is
			fully ‘covered’ by your tests.</li>
		<li>Test units at unit level. Do not attempt to test lower level
			components from higher level functionality.</li>
	</ul>

	<hr>
	<!-- =============================================================== -->

	<h1 id="glossary">Glossary</h1>
	<ul>
		<li><span class="bold">Course</span>: we use ‘course’ to mean
			‘module’, ‘class’. A course here means an offering of a course in a
			particular semester/term. If the course is offered twice in two
			semesters, they are considered two courses.</li>
		<li><span class="bold">Contribution scale</span>:<br> <span
			class="blue"> [equal share]+100%<br> [equal share]+90%<br>
				...<br> [equal share]<br> [NOT SURE]<br> [equal
				share]-10%<br> ...<br> [equal share]-90%<br> [0%]
				(did nothing at all)<br>
		</span></li>
		<li><span class="bold">DevMan</span>: Developer manual (this
			document)</li>
		<li><span class="bold">Enrollment, Enroll </span>(NOT enrolment,
			enrol)</li>
		<li><span class="bold">Dev green</span>: All tests are passing on
			the dev server (i.e. localhost)</li>
		<li><span class="bold">Live green</span>: All tests are passing
			on live app</li>
		<li><span class="bold">Spec</span>: System Specification</li>
		<li><span class="bold">Staging green</span>: All test are passing
			against you own deployment on the GAE</li>
	</ul>
	<br> ---End of document---

</body>
</html>

=======
<!DOCTYPE html>
<html>
<head>
<meta http-equiv="Content-Type" content="text/html; charset=UTF-8">
<link rel="stylesheet" href="dev.css" type="text/css">
<title>Developer Manual for TEAMMATES <br> Online Peer
	Evaluation and Peer Feedback System
</title>
</head>

<body>
	<div class="title">
		TEAMMATES <br> Online Peer Evaluation &amp; Peer Feedback System
		<br> [Developer Manual (DevMan)]
	</div>

	<br>
	<h3>Table of Contents</h3>
	<ul>
		<li><a href="#project">Project</a></li>
		<ul>
			<li><a href="#project-vision">Vision</a></li>
			<li><a href="#project-challenges">Challenges</a></li>
			<li><a href="#project-principles">Principles</a></li>
			<li><a href="#project-contributing">Contributing</a></li>
		</ul>

		<li><a href="#design">Design</a></li>
		<ul>
			<li><a href="#design-architecture">Architecture</a></li>
			<li><a href="#design-ui">UI</a></li>
			<li><a href="#design-logic">Logic</a></li>
			<li><a href="#design-storage">Storage</a></li>
			<li><a href="#design-common">Common</a></li>
			<li><a href="#design-testdriver">TestDriver</a></li>
		</ul>

		<li><a href="#infrastructure">Infrastructure</a>
			<ul>
				<li><a href="#infrastructure-knowledgebase">Knowledge base</a></li>
				<li><a href="#infrastructure-toolsandtechnologies-deployment">Deployment
						environment</a></li>
				<li><a href="#infrastructure-toolsandtechnologies-development">Development
						environment</a></li>
				<li><a
					href="#infrastructure-toolsandtechnologies-implementation">Tools
						used in implementation</a></li>
				<li><a href="#infrastructure-toolsandtechnologies-testing">Tools
						used in testing</a></li>
				<li><a href="#infrastructure-configpoints">Config points</a></li>
			</ul></li>
		<li><a href="#settingup">Setting Up</a></li>
		<ul>
			<li><a href="#settingup-prerequisites">Prerequisites</a></li>
			<li><a href="#settingup-settingupdevserver">Setting up the
					dev server</a></li>
			<li><a href="#settingup-deployingtostagingserver">Deploying
					to staging server</a></li>
			<li><a href="#settingup-troubleshooting">Troubleshooting</a></li>
		</ul>

		<li><a href="#process">Process</a></li>
		<ul>
			<li><a href="#process-roles">Roles</a></li>
			<li><a href="#process-workflow">Workflow</a></li>
			<li><a href="#process-fixingissues">Fixing issues</a></li>
			<li><a href="#process-reviewingafix">Reviewing a fix</a></li>
			<li><a href="#process-applyingafix">Applying a fix</a></li>
			<li><a href="#process-deployingfixes">Deploying fixes</a></li>
			<li><a href="#process-issuelifecycle">Issue Lifecycle</a></li>
		</ul>

		<li><a href="#bestpractices">Best Practices</a></li>
		<ul>
			<li><a href="#bestpractices-ui">UI best practices</a></li>
			<li><a href="#bestpractices-coding">Coding best practices</a></li>
			<li><a href="#bestpractices-testing">Testing best practices</a></li>
		</ul>

		<li><a href="#glossary">Glossary</a></li>
	</ul>

	<hr>
	<!-- =============================================================== -->

	<h1 id="project">Project</h1>

	<h2 id="project-vision">Vision</h2>

	Long term goal: Become the
	<span class="bold">biggest student project in the world</span>.
	<br> {Biggest = many contributors, many users, high LOC, evolving
	over a long period.}
	<br>
	<br> ‘Biggest’ above also implies an exceptionally high quality
	standard because high quality is a necessity for the long-term survival
	of a big student project.
	<br>
	<br> This project will also serve as a model and a training ground
	for Software Engineering (SE) students who want to learn SE skills in
	the context of a non-trivial real software product.
	<br>

	<h2 id="project-challenges">Challenges</h2>
	The project differs from typical student projects in the following areas,
	which makes it more challenging and the experience more enriching.
	<br>
	<ul>
		<li><span class="bold">Developers</span>: All developers are
			novices and their involvement with the project is short term and part
			time.</li>
		<li><span class="bold">Code</span>: Working with legacy code
			written by past developers is harder than writing from scratch.</li>
		<li><span class="bold">Data</span>: The data in the live system
			are confidential and developers are not allowed to see them. This
			makes troubleshooting harder.</li>
		<li><span class="bold">Releases</span>: Frequent releases to live
			users requires us to maintain ‘production quality’ constantly.</li>
		<li><span class="bold">Platform</span>: TEAMMATES is running on
			Google App Engine cloud platform, which adds the following
			challenges.
			<ul>
				<li>It is an emerging platform evolving rapidly. We have to
					keep up.</li>
				<li>It imposes various restrictions on the application. e.g.
					Each request to the app has be served within 60 seconds.</li>
				<li>It charges us based on usage. We have to optimize usage.</li>
			</ul></li>
		<li><span class="bold">Software Engineering</span>: As TEAMMATES
			serve as a model system for training students, it should also focus
			on applying good ‘Software Engineering’ techniques.</li>
	</ul>

	<h2 id="project-principles">Principles</h2>
	We apply these principles to meet the challenges stated above.
	<br>
	<ul>
		<li><span class="bold">We keep moving forward, always</span>: We
			release frequently, in weekly <a
			href=http://en.wikipedia.org/wiki/Timeboxing">time-boxed
				iterations</a>. Every week, our product becomes better than the previous
			week. This means ‘go back and rewrite from scratch’ is only a last
			resort.</li>
		<li><span class="bold">We are agile</span>: We are able to change
			the system quickly and with ease to match emerging requirements. We
			aim for minimal yet sufficient documentation.</li>
		<li><span class="bold">We defend our code with tests,
				fiercely</span>: Since we practice <a
			href="http://www.extremeprogramming.org/rules/collective.html">collective
				code ownership</a>, we have to make sure the code is not accidentally
			broken by others. We use fully automated regression testing. The
			testing automation level of this project is probably higher than 99%
			of the projects out there.</li>
		<li><span class="bold">We are ‘Gods’ of the few tools we
				use</span>: We stick to a Minimal toolset. adding third-party tools and
			libraries to the project is done only if there is a STRONG
			justification. Only mature, stable, and well-supported tools should
			be considered. Once selected, we should know the tool very well to
			get the best out of it.</li>
		<li><span class="bold">We value quality more than
				functionality</span>: i.e., our job is not to ‘anyhow get it to work’. The
			system should be good enough to be considered a ‘model’ software. Our
			code is of ‘unusually’ high quality: All code is reviewed before
			accepting.</li>
		<li><span class="bold">We know what we are doing</span>: For us,
			it is not enough to know something is broken, we should also know why
			it is broken. It is not enough to get something working, we should
			know how we got it to work.</li>
		<li><span class="bold">We seek the best, not stop at the
				first</span>: We do not settle for the first workable method to solve a
			problem. We study other ways of solving it and decide what is the
			best way for us.</li>
		<li><span class="bold">We take pains to save the team from
				pain</span>: Whenever we had to spend effort in figuring out something, we
			refine code/documents so that others don’t have to go through the
			same pain. Whenever we figured out a less painful way of doing
			something, we make sure everyone in the team learn it too.</li>
	</ul>

	<h2 id="project-contributing">Contributing</h2>

	<p>TEAMMATES welcome contributions from anyone, in particular,
		students. Please <a href="..\contact.html">contact us</a> if you are interested to contribute.</p>

	<p>Although TEAMMATES uses many tools and technologies, you need
		not all of them before you can contribute. The diagram below shows
		which technologies you need to learn to contribute in different roles.
		As you can see, some roles don't need learning any technologies at
		all. Note that these role aren't fixed or formally assigned. It is
		simply for your guidance only.</p>

	<div class="image-holder">
		<img src="images/RolesAndTechnologies.png" width="90%" />
	</div>

	<ul>
		<li><span class="bold">Tester:</span> Tests the App manually and
			reports bugs or suggestions for enhancements in the issue tracker.</li>
		<li><span class="bold">Copy editor:</span> Helps in improving
			documentation.</li>
		<li><span class="bold">Web page developer:</span> Works on static
			web pages, such as those used in the TEAMMATES web site</li>
		<li><span class="bold">Test developer:</span> Works on automating
			system tests.</li>
		<li><span class="bold">Frontend developer:</span> Works on the
			frontend of the App that is generated dynamically from the server
			side.</li>
		<li><span class="bold">Backend developer:</span> Works on the
			backend logic of the App, including data storage.</li>
	</ul>

	<p>TEAMMATES community has three segments, defined based on the
		level of involvement.</p>
	<ul>
		<li><span class="bold">Contributor: </span>Small but noteworthy
			contribution to the project.</li>
		<li><span class="bold">Committer: </span>Significant contributions
			sustained over a long period of time.</li>
		<li><span class="bold">Member: </span>Significant and sustained
			contributions in recent times.</li>
	</ul>

	<hr>
	<!-- =============================================================== -->

	<h1 id="design">Design</h1>

	<h2 id="design-architecture">Architecture</h2>

	<div class="image-holder">
		<img src="images/highlevelArchitecture.png" width="90%" />
	</div>

	<br> TEAMMATES is a Web app that runs on Google App Engine (GAE)
	cloud platform. Given above is an overview of the main components.
	<br>

	<ul>
		<li><span class="bold">UI</span>: The UI seen by users consists
			of Web pages containing HTML, CSS (for styling) and JavaScripts (for
			client-side interactions such as sorting, input validation etc.).
			This UI is generated by Java Server Pages (JSP) and Java Servlets
			residing on the server. Requests are sent to the server over normal
			HTTP. In future, AJAX may be used sparingly to fetch data from the
			server asynchronously.</li>
		<li><span class="bold">Logic</span>: The main logic of the app is
			in Java POJOs (Plain Old Java Objects). Some automated tasks are
			implemented as Servlets.</li>
		<li><span class="bold">Storage</span>: Storage uses the
			persistence framework provided by GAE ‘datastore’. While the
			datastore is a noSQL database, we use it in SQL fashion via a JDO
			wrapper and GQL (a datastore-specific SQL variant).</li>
		<li><span class="bold">Test Driver</span>: TEAMMATES makes heavy
			use of automated regression testing. JUnit is used for Java unit
			testing and QUnit for JavaScript unit testing. We use Selenium Web
			Driver to automate UI testing. Test Driver can access the application
			directly to set up test data. We use JSON format to transmit such
			data to the application.</li>
		<li><span class="bold">Common</span>: The Common component
			contains utility code used across the application.</li>
	</ul>
	The diagram below shows how the code is organized into packages inside
	each component and dependencies among them.
	<div class="image-holder">
		<img class="image" src="images/packageDiagram.png" width="90%" />
	</div>
	<br> Notes:
	<ul>
		<li>[logic] - [ui::view] - [ui::controller] represent an
			application of Model-View-Controller pattern.</li>
		<li>ui::view and ui::website packages are not Java packages. They
			consist of jsp, html, js and css files.</li>
	</ul>


	<h2 id="design-ui">UI</h2>
	<div class="image-holder">
		<img class="image" src="images/UiComponent.png" width="90%" />
	</div>
	<br>

	<h3>Request flow</h3>
	Request from the Browser will go through following steps:
	<br></br>

	<div class="image-holder">
		<img src="images/UiWorkflow.png" width="90%"></img>
	</div>

	<ol>
		<li>Request received by the GAE server</li>
		<li>Forwarded to our custom filters in according to the order as
			specified in <span class="code">web.xml</span>. In our case this
			would be <span class="code">DatastoreFilter</span> and <span
			class="code">LoginFilter</span>. For example, the <span class="code">LoginFilter</span>
			will forward any request from not-logged-in users to the login page.
			If the request is from logged in user, then it will proceed according
			to the URL.
		</li>
		<li>Depending on the URL, it will be handled by its respective
			Servlet (e.g., <span class="code">InstructorHomeServlet</span>, <span
			class="code">InstructorCourseDeleteServlet</span>, etc)
		</li>
		<li>The servlet will communicate with the <span class="code">Logic</span>
			to carry out the business logic part of the requst (e.g., accessing
			datastore, modifying datastore, etc). After that, it will create
			respective <span class="code">Helper</span> object and store inside
			that object relevant data retrieved from the <span class="code">Logic</span>
			(e.g., student list, course list, evaluation data, etc)
		</li>
		<li>The respective Helper object then will be passed to the
			respective JSP page.</li>
		<li>The JSP page will then render the page according to the data
			inside the <span class="code">Helper</span> object.
		</li>
		<li>The response will then be sent back to the Browser, which
			will render the page.</li>
	</ol>

	<h3>Process flow in Servlets</h3>
	Since the request will undergo mostly similar processing steps, the
	request will first be processed in the general-purpose abstract class
	<span class="code">ActionServlet</span> (this is an application of the
	<a href="http://en.wikipedia.org/wiki/Template_method_pattern">Template
		Method pattern</a>). This is the sequence of steps taken by the
	<span class="code">ActionServlet</span> object:
	<ol>
		<li>Check whether the request method is <span class="code">POST</span>
			or <span class="code">GET</span>, store it in a variable <span
			class="code">isPost</span>.
		</li>
		<li>Call abstract <span class="code">instantiateHelper</span>
			method, which should have been overridden to create respective <span
			class="code">Helper</span> object.
		</li>
		<li>Call concrete <span class="code">prepareHelper</span> method,
			which will setup common data inside the <span class="code">Helper</span>
			object, such as the <span class="code">Logic</span> object, <span
			class="code">UserData</span> object, redirect URL, status message and
			error status. This method will also set configure the masquerade mode
			if required ('masquarade mode' is used by the administrator to
			masquerade as another user).
		</li>
		<li>It will call the abstract <span class="code">doAction</span>
			method, which should have been overridden to contain the main action
			for each servlet. This is the place for highest-level error handling
			before the response is returned to the Browser.
		</li>
		<li>It will finally call <span class="code">doCreateResponse</span>
			method, which redirects the request with appropriate method: either
			forward the request using <span class="code">requestDispatcher</span>
			to the page specified in <span class="code">getDefaultForwardUrl</span>
			or redirect the request to the page as specified in variable <span
			class="code">redirectUrl</span>.
		</li>
	</ol>
	When adding new pages to the app, the developer just need to subclass
	the
	<span class="code">ActionServlet</span> class and implement the
	abstract methods (and override
	<span class="code">getDefaultForwardUrl</span>) accordingly. The
	<span class="code">Helper</span> class can also be subclassed if the
	default one is not enough (most likely).
	<br>
	<br> The UI consist of following pages:

	<h3>Functional pages</h3>
	These pages represent the core functionality of the system.
	<ul>
		<li>login.jsp {To be removed in the near future as website home
			page is now used for login.}</li>
		<li>logout.jsp : Used for users to log out of the system.</li>
		<br>
		<li>adminHome : Page for administrative activities such as
			creating Instructors, monitoring user activities etc.</li>
		<br>
		<li>instructorHome : Landing page for instructors. Lists course
			and evaluations that the instructor is part of</li>
		<li>instructorCourse : Page for Course-related actions.</li>
		<li>instructorCourseEdit : Page to edit course information and Instructor list</li>
		<li>instructorCourseEnroll : Page for enrolling students in a
			course</li>
		<li>instructorCourseView : Page for listing students in a course.</li>
		<li>instructorCourseStudentDetails : Page for viewing details of
			an individual student.</li>
		<li>instructorCourseStudentEdit: Page for editing details of a
			student.</li>
		<li>instructorEval : Page for listing and creating Evaluations.</li>
		<li>instructorEvalEdit : Page for editing an Evaluation.</li>
		<li>instructorEvalResults : Page for viewing evaluation results.</li>
		<li>instructorEvalSubmissionView : Page for viewing submissions
			from and to a student for a given evaluation.</li>
		<li>instructorEvalSubmissionEdit : Page for editing a submission
			by a student.</li>
		<br>
		<li>studentHome : Landing page for students.</li>
		<li>studentCourseDetails : Page for the student to see details of
			his/her team in a Course.</li>
		<li>studentEvalEdit : Page for submitting a peer evaluation.</li>
		<li>studentEvalResults : Page for viewing evaluation results.</li>
	</ul>

	These pages can be accessed via the
	<span class="code">[TEAMMATES URL]/page/pagename</span>, handled by a
	Servlet and a jsp page named after the page name.
	<br> e.g.,
	<span>adminHome</span> can be reached by
	<a href="http://teammatesv4.appspot.com/page/adminHome">http://teammatesv4.appspot.com/page/adminHome</a>
	and is handled by
	<span class="code">AdminHomeServlet.java</span> and
	<span class="code">adminHome.jsp</span>
	<br>
	<br> Only logged in users can access these pages.
	<span class="code">LoginFilter.java</span> is used to redirect
	not-logged-in users to a login page.
	<br>
	<br>

	<h3>Special-purpose pages</h3>
	These pages provide peripheral functionality.These pages are not
	access-controlled.
	<ul>
		<li>studentHelpPage (an html page)</li>
		<li>instructorHelpPage (an html page)</li>
		<li>error pages (errorPage.jsp, mobile.jsp, oldIE.jsp, etc.)</li>
	</ul>

	<h3>Website pages</h3>
	These are the static pages that forms the product website (not the
	product itself).
	<ul>
		<li>contact.html, about.html etc.</li>
	</ul>


	<h2 id="design-logic">Logic</h2>

	The
	<span class="code">Logic</span> component handles the business logic of
	TEAMMATES.
	<br> It is accessible via a thin facade class called
	<span class="code">Logic</span> which makes use of 3
	<span class="code">*Logic</span> classes to handle the logic related to
	various types of data and to access data from the
	<span class="code">Storage</span> component.

	<div class="image-holder">
		<img src="images/LogicComponent.png" width="90%" />
	</div>
	<br>

	<h3>Logic API</h3>
	Represented by
	<span class="code">Logic.java</span> and
	<span class="code">BackDoorServlet.java</span>
	<ul>
		<li><span class="code">Logic</span>: For the use of UI. <span
			class="code">Logic</span> class acts as a facade between UI
			(servlets) and the backend of the app.</li>
		<li><span class="code">BackDoorLogic</span>: For the use of <span
			class="code">TestDriver</span> (via <span class="code">BackDoorServlet</span>)</li>
	</ul>

	<h3>Policies</h3>
	General:
	<br>
	<ul>
		<li>Null values should <span class="bold">not</span> be used as
			parameters to this API, except when following the KeepExisting policy
			(explained later).
		</li>
	</ul>

	<br>Authentication:
	<ul>
		<li>Calls received by <span class="code">Logic</span> are
			authenticated against logged in user’s privileges.<br>
		</li>
		<li>Calls received by <span class="code">BackDoorServlet</span>
			are authenticated using the ‘backdoor key’. Backdoor key is a string
			known only to the person who deployed the app (typically, the
			administrator).
		</li>
	</ul>
	<br>API for creating entities:
	<ul>
		<li>Null parameters: Throws an assertion error.</li>
		<li>Entity already exists: Throws <span class="code">EntityAlreadyExists</span>
			exception (escalated from <span class="code">Storage</span> level).
		</li>
		<li>When creating <span class="code">Evaluations</span>, <span
			class="code">Submission</span> entities are automatically created at
			the time of creating an evaluation or a changing the team structure
			of a course.
		</li>
	</ul>
	<br>API for retrieving entities:
	<ul>
		<li>Attempting to retrieve objects using <span class="code">null</span>
			parameters: Not expected. Results in assertion failure.
		</li>
		<li>Entity not found: <br> -Returns <span class="code">null</span>
			if the target entity not found. This way, read operations can be used
			easily for checking the existence of an entity.<br> -Throws <span
			class="code">EntityDoesNotExists</span> exception if a parent entity
			of a target entity is not found e.g., trying to list students of a
			non-existent course.
		</li>
	</ul>
	<br>API for editing entities:
	<ul>
		<li>Primary keys cannot be edited except: <span class="code">Student.email</span>
		</li>
		<li>KeepExistingPolicy: the new value of an optional attribute is
			specified as <span class="code">null</span> or set to
			“Uninitialized”, the existing value will prevail. {This is not a good
			policy. To be reconsidered}
		</li>
		<li><span class="code">Null</span> parameters: Throws an
			assertion error if that parameter cannot be null. Optional attributes
			follow KeepExistingPolicy</li>
		<li>Entity not found: Throws <span class="code">EntityDoesNotExistException</span>
			exception
		</li>
		<li>Invalid parameters: Throws <span class="code">InvalidParametersException</span>
		</li>
	</ul>

	<br>API for deleting entities:
	<ul>
		<li><span class="code">Null</span> parameters: Not expected.
			Results in assertion failure.</li>
		<li>FailDeleteSilentlyPolicy: In general, delete operation do not
			throw exceptions if the target entity does not exist. Instead, it
			logs a warning. This is because an entity could get deleted by one
			user while another user is trying to delete it at the same time. In
			any case, if it does not exist, it is as good as deleted.</li>
		<li>Cascade policy: When a parent entity is deleted, entities
			that have referential integrity with the deleted entity should also
			be deleted. <br> Cascade logic:
			<ul>
				<li>Instructor : delete all courses and cascade onwards.</li>
				<li>Course : delete all students, evaluations and cascade
					onwards.</li>
				<li>Student : delete all submissions to/from the student.</li>
				<li>Evaluation: delete all submissions.</li>
				<li>Submission : no cascade (this entity can only be deleted by
					cascades).</li>
			</ul>
		</li>
	</ul>
	<h2 id="design-storage">Storage</h2>

	The
	<span class="code">Storage</span> component performs CRUD (Create,
	Read, Update, Delete) operations on data entities individually. It is
	accessible via the
	<span class="code">*Db</span> classes in the
	<span class="code">storage::api</span> package. It hides complexities
	of datastore from the
	<span class="code">Logic</span> component. All GQL queries are to be
	contained inside the
	<span class="code">Storage</span> component.
	<br>It contains minimal logic beyond what is directly relevant to
	CRUD operations.
	<br>The
	<span class="code">Storage</span> component will not perform any
	cascade delete/create operations.Cascade logic is currently handled
	by the
	<span class="code">Logic</span> component.
	<br>

	<div class="image-holder">
		<img src="images/StorageComponent.png" width=80% />
	</div>

	<br>Classes in the
	<span class="code">storage::entity</span> package are not visible
	outside this component to prevent accidental modification to the
	entity's attributes (Since these classes have been marked as
	'persistence capable', and changes to their attributes are by default
	automatically persisted to the datastore).
	<br> Instead, a corresponding non-persistent data transfer object
	named
	<span class="code">*EntityData</span> (e.g.,
	<span class="code">CourseData</span> is the data transfer object for
	<span class="code">Course</span> entities) object is returned, where
	values can be get and set easily without any impact on the persistent
	data copy. These datatransfer classes are in
	<span class="code">common::datatransfer</span> package explained later.
	Note: This decision was taken before GAE started supporting
	<a
		href="https://developers.google.com/appengine/docs/java/datastore/jdo/creatinggettinganddeletingdata">
		the ability to 'detach' entities </a> to prevent accidental modifications
	to persistable data. The decision to use data transfer objects is to be
	reconsidered in the future.
	<br> Note that the navigability of the association links between
	entity objects appear to be in the reverse direction of what we see in
	a normal OOP design. This is because we want to keep the data scheme
	flexible so that new entity types can be added later with minimal
	modifications to existing elements.

	<h3>Storage API</h3>
	Represented by classes in
	<span class="code">storage::api</span>

	<h3>Policies</h3>
	Add and Delete operations try to wait until data is persisted in the
	datastore before returning. This is not enough to compensate for
	eventual consistency involving multiple servers in the GAE production
	enviornment. However, it is expected to avoid test failures caused by
	eventual consistency in dev server.
	<br> Note: 'Eventual consistency' here means it takes some time
	for a database operation to propagate across all serves of the Google's
	distributed datastore. As a result, the data may be in an inconsistent
	states for short periods of time although things should become
	consistent 'eventually'. For example, an object we deleted may appear
	to still exist for a short while.
	<br>
	<br> Implementation of Transaction Control has been decided
	against due to limitations of GAE environment and the nature of our
	data schema. Please see
	<a
		href="https://docs.google.com/document/d/1o6pNPshCp9S31ymHY0beQ1DVafDa1_k_k7bpxZo5GeU/edit#heading=h.1yzvgqzgobon">TEAMMATES
		Problems and Solutions</a> documentation for more information.
	<br>
	<br> General:
	<br>
	<ul>
		<li>If <span class="code">Null</span> is passed as a parameter, the corresponding value is <span
			class="bold">NOT</span> modified, as per the KeepExistingPolicy that was previously mentioned. </li>
	</ul>
	<br> API for creating:
	<ul>
		<li>Attempt to create an entity that already exists: Throw <span
			class="code">EntityAlreadyExists</span> exception.
		</li>
		<li>Attempt to create an entity with invalid data: assertion
			thrown (should not occur at this level).</li>
	</ul>
	<br> API for retrieving:
	<ul>
		<li>Attempt to retrieve an entity that does not exist: Returns <span
			class="code">null</span>.
		</li>
	</ul>
	<br> API for updating:
	<ul>
		<li>Attempt to update an entity that does not exist: Not
			expected. Results in assertion failure.</li>
		<li>Attempt to update an entity with invalid data: Not expected.
			Results in assertion failure.</li>
	</ul>
	<br> API for deleting:
	<ul>
		<li>Attempt to delete an entity that does not exist: No action.</li>
	</ul>


	<h2 id="design-common">Common</h2>

	<div class="image-holder">
		<img src="images/CommonComponent.png" width=90% />
	</div>
	<br> The Common component contains common utilities used across
	TEAMMATES.
	<br>
	<span class="code">common::Common.java</span> currently holds a vast
	collection of common constants and functions. This is a good candidate
	for breaking into smaller classes.
	<br>
	<br>
	<span class="code">common::datatransfer</span> package contains
	lightweight classes for transferring data among components. They can be
	combined in various ways to transfer structured data between
	components. Given below are three examples.
	<br>
	<div class="image-holder">
		<img src="images/dataTransferClasses.png" width=90% />
	</div>
	<br> (a)
	<span class="code">Test Driver</span> can use the
	<span class="code">DataBundle</span> in this manner to send an
	arbitrary number of objects to be persisted in the database.
	<br> (b) This structure can be used to send results of an
	evaluation (e.g., when showing an evaluation report to an instructor)
	<br> (c) This structure can be used to transfer data belonging to
	an instructor (e.g., when constructing the home page for an instructor).
	<br>
	<br> For convenience, these classes use public variables for data.
	This is not a good practice as it contravenes OO principle of
	<i>information hiding</i> and increases the risk of inconsistent data.
	This strategy is to be reconsidered at a later date.
	<br>


	<h2 id="design-testdriver">TestDriver</h2>
	This component automates the testing of TEAMMATES.
	<br>
	<div class="image-holder">
		<img src="images/TestDriverComponent.png" width=90% />
	</div>
	<br> We have two kinds of automated test cases:
	<ul>
		<li>Component tests: Some of these are pure unit tests (i.e.,
			test one component in isolation) while others are integration tests
			that tests units as well as integration of units with each other.<br>
			<span class="code">AllJsTests.java</span> is for unit testing
			JavaScript code.
		</li>
		<li>UI tests: These focus on testing the UI and the integration
			of all components with the UI.</li>
	</ul>
	This is how TEAMMATES testing maps to standard types of testing.
	<br>
	<br>
	&nbsp;&nbsp;&nbsp;&nbsp;&nbsp;&nbsp;&nbsp;&nbsp;&nbsp;&nbsp;Normal:
	<span style="background: #A4C2F4">|---------acceptance
		tests----|---system tests----|-----integration tests-----|-------unit
		tests----------|</span>
	<br> TEAMMATES:
	<span style="background: #F4CCCC">|---------manual
		testing-------------|</span>
	<span style="background: #B6D7A8">----automated UI
		tests----|---automated component tests ---|</span>
	<br>
	<br>
	<br> Notable classes:
	<ul>
		<li><span class="code"><span class="bold">*Suite.java</span></span>
			classes are containers for test cases, used to run test cases in
			batch mode.</li>
		<li><span class="code"><span class="bold">BrowserInstance.java</span></span>
			represents the UI of the application. It is a wrapper around Selenium
			Web Driver. It allows the test driver to simulate user actions on the
			TEAMMATES UI. This class is a good candidate for further
			decomposition as it is too big at the moment.<br> Notable
			methods and data members (<span class="bold">IMPORTANT</span>):
			<ul>
				<li><span class="code">get[entity]RowID</span>: to find the
					rowID of some specific entity on a specific page.</li>
				<li><span class="code">get[entity]LinkLocator</span>: to
					retrieve the locator (a By object) of an entity. This method
					usually have two versions, one accepting primary key to that
					entity, the other accepting rowID. The basic form is the one
					accepting rowID.</li>
				<li>Data member of By type: gives the locator of an entity
					which does not require any parameter to be retrieved (such as input
					textbox for course ID in creating course)</li>
				<li><span class="code">click[entity]</span>: methods to click
					on some object on the page. This is only convenience method as it
					can be replaced by calling <span class="code">click(By
						locator)</span> using locator as retrieved from the <span class="code">get*LinkLocator</span>.</li>
				<li><span class="code">count[entity]</span>: to count the
					number of that entity in the page (e.g., number of students, number
					of evaluations, etc)</li>
				<li><span class="code">get[entity]</span> and <span
					class="code">studentGet[entity]</span>: method to retrieve some
					information on the page. For some cases, this is only convenience
					method as it can be replaced by calling <span class="code">getText(By
						locator)</span> with respective locator, for others, it uses more
					sophisticated method to retrieve the data easier and faster.</li>
				<li>Methods related to form-filling such as <span class="code">fillString</span>,
					<span class="code">fillInCourseID</span>, <span class="code">addEvaluation</span>,
					<span class="code">addCourse</span>. These methods are there to
					make filling forms easier, as well as giving model to new
					developers on how to fill the forms.
				</li>
				<li>There are also some verification methods to test the page
					HTML.</li>
			</ul></li>
		<li><span class="code"><span class="bold">BackDoor.java</span></span>
			allows test driver to communicate with the TEAMMATES datastore. It
			hides from Test Driver the complexity of HTTP communication that is
			required to interact with the server.
		<li><span class="code"><span class="bold">EmailAccount.java</span></span>
			allows Test Driver to query email accounts of test users (e.g., to
			verify the receipt of emails sent by TEAMMATES)
		<li><span class="code"><span class="bold">TestProperties.java</span></span>
			represents configuration values in test.properties and
			appengine-web.xml that are useful for testing. e.g., the app version
			number that we expect to see in the UI footer.
	</ul>

	<hr>
	<!-- =============================================================== -->

	<h1 id="infrastructure">Infrastructure</h1>

	<h2 id="infrastructure-knowledgebase">Knowledge base</h2>

	<ul>
		<li><a href="https://teammatesv4.appspot.com/dev/devman.html">
				Developer manual</a> (i.e. <span class="bold">DevMan</span>) {This
			document}</li>
		<li><a href="https://teammatesv4.appspot.com/dev/spec.html">
				System specification</a> (i.e. <span class="bold">Spec</span>)</li>
		<li><a
			href="https://docs.google.com/document/pub?id=1o6pNPshCp9S31ymHY0beQ1DVafDa1_k_k7bpxZo5GeU&embedded=true">
				Decision Analysis</a> (i.e. <span class="bold">Analysis</span>) :
			Analysis of problems encountered, solutions considered, rationale for selection
			etc.</li>
		<li><a
			href="https://docs.google.com/document/d/1Niq-VOjj0dBwYevySz1FnBPGSoFwLNkn7lcmIYKV_Cc/edit?hl=en_US">
				Project Meeting Minutes</a> (i.e. <span class="bold">Minutes</span>)
			{restricted to project members only}</li>
		<li><a
			href="https://docs.google.com/document/pub?id=1b9UmcYz8NU2TJ6Kt8i6pCcj064B98sbrM0MMEYVWs0Q&embedded=true">
				Version History</a> (i.e. <span class="bold">History</span>)</li>
		<li><a
			href="https://docs.google.com/document/pub?id=1LymZ6oeEA6TZRzgW7X2FUxA2MPbZTjUrzIx6si_5ThI&embedded=true">
				Resources Bin</a> (i.e. <span class="bold">Resources</span>) : Learning
			materials, tips, tutorials, etc.</li>
		<li><span class="bold">Coding standards </span>: <a
			href="https://docs.google.com/document/pub?id=1iAESIXM0zSxEa5OY7dFURam_SgLiSMhPQtU0drQagrs&embedded=true">Java</a>,
			<a
			href="http://www.oracle.com/technetwork/articles/javase/code-convention-138726.html">JSP</a>,
			<a
			href="http://google-styleguide.googlecode.com/svn/trunk/javascriptguide.xml">JavaScript
		</a>, <a
			href="http://make.wordpress.org/core/handbook/coding-standards/css/">CSS
		</a>, <a
			href="htmlstyleguide.html">HTML
		</a></li>
		<br>
		<li><span class="bold">Google Group</span> for dev team <a
			href="http://groups.google.com/group/teammates-dev">http://groups.google.com/group/<span
				class="bold">teammates-dev</span></a></li>
		<li><span class="bold">Google Group</span> for contributors <a
			href="http://groups.google.com/group/teammates-contributors">http://groups.google.com/group/<span
				class="bold">teammates-contributors</span></a></li>
		<br>
		<li><span class="bold">Review Repo</span> (contains code under
			review) and <span class="bold">Issue Tracker</span> : <a
			href="http://code.google.com/p/teammatespes">teammatesPES.googlecode.com</a>
			{PES = Peer Evaluation System}</li>
		<li><span class="bold">Release Repo</span> (contains the released
			or release-ready code): <a
			href="http://code.google.com/p/teammates-release">teammates-release.googlecode.com</a></li>
		<li><span class="bold">Live site</span>: <a
			href="http://teammatesv4.appspot.com/">http://teammatesv4.appspot.com</a></li>
	</ul>


	<h2 id="infrastructure-toolsandtechnologies-deployment">Deployment
		environment</h2>
	<ul>
		<li><span class="bold">Google App Engine (GAE)</span></li>
		<li><span class="bold">Java</span> [version 1.6, this is the
			highest version supported by GAE]</li>
	</ul>

	<h2 id="infrastructure-toolsandtechnologies-development">Development
		environment</h2>
	<ul>
		<li><span class="bold">Eclipse</span> IDE for EE developers
			[version juno]</li>
		<li><span class="bold">Google App Engine Plugin for
				Eclipse</span> [version 4.2]</li>
		<li><span class="bold">Google App Engine SDK</span> [version
			1.7.3]</li>
		<li><span class="bold">TortoiseHg</span> or Mac OS equivalent
			[version: latest stable]</li>
		<li><span class="bold">Google Code</span> project hosting</li>
	</ul>

	<h2 id="infrastructure-toolsandtechnologies-implementation">Tools
		used in implementation</h2>
	<ul>
		<li><span class="bold">HTML</span> [version 5, using latest
			features is discouraged due to lack of enough Browser support], <span
			class="bold">JavaScript</span>, <span class="bold">CSS</span></li>
		<li><a class="bold" href="http://jquery.com/">jQuery</a> </span>
			[version 1.8.3] <br>jQuery is a JavaScript Library that
			simplifies HTML document traversing, event handling, animating, and
			Ajax interactions for rapid web development.</li>
		<li><span class="bold">JSON </span><span>(JavaScript
				Object Notation) <br>JSON is a lightweight data-interchange
				format. It is easy for humans to read and write. It is easy for
				machines to parse and generate. It is based on a subset of the
				JavaScript. </li>
		<li><a class="bold" href="http://code.google.com/p/google-gson/">Gson</a></span>
			[version 2.2.2] <br>Gson is a Java library that can be used to
			convert Java Objects into their JSON representation. It can also be
			used to convert a JSON string to an equivalent Java object.</li>
		<li><span class="bold">Java Server Pages (JSP)</span> <br>JSP
			technology provides a simplified way to create dynamic web content. A
			JSP page can be thought as an HTML page with embedded Java code
			snippets.</li>
		<li><span class="bold">Java Servlets</span> <br>Java Servlet
			technology provides a simple, consistent mechanism for extending the
			functionality of a Web server and for accessing existing business
			systems. A servlet can almost be thought of as an applet that runs on
			the server side--without a face.</li>
		<li><span class="bold"><a
				href="https://developers.google.com/appengine/docs/java/datastore/jdo/overview">
					Java Data Objects (JDO)</a></span> [version 2.3; while GAE supports JDO 3.0 as
			well, we continue to use JDO 2.3 because it is easier to set up.] <br>JDO
			is a standard interface for storing objects containing data into a
			database. The standard defines interfaces for annotating Java
			objects, retrieving objects with queries, and interacting with a
			database using transactions. An application that uses the JDO
			interface can work with different kinds of databases without using
			any database-specific code, including relational databases,
			hierarchical databases, and object databases.</li>
		<li><span class="bold">Datanucleus Access Platform</span>
			[version 1; while GAE supports Datanucleus v2 as well, the version
			that goes with JDO 2.3 is v1] <br>The DataNucleus Access
			Platform provides persistence and retrieval of data to a range of
			datastores using a range of APIs, with a range of query languages. <br>Comes
			with App Engine SDK.</li>
		<li><span class="bold">Xerces XML Parser</span>
			[version 2.9.1] <br/>This library is required to parse the XML config files. This library may not be 
			needed on some platforms as it may already come packaged on some JREs (particulary windows)</li>
	</ul>

	<h2 id="infrastructure-toolsandtechnologies-testing">Tools used in
		testing</h2>
	<ul>
		<li><span class="bold"><a
				href="http://code.google.com/p/selenium/wiki/UsingWebDriver">
					Selenium</a></span> [version 2.26.0] <br>Selenium automates browsers. We
			use it for automating our UI tests. <br>We require Selenium
			standalone server, Chrome driver, IE driver, and Java language
			bindings.</li>
		<li><span class="bold"><a
				href="http://www.oracle.com/technetwork/java/javamail/index.html">JavaMail</a></span>
			[version 1.4.5] <br>The JavaMail API provides a
			platform-independent and protocol-independent framework to build mail
			and messaging applications. <br> Usage: For accessing test
			users' email accounts to examine emails sent from TEAMMATES.</li>
		<li><span class="bold"><a
				href="https://github.com/kentbeck/junit/wiki">JUnit</a></span> [version
			4.11] <br>JUnit is a Java test automation framework.</li>
		<li><span class="bold"><a href="http://qunitjs.com/">QUnit</a></span>
			[version 1.10.0] <br>QUnit is a JavaScript unit test suite.</li>
		<li><span class="bold">NekoHtml</span> [version 1.9.16] <br>NekoHTML
			is a simple HTML scanner and tag balancer that enables application
			programmers to parse HTML documents and access the information using
			standard XML interfaces. <br>NekoHTML is included in the
			Selenium libraries. <br>Usage: During UI testing, for doing a
			logical comparison of the pages generated against expected pages.</li>
	</ul>
	<h2 id="infrastructure-configpoints">Config points</h2>
	There are several files used to configure various aspects of the
	system.
	<ul>
		<li><span class="code"><span class="bold">build.properties
			</span></span>: This is the main general purpose configuration file.
		<li><span class="code"><span class="bold">logging.properties
			</span></span>: Configuration for java.util.logging users.
		<li><span class="code"><span class="bold">log4j.properties
			</span></span>: Configuration for log4j users. Not used by us.
		<li><span class="code"><span class="bold">test.properties
			</span></span>: Contains configuration values for the test driver.
		<li><span class="code"><span class="bold">appengine-web.xml
			</span></span>: Contains configuration for deploying the application on app engine.


















		
		<li><span class="code"><span class="bold">web.xml </span></span>:
			This is the configurations for the webserver. It specifies servlets
			to run, mapping from URLs to servlets/JSPs, security constraints,
			etc.
		<li><span class="code"><span class="bold">cron.xml
			</span></span>: This specifies cron jobs to run.
		<li><span class="code"><span class="bold">queue.xml
			</span></span>: Specifies configuration of task queues.
		<li><span class="code"><span class="bold">jdoconfig.xml
			</span></span>: Specifies the JDO configuration.
		<li><span class="code"><span class="bold">persistence.xml
			</span></span>: auto-generated.
	</ul>

	<hr>
	<!-- =============================================================== -->

	<h1 id="settingup">Setting Up</h1>
	These instructions are for the Windows environment. Instructions for
	Mac OS is similar, with slight variations that you can figure out
	yourself.

	<h2 id="settingup-prerequisites">Prerequisites</h2>
	<ul>
		<li>Install <a href="http://tortoisehg.bitbucket.org/">TortoiseHg</a>
			latest stable version. <br>If you are on Mac OS, you can install
			<a href="http://mercurial.selenic.com/">Mercurial (Commandline
				version)</a> or a Hg GUI such as <a
			href="http://jasonfharris.com/machg/">MacHg</a>.<br> Configure
			the user name in Hg global settings. The recommended format is <span
			class="code">Full name &lt;email&gt;</span> e.g. <span class="code">John
				Mayor &lt;john.m@gmail.com&gt; </span>
		</li>
		<li>Download <i>Eclipse IDE for Java EE Developers</i> (version:
			Juno) from <a href="http://www.eclipse.org/downloads/">http://www.eclipse.org/downloads/
		</a>
		</li>
		<li>Install <i>Google App Engine plug-in for Eclipse</i> version
			4.2 (but omit the App Engine SDK that comes with the plugin). <br>Instructions
			are at <a
			href="https://developers.google.com/eclipse/docs/install-eclipse-4.2">https://developers.google.com/eclipse/docs/install-eclipse-4.2</a>.
			<br>Do not install GWT plugin as it might interfere with the GAE
			plugin.
			<br>Note: Sometimes the update site for the GAE plug-in does not work. In which case, follow the instructions at <a
			href="https://developers.google.com/eclipse/docs/install-from-zip">https://developers.google.com/eclipse/docs/install-from-zip</a>.
		</li>
		<li>Install <i>Google App Engine SDK</i> version 1.7.3. <br>Instructions
			are at <a
			href="https://developers.google.com/eclipse/docs/using_sdks">https://developers.google.com/eclipse/docs/using_sdks</a>.
			<br>Download link to the SDK is <a
			href="http://googleappengine.googlecode.com/files/appengine-java-sdk-1.7.3.zip">http://googleappengine.googlecode.com/files/appengine-java-sdk-1.7.3.zip</a>.
		</li>
		<li>If your Firefox is higher than version 12, downgrade to
			Firefox 12.0 from <a
			href="https://ftp.mozilla.org/pub/mozilla.org/firefox/releases/">here</a>
			{The web driver for later Firefox is significantly slower than the
			one used for FF12}
		</li>
	</ul>

	<h2 id="settingup-settingupdevserver">Setting up the dev server</h2>
	‘Dev server’ means running the server in localhost mode.
	<ol>
		<li>Clone the source code from: <span class="code"><a
				href="https://code.google.com/p/teammatespes/">https://code.google.com/p/teammatespes/</a></span>
		<li>Create config files (these are not under revision control
			because their content vary from developer to developer).
			<ol type="a">
				<li><span class="code"><span class="blue">src/main/resources/</span><span
						class="bold">build.properties</span></span> <br> Use <span
					class="code">build.template.properties</span> as a template (i.e.
					copy → paste → rename)<br> For dev server testing, property
					values can remain as they are. </li>
				<li><span class="code"><span class="blue">src/test/resources/</span><span
						class="bold">test.properties </span></span> <br> Create it using <span
					class="code">test.template.properties</span> (in the same folder).
					For dev server testing, property values can remain as they are.</li>
				<li><span class="code"><span class="blue">src/main/webapp/WEB-INF/</span><span
						class="bold">appengine-web.xml</span></span> <br> Create using <span
					class="code">appengine-web.template.xml</span>. For dev server
					testing, property values can remain as they are.</li>
			</ol>
		</li>
		<li>Open Eclipse and import → general → ‘existing projects into
			workspace’ (see the <span class="bold">Troubleshooting</span> section
			below if encounter any problem). After the importing is complete, following
			settings should be applied automatically (they are here for reference
			only).
			<ol type="a">
				<li>Properties→Google→Web application
					<ol type="i">
						<li>'this project has a WAR directory' is selected.</li>
						<li>'Launch and deploy from this directory' points to <span
							class="code">src/main/webapp</span></li>
					</ol>
				</li>
				<li>Properties→Google→App engine
					<ol type="i">
						<li>‘use Google App Engine’ selected</li>
					</ol>
				</li>
				<li>Properties → Google → App Engine → ORM
					<ol type="i">
						<li>This is where we specify where are your Entity classes so
							that they can be enhanced by the DataNucleus Enhancer tool. Only
							the folder <span class="code bold">src/main/java/teammates/storage/entity/*.java</span>
							should appear in the list . That way, DataNucleus Enhancer runs
							only when you modify your entity classes.
						</li>
					</ol>
				</li>

			</ol>
		</li>
		<li>Right-click on the project folder and choose ‘Run’ → ‘As Web
			Application’. After some time, you should see this message on the
			console “The server is running at http://localhost:8888/”.<br>
			The dev server is now ready to start requests at the given URL. You
			can verify by visiting the URL in your Browser. 
			<br>You can login to the system, you need to add yourself as an
			instructor first.
		</li>
	</ol>

	<h3>Adding instructor accounts</h3>
	<ol type="a">
		<li>Go to <span class="code">http://appURL/page/adminHome</span></li>
		<li>Log in using your Google ID. If this is the dev server, enter
			any email address, but remember to check the ‘log in as
			administrator’ check box.</li>
		<li>Enter credentials for an instructor. e.g., <br> Google
			id: teammates.instructor<br> Name: Dr. John Adams <br>
			Email: teammates.instructor@gmail.com<br>
		</li>
	</ol>

	<h3>Running the test suite</h3>
	Run
	<span class="bold code">src/test/java/teammates.test.cases.AllTestsSuite.java</span>
	to confirm the app works as expected. This can be done using the "TM -
	Run all tests" option under the green "Run" button in the toolbar. Most
	of the tests should pass. If a few cases fail (this can happen due to
	timing issues), run the failed cases individually (right click and
	choose 'Run as → Junit Test') and ensure they pass. The default browser
	used for testing is the Firefox browser. Testing on the Firefox browser
	is relatively faster as compared to the other browsers, and it can be
	run in the background. Nevertheless, it is still necessary to test with
	the other supported browsers as well.
	<br>
	<br>
	To change the browser that is used in the UI tests, go to the
	<span class="code">test.properties</span> file and change the
	<span class="code">test.selenium.browser</span> value to the browser
	you want to test. Possible values are
	<span class="code"> firefox, chrome, iexplore, safari.</span> In
	addition, you need to configure the browser you have selected so that
	it works with the test suite.
	<br>
	<br>
	<span class="bold">Firefox</span>
	<ul>
		<li>If you are planning to test changes to JavaScript code,
			disable javascript caching for Firefox - Enter "about:config" into
			the Firefox address bar and set: network.http.use-cache = false</li>
	</ul>
	<span class="bold">Chrome</span>
	<ul>
		<li>If you are planning to test changes to JavaScript code,
			disable javascript caching for Chrome - Press ctrl-shift-j to bring
			up the Web Console. At the bottom-right corner, there is a settings
			button. Click on that. Under the General tab, check 'Disable Cache'</li>
	</ul>
	<span class="bold">Internet Explorer</span>
	<ul>
		<li>If you are planning to test changes to JavaScript code,
			disable javascript caching for Internet Explorer - Go to Internet
			Options. On the General tab, under Browsing History click Settings.
			Select the "Every time I visit the webpage" radio button.</li>
		<li>Ensure that the browser zoom level is set to 100% </li>
		<li>Set the Protected Mode settings for each zone to be the same
			value. The value can be on or off, as long as it is the same for
			every zone. To set the Protected Mode settings, choose "Internet
			Options..." from the Tools menu, and click on the Security tab. For
			each zone, there will be a check box at the bottom of the tab labeled
			"Enable Protected Mode".</li>
	</ul>
	<span class="bold">Safari</span>
	<ul>
		<li>If you are planning to test changes to JavaScript code,
			disable javascript caching for Safari - Enable the Developer menu:
			Safari -> Preferences -> Advanced -> Show Develop menu in menu bar
			and select Disable Caches there.</li>
	</ul>
	
	<span class="bold">Note:</span>
	When testing with Chrome and Internet Explorer, the chromedriver process 
	and the IEDriverServer process will not automatically get killed after the tests 
	have finished executing. You will need to manually kill these processes after the 
	tests are done.

	<h2 id="settingup-deployingtostagingserver">Deploying to staging
		server</h2>
	"Staging server" is the server instance you set up on Google App Engine
	for hosting the app for testing purposes.
	<ol>
		<li>Create your own app on GAE.<br> Suggested app name:
			teammates-name (replace the name with your own name). The URL of the
			app will be like this.<br> <span class="blue code">http://teammates-name.appspot.com</span><br>
		</li>
		<br>
		<li>Modify configuration files.
			<ol type="a">
				<li><span class="code"><span class="blue">src/main/resources/</span><span
						class="bold">build.properties </span></span><br> Follow instructions
					in the file itself.</li>
				<li><span class="code"><span class="blue">src/test/resources/</span><span
						class="bold">test.properties </span></span><br> Get from a project
					member details of Gmail accounts used for testing. Alternatively,
					create a few Gmail accounts yourself for testing the app. Edit the
					file as instructed in its comments.</li>
				<li><span class="code"><span class="blue">src/main/webapp/WEB-INF/</span><span
						class="bold">appengine-web.xml </span></span><br> Modify to match
					app name and app id of your own app.</li>
			</ol>
		</li>
		<li>Deploy the application to an appspot
			<ol type="a">
				<li>Choose ‘Deploy to app engine’ from eclipse and follow the
					steps.</li>
				<li>Wait until you see this message in Eclipse console
					“Deployment completed successfully”</li>
				<li>Go to appengine dashboard <br> <span class="code">
						<span class="blue">https://appengine.google.com/dashboard?&app_id=teammates-</span><span
						class="red">name</span>
				</span></li>
				<li>Click “Versions” under “Main” menu on the left bar.</li>
				<li>Set the version you deployed as the ‘default’.</li>
			</ol> Note: You can skip the steps to set the deployed version as the
			default. In that case, you can access the deployed app using <span
			class="code">http://{version}.{app-id}.appspot.com</span> e.g. <span
			class="code">http://4-18.teammates-john.appspot.com </span>
		</li>
		<li>You can run the tests again against the deployed app (modify
			<span class="code">test.properties</span> so that tests execute
			against the deployed app and not the dev server). <br> Note that
			GAE daily quota will be exhausted after 2-3 runs of the full test
			suite.
		</li>
	</ol>

	<h2 id="settingup-troubleshooting">Troubleshooting</h2>
	<ol>
		<li>ERROR: Eclipse complains about <span class="code">FileWriter</span>
			and <span class="code">ConsoleHandler</span> e.g. <span class="code">java.io.FileWriter
				is not supported by Google App Engine's Java runtime environment</span> <br>
			SOLUTION: These are OK because the offending files belong to test
			driver and will not be deployed to GAE. Choose to ‘Quick Fix’ and
			then choose to exclude those files from validation.
		</li>
		<br>
		<li>ERROR: Eclipse complains <span class="code">"...your
				project must be configured to use a jdk in order to use jsp"</span>. <br>
			SOLUTION: This happens because Eclipse is only aware of JRE, not JDK
			(Compiling JSP requires the JDK). Go to
			Window→Preferences→Java→Installed JREs. You will note that a JRE path
			is the one selected, not a JDK path. To fix this, Click add→Standard
			VM, then for the JRE Path enter the path of the <span class="code">jre</span>
			folder inside your jdk installation folder. e.g., <span class="code">C:\jdk1.6\jre</span>
			Now you should see all of the JARs added to the library section.
		</li>
		<br>
		<li>ERROR (on Windows): Dev server launched by Eclipse keeps
			running even after closing Eclipse. After restarting Eclipse, you’ll
			be able to relaunch dev server on the same port but requests will be
			received by the previous server instance.<br> SOLUTION: If
			Eclipse crashes while development server is running inside Eclipse,
			the server might keep running even after Eclipse is closed. Go to
			Windows Task Manager and kill processes named javaw.exe.
		</li>
		<br>
		<li>ERROR (on Windows), <span class="code">NullPointerException</span>
			when trying to access email box. The error message looks something
			like this:<br> <span class="code">java.lang.NullPointerException
				at <br>
				javax.mail.internet.ParameterList.set(ParameterList.java:165) at <br>
				com.sun.mail.imap.protocol.BODYSTRUCTURE.parseParameters(BODYSTRUCTURE.java:390)<br>
		</span> SOLUTION: In eclipse, move the <span class="code">javax.mail.....jar</span>
			(from Oracle) to the top of the build class path. (Properties → Java
			build path → ‘order and export’ tab)
		</li>
		<br>
		<li>ERROR: Eclipse complains "file out of sync".<br>
			SOLUTION: ‘refresh’ the project in eclipse.
		</li>
		<br>
		<li>ERROR: Tests fail randomly during dev server testing.<br>
			SOLUTION: Make sure there is only one dev server running. Eclipse
			will happily allow you to start multiple dev servers.
		</li>
	</ol>

	<hr>
	<!-- =============================================================== -->

	<h1 id="process">Process</h1>

	<h2 id="process-roles">Roles</h2>

	<ul>
		<li>Dev - Issue owner who fixes the issue. Can be a core team
			member or a contributor.</li>
		<li>Reviewer - Assigned per issue. Usually, a core team member.</li>
		<li>Team lead - responsible for keeping all tests green, for
			release repo, workflow issues, updating version history, and meeting
			deadlines</li>
		<li>Project Manager</li>
	</ul>

	<h2 id="process-workflow">Workflow</h2>

	<div class="image-holder">
		<img src="images/workflow.png" width=75% />
	</div>
	<br>

	<h2 id="process-fixingissues">Fixing Issues</h2>
	Role: Dev
	<br>
	<ol>
		<li>Select an issue to handle. Get it assigned to you.
			Contributors can request for an issue to be assigned to you by
			posting a comment under the issue in concern.</li>
		<br>
		<li>Optionally, you can discuss alternative solutions before
			choosing one to implement. This can be done through Issue tracker or
			email group. Such a discussion reduces the chance of the fix being
			rejected later.</li>
		<br>
		<li>Mark the issue as <span class="code">Started</span>. Add
			reviewer in the CC field.
		</li>
		<br>
		<li>Get the latest version of the code from the review repo <br>
			<span class="code"> hg pull
				https://yourname@code.google.com/p/teammatespes/ <br> hg
				update
		</span>
		</li>
		<br>
		<li>Start a new branch named <span class="code">Issue{IssueNumber}</span>.
			If you are already working in a branch, remember to switch to trunk
			(i.e. <span class="code">default</span> branch) before creating the
			new branch. e.g., <br> <span class="code"> #switch to
				trunk (if required)<br> hg update default<br> #create new
				branch<br> hg branch Issue236
		</span>
		</li>
		<br>
		<li>Fix the issue. <br> Select the code segments you
			modified and apply the code formatting function of Eclipse (Sourse
			--> Format). This is to ensure that the code is properly formatted.<br>
			<br> Format of the commit comment : <br>
			<ol type="a">
				<li>The first line should be in the format: <br> <span
					class="code">Starting Issue nnn [Issue title as given in
						issue tracker]</span> <br>OR<br> <span class="code">Continuing
						Issue nnn [Issue title as given in issue tracker] </span> <br>depending
					on whether it is the first commit of the branch.<br>This helps
					to locate the start of the branch easily (this is useful when
					reviewing code) and identify what the issue is about without having
					to refer to issue tracker.
				</li>
				<li>The 2nd line should be <span class="code">Update
						Issue nnn</span></li> This line tells Google Code to automatically update the
				corresponding issue in the Issue tracker with a link to the revision
				being committed. Do not put a fullstop at the end of this line.
				<li>The Remaining lines can be used to describe the changes you
					are committing. These lines too will be added to the Issue tracker.</li>
				<li>Here’s a sample commit message:<br> <span class="code">
						Starting Issue 234 [Adding commit comment format to DevMan]<br>
						Update Issue 234<br> Clarified the exact format for commit
						comments.
				</span>
				</li>
			</ol> <br> Tip: Try to minimize the number of commits per issue. This
			will ease the review process. Define issues to be of small size so
			that you don't need more than one commit to fix it. For bigger
			issues, you can use <a
			href="http://mercurial.selenic.com/wiki/MqTutorial">Mercurial
				Queues</a> to accumulate your work as patches and combine them into one
			commit. (Note: Do not attempt to use Queues unless you are already
			familiar with Hg basics).
		</li>
		<br>
		<li>When the work is ready for review:
			<ol type="a">
				<li>Update your repo with any new changes from review repo and
					merge those updates to your branch<br> <span class="code">
						hg pull {review repo url}<br> hg update<br> hg merge
						default<br> hg commit -m "Syncing Issue {nnn} [{Issue
						title}]" <br># e.g. hg commit -m "Syncing Issue 453 [Add
						sitemap to website]" <br> #'Syncing' is used to indicate that
						this changeset is simply merging the trunk to this branch.<br>
				</span>
				</li>
				<li>Ensure dev green (i.e., all tests are passing on dev
					server).</li>
				<li>If your new code might behave differently on a production
					server than how it behaves on the dev server, ensure staging green
					(i.e., all tests are passing against the modified app running on
					your own GAE staging server).</li>
				<li>Push to review repo (this will create a new branch in the
					review repo).<br> <span class="code">hg push
						https://yourname@code.google.com/p/teammatespes/ --new-branch -b
						Issue234</span><br>If you don't have permission to push to review
					repo, you can push to your own clone.
				</li>
				<li>Change Issue status to <span class="code">ReadyForReview</span>.
					If the new code is in your own clone (i.e. not in the review repo),
					Give the direct URL (here is <a
					href=http://code.google.com/r/freddusya111-teammates2/source/detail?r=22394d4380ccd25dedbbf636d0e3cd13739f258b">an
						example URL</a>) to the relevant changeset. This way, the reviewer can
					reach your new code in one click.
				</li>
			</ol>
		</li>
		<br>
		<li>Repeat above two steps until the Issue is marked as <span
			class="code">ReadyToMerge</span> by the reviewer. If the Issue is
			marked as <span class="code">ChangesRequired</span>, you need to do
			further changes based on comments reviewer added in the issue tracker
			or in the repo.
		</li>
	</ol>
	<br> Role: Contributor
	<br>
	<br> A contributor will work closely with a developer from the project
	team, who will act as the mentor for the contributor. If you don't have
	a specific mentor assigned to you, simply post your queries in the
	<a
		href="https://groups.google.com/forum/?fromgroups#!forum/teammates-contributors">teammates-contributors
		Google group</a>. The workflow is similar to that of developer (given
	above) except for the following.
	<ul>
		<li>You will not have permission to push to <a
			href="http://code.google.com/p/teammatespes/source/checkout">review
				repo</a>. Go to review repo, create <a
			href="http://googlecode.blogspot.sg/2009/10/mercurial-server-side-clone-support-for.html">a
				server-side clone</a>, and push to that instead. Once the Issue is <span
			class="code">ReadyToMerge</span>, project lead will pull the branch
			to the review repo.<br> Recommended name for the clone is <span
			class="code">{your name}-teammates</span>. e.g., <span class="code">john-teammates</span>
			<br> Remember to include your full name under the 'Clone
			summary' field. This is because sometimes the clone name is not
			enough to identify the clone owner. <br>Remember to enable
			'non-member code reviews' in your clone (Administer --> Source -->
			check 'Allow non-members to review code').
		</li>
		<li>For help or clarifications, email your mentor or post in the
			<a
			href="https://groups.google.com/forum/?fromgroups#!forum/teammates-contributors">teammates-contributors
				Google group</a>.
		</li>
	</ul>


	<h2 id="process-reviewingafix">Reviewing a fix</h2>
	Role: reviewer
	<br>
	<br> This is a static code review. No need to apply fix or run
	tests.
	<br> Add comments in the review repo or in the contributor's clone
	(as appropriate).
	<br>
	<br> Try to make sure
	<br> a) The solution is optimal.
	<br> b) The code is of acceptable quality.
	<br> c) Tests have enough coverage.
	<br> d) Appropriate documentation have been updated (if
	applicable). DevMan, Spec, Analysis doc, Help pages, and the Features
	page are some pages that might need updating.
	<br>
	<br> Try to finish the review within a day of submission.
	<br> Once the review is done, publish your comments. If the code
	is ready for release, change the status to
	<span class="code">ReadyToMerge</span> and ask the team lead to merge
	the branch.
	<br>If the code is not ready for release, change the status to
	<span class="code">ChangesRequested</span>.
	<br> Give either ‘positive’ or ‘negative’ rating to each review
	(avoid ‘neutral’). This helps us to detect which revisions were
	reviewed (when browsing repo in Google Code)
	<br>
	<br> Tip: You can use keyboard shortcuts to navigate code changes
	(see
	<a href="http://code.google.com/p/support/wiki/CodeReviews">here</a>).
	<br>

	<h2 id="process-applyingafix">Applying a fix</h2>
	Role: team lead
	<ol>
		<li>Pull the latest code from the review repo</li>
		<br>
		<li>Pull branch from review repo or the contributor's clone. <br>
			<span class="code"> hg pull -b {branch name}<br> hg
				update
		</span>
		</li>
		<br>
		<li>Switch to branch<br> <span class="code">hg update
				{branch name}</span>
		</li>
		<br>
		<li>Merge default to branch (if default has more new stuff not in
			branch)<br> <span class="code">hg merge default</span>
		</li>
		<br>
		<li>Verify ‘dev green’. If the change does not involve automated
			tests, do a manual test. e.g., changes to documentation.</li>
		<br>
		<li>Verify ‘staging green’ (i.e. use your own app on appengine as
			the ‘staging site’)</li>
		<br>
		<li>If not green: <br>
			<ul>
				<li>Inform Developer of any broken code.</li>
				<li>Undo the merge.The command is (<a
					href="http://mercurial.selenic.com/wiki/TutorialMerge">source</a>)
					<br> <span class="code">hg update -C -r.</span>
				</li>
			</ul> <br> If green:
			<ul>
				<li>Merge branch to default<br> <span class="code">
						hg update default <br> hg merge {branch name}<br> hg
						commit -m “Merging {branch name} [{branch description}]”
				</span>
				</li>
				<li>Push code to release repo. Be careful to push only the
					branch that was merged.<br> <span class="code">hg push
						{release repo} --new-branch -b {branch name} </span>
				</li>
			</ul>
		</li>
		<br>
		<li>Set issue status to <span class="code">Delivered</span>.
		</li>
	</ol>

	<h2 id="process-deployingfixes">Deploying fixes</h2>
	Roles: team lead, PM
	<ol>
		<li>PM deploys to live site as a new version.<br> Version
			numbering is x.yy.zz (x-yy-zz on GAE because GAE does not allow ‘.’)
			<br> x: major version, yy: feature release, zz: builds for
			feature yy or updates that doesn’t affect functionality<br>
			e.g., 4.01.02
		</li>
		<br>
		<li>PM verifies ‘live green’.</li>
		<br>
		<li>PM set new version as default.</li>
		<br>
		<li>Team lead
			<ol>
				<li>Marks issues as <span class="code">Deployed</span></li>
				<li>Updates version history</li>
				<li>Tags repo with version number<br> <span class="code">hg
						tag V4.18</span>
				</li>
				<li>Pushes trunk to release repo (to send the tag to release
					repo).<br> <span class="code">hg push {release repo url}
						-b default</span>
			</ol>
		</li>
	</ol>

	<h2 id="process-issuelifecycle">Issue Lifecycle</h2>
	<span class="bold">Issue classification:</span>
	<ul>
		<li><span class="bold">Urgent</span>: would like to handle in the
			very next release.</li>
		<li><span class="bold">High</span>: enhances user experience
			significantly, would like to do in the next few releases.</li>
		<li><span class="bold">Medium</span>: marginal impact on user
			experience.</li>
		<li><span class="bold">Low</span>: very little impact, unlikely
			to do in the near future.</li>
	</ul>
	
	<div class="image-holder">
		<img src="images/IssueLifecycle.png" width="90%" />
	</div>
	
	Given above is an illustration of the issue lifecycle. Colors indicate
	which roles are involved in which states/transitions. Click on the
	'status' text box in the
	<a href="http://code.google.com/p/teammatespes/issues/entry">'new
		issue'</a> template in the Issue Tracker for a description of each
	status.
	<br>

	<hr>
	<!-- =============================================================== -->

	<h1 id="bestpractices">Best Practices</h1>

	<h2 id="bestpractices-ui">UI best practices</h2>

	<ul>
		<li>Be forgiving in processing input. E.g.
			<ul>
				<li>Forgive extra blank lines and extra white space.</li>
				<li>Auto correct if possible</li>
				<li>Allow ‘cancel’ at any step where it make sense</li>
			</ul>
		</li>
		<br>
		<li>Be descriptive. E.g.
			<ul>
				<li>Errors should be explained in as much details as possible.
					Also explain how to correct it.</li>
				<li>After an action, give a description of what happened. e.g.,
					after a mass enroll operation, you can explain which students were
					added, which were modified, and how many remained the same.</li>
				<li>Keep user informed of what is happening. e.g., inform user
					about sending emails to users.</li>
				<li>Disable (rather than hide) unavailable functions so that
					users know they exist.</li>
			</ul>
		</li>
		<br>
		<li>Minimize work (to be done by the user). User convenience is <span
			class="bold underline">*far*</span> more important than developer
			convenience. E.g.
			<ul>
				<li>Submitting a page should take the user to the next logical
					page while showing feedback about the previous action at the same
					time.</li>
				<li>When possible, give an ‘undo’ instead of asking to confirm
					every action.</li>
				<li>Use defaults so that users are not forced to enter values
					for each field. This applies to sorting as well (i.e., sort by
					default using the most likely sorting order).</li>
				<li>If only one option is available, choose it by default.</li>
			</ul>
		</li>
		<br>
		<li>Take user point of view. E.g.
			<ul>
				<li>Use terms from user domain.</li>
				<li>Use terms that show ‘user intent’ rather than mechanism.
					e.g., ‘leave this course’ instead of ‘delete’.</li>
			</ul>
		</li>
		<br>
		<li>Be consistent. E.g.
			<ul>
				<li>Use consistent naming guidelines for link, page name, page
					title</li>
			</ul>
		</li>
	</ul>

	<h2 id="bestpractices-coding">Coding best practices</h2>
	<ul>
		<li><span class="bold">Quality priorities</span>: Maintainability
			is our top priority. Less is more. Prefer simple over complex.</li>
		<li><span class="bold">Style</span>: Prefer standard way of doing
			something over creating special cases. The goal is to make the code
			as if it was written by one person.</li>
		<li><span class="bold">Refactoring</span>: Follow <a
			href="http://programmer.97things.oreilly.com/wiki/index.php/The_Boy_Scout_Rule">the
				boy scout rule</a> (i.e. always leave the campground cleaner than you
			found it). Whenever you touch some code e.g., to fix a bug, try to do
			some clean up of that code as well.</li>
		<li><span class="bold">Style guides: </span>Follow coding style guides as much as possible. They are given in
		the <a href="#infrastructure-knowledgebase">Knowledge base section</a> above</li>
		<li><span class="bold">Comments</span>: Use comments ONLY when
			the code is not-self explanatory. Avoid redundant comments. Comments
			should be well-written. They should not be written as ‘note to self’
			of the developer, but as explanations to help the reader.</li>
		<li><span class="bold">Code formatting</span>: Use Eclipse to
			auto-format code, <span class="underline">but select the area
				of code</span> to be formatted first. Wholesale auto-formatting can create
			unnecessary merge conflicts.</li>
		<li><span class="bold">Issue tracking</span>:
			<ul>
				<li>Use a descriptive issue name with a well-defined scope.
					'Improve DevMan' is not good because the scope is not clear
					(improve in what way?).</li>
				<li>All ongoing work should be reflected in the tracker
					correctly. The issue tracker should clearly show which issues are
					being handled at the moment, which are ready for review, etc. Use
					status labels 'Started' 'ReadyForReview' etc. appropriately.</li>
				<li>Do not start working on an issue before getting it assigned
					to you.</li>
				<li>Resist the urge to do more than one task under one issue.</li>
				<li>Small issues are better than big ones. Big issues take
					longer to finish and have a higher risk of merge conflicts.</li>
			</ul></li>
	</ul>

	<h2 id="bestpractices-testing">Testing best practices</h2>
	<ul>
		<li>Try to follow <a
			href=http://en.wikipedia.org/wiki/Test-driven_development> Test
				Driven Development (TDD)</a>. In particular, when fixing a bug, write
			the test case first before fixing it.
		</li>
		<li>Tests within a class may not run in the order they are
			written. Therefore, they are to be made independent of each other.</li>
		<li>Be mindful of the cost of running a test. Do not add
			redundant tests.</li>
		<li>Be mindful of missing test cases (e.g., boundary values). If
			you writing tests for a functionality, it’s your job to ensure it is
			fully ‘covered’ by your tests.</li>
		<li>Test units at unit level. Do not attempt to test lower level
			components from higher level functionality.</li>
	</ul>

	<hr>
	<!-- =============================================================== -->

	<h1 id="glossary">Glossary</h1>
	<ul>
		<li><span class="bold">Course</span>: we use ‘course’ to mean
			‘module’, ‘class’. A course here means an offering of a course in a
			particular semester/term. If the course is offered twice in two
			semesters, they are considered two courses.</li>
		<li><span class="bold">Contribution scale</span>:<br> <span
			class="blue"> [equal share]+100%<br> [equal share]+90%<br>
				...<br> [equal share]<br> [NOT SURE]<br> [equal
				share]-10%<br> ...<br> [equal share]-90%<br> [0%]
				(did nothing at all)<br>
		</span></li>
		<li><span class="bold">DevMan</span>: Developer manual (this
			document)</li>
		<li><span class="bold">Enrollment, Enroll </span>(NOT enrolment,
			enrol)</li>
		<li><span class="bold">Dev green</span>: All tests are passing on
			the dev server (i.e. localhost)</li>
		<li><span class="bold">Live green</span>: All tests are passing
			on live app</li>
		<li><span class="bold">Spec</span>: System Specification</li>
		<li><span class="bold">Staging green</span>: All test are passing
			against you own deployment on the GAE</li>
	</ul>
	<br> ---End of document---

</body>
</html>


>>>>>>> 8d8b3732
<|MERGE_RESOLUTION|>--- conflicted
+++ resolved
@@ -1,3464 +1,1731 @@
-<<<<<<< HEAD
-﻿<!DOCTYPE html>
-<html>
-<head>
-<meta http-equiv="Content-Type" content="text/html; charset=UTF-8">
-<link rel="stylesheet" href="dev.css" type="text/css">
-<title>Developer Manual for TEAMMATES <br> Online Peer
-	Evaluation and Peer Feedback System
-</title>
-</head>
-
-<body>
-	<div class="title">
-		TEAMMATES <br> Online Peer Evaluation &amp; Peer Feedback System
-		<br> [Developer Manual (DevMan)]
-	</div>
-
-	<br>
-	<h3>Table of Contents</h3>
-	<ul>
-		<li><a href="#project">Project</a></li>
-		<ul>
-			<li><a href="#project-vision">Vision</a></li>
-			<li><a href="#project-challenges">Challenges</a></li>
-			<li><a href="#project-principles">Principles</a></li>
-			<li><a href="#project-contributing">Contributing</a></li>
-		</ul>
-
-		<li><a href="#design">Design</a></li>
-		<ul>
-			<li><a href="#design-architecture">Architecture</a></li>
-			<li><a href="#design-ui">UI</a></li>
-			<li><a href="#design-logic">Logic</a></li>
-			<li><a href="#design-storage">Storage</a></li>
-			<li><a href="#design-common">Common</a></li>
-			<li><a href="#design-testdriver">TestDriver</a></li>
-		</ul>
-
-		<li><a href="#infrastructure">Infrastructure</a>
-			<ul>
-				<li><a href="#infrastructure-knowledgebase">Knowledge base</a></li>
-				<li><a href="#infrastructure-toolsandtechnologies-deployment">Deployment
-						environment</a></li>
-				<li><a href="#infrastructure-toolsandtechnologies-development">Development
-						environment</a></li>
-				<li><a
-					href="#infrastructure-toolsandtechnologies-implementation">Tools
-						used in implementation</a></li>
-				<li><a href="#infrastructure-toolsandtechnologies-testing">Tools
-						used in testing</a></li>
-				<li><a href="#infrastructure-configpoints">Config points</a></li>
-			</ul></li>
-		<li><a href="#settingup">Setting Up</a></li>
-		<ul>
-			<li><a href="#settingup-prerequisites">Prerequisites</a></li>
-			<li><a href="#settingup-settingupdevserver">Setting up the
-					dev server</a></li>
-			<li><a href="#settingup-deployingtostagingserver">Deploying
-					to staging server</a></li>
-			<li><a href="#settingup-troubleshooting">Troubleshooting</a></li>
-		</ul>
-
-		<li><a href="#process">Process</a></li>
-		<ul>
-			<li><a href="#process-roles">Roles</a></li>
-			<li><a href="#process-workflow">Workflow</a></li>
-			<li><a href="#process-fixingissues">Fixing issues</a></li>
-			<li><a href="#process-reviewingafix">Reviewing a fix</a></li>
-			<li><a href="#process-applyingafix">Applying a fix</a></li>
-			<li><a href="#process-deployingfixes">Deploying fixes</a></li>
-			<li><a href="#process-issuelifecycle">Issue Lifecycle</a></li>
-		</ul>
-
-		<li><a href="#bestpractices">Best Practices</a></li>
-		<ul>
-			<li><a href="#bestpractices-ui">UI best practices</a></li>
-			<li><a href="#bestpractices-coding">Coding best practices</a></li>
-			<li><a href="#bestpractices-testing">Testing best practices</a></li>
-		</ul>
-
-		<li><a href="#glossary">Glossary</a></li>
-	</ul>
-
-	<hr>
-	<!-- =============================================================== -->
-
-	<h1 id="project">Project</h1>
-
-	<h2 id="project-vision">Vision</h2>
-
-	Long term goal: Become the
-	<span class="bold">biggest student project in the world</span>.
-	<br> {Biggest = many contributors, many users, high LOC, evolving
-	over a long period.}
-	<br>
-	<br> ‘Biggest’ above also implies an exceptionally high quality
-	standard because high quality is a necessity for the long-term survival
-	of a big student project.
-	<br>
-	<br> This project will also serve as a model and a training ground
-	for Software Engineering (SE) students who want to learn SE skills in
-	the context of a non-trivial real software product.
-	<br>
-
-	<h2 id="project-challenges">Challenges</h2>
-	The project differs from typical student projects in the following areas,
-	which makes it more challenging and the experience more enriching.
-	<br>
-	<ul>
-		<li><span class="bold">Developers</span>: All developers are
-			novices and their involvement with the project is short term and part
-			time.</li>
-		<li><span class="bold">Code</span>: Working with legacy code
-			written by past developers is harder than writing from scratch.</li>
-		<li><span class="bold">Data</span>: The data in the live system
-			are confidential and developers are not allowed to see them. This
-			makes troubleshooting harder.</li>
-		<li><span class="bold">Releases</span>: Frequent releases to live
-			users requires us to maintain ‘production quality’ constantly.</li>
-		<li><span class="bold">Platform</span>: TEAMMATES is running on
-			Google App Engine cloud platform, which adds the following
-			challenges.
-			<ul>
-				<li>It is an emerging platform evolving rapidly. We have to
-					keep up.</li>
-				<li>It imposes various restrictions on the application. e.g.
-					Each request to the app has be served within 60 seconds.</li>
-				<li>It charges us based on usage. We have to optimize usage.</li>
-			</ul></li>
-		<li><span class="bold">Software Engineering</span>: As TEAMMATES
-			serve as a model system for training students, it should also focus
-			on applying good ‘Software Engineering’ techniques.</li>
-	</ul>
-
-	<h2 id="project-principles">Principles</h2>
-	We apply these principles to meet the challenges stated above.
-	<br>
-	<ul>
-		<li><span class="bold">We keep moving forward, always</span>: We
-			release frequently, in weekly <a
-			href=http://en.wikipedia.org/wiki/Timeboxing">time-boxed
-				iterations</a>. Every week, our product becomes better than the previous
-			week. This means ‘go back and rewrite from scratch’ is only a last
-			resort.</li>
-		<li><span class="bold">We are agile</span>: We are able to change
-			the system quickly and with ease to match emerging requirements. We
-			aim for minimal yet sufficient documentation.</li>
-		<li><span class="bold">We defend our code with tests,
-				fiercely</span>: Since we practice <a
-			href="http://www.extremeprogramming.org/rules/collective.html">collective
-				code ownership</a>, we have to make sure the code is not accidentally
-			broken by others. We use fully automated regression testing. The
-			testing automation level of this project is probably higher than 99%
-			of the projects out there.</li>
-		<li><span class="bold">We are ‘Gods’ of the few tools we
-				use</span>: We stick to a Minimal toolset. adding third-party tools and
-			libraries to the project is done only if there is a STRONG
-			justification. Only mature, stable, and well-supported tools should
-			be considered. Once selected, we should know the tool very well to
-			get the best out of it.</li>
-		<li><span class="bold">We value quality more than
-				functionality</span>: i.e., our job is not to ‘anyhow get it to work’. The
-			system should be good enough to be considered a ‘model’ software. Our
-			code is of ‘unusually’ high quality: All code is reviewed before
-			accepting.</li>
-		<li><span class="bold">We know what we are doing</span>: For us,
-			it is not enough to know something is broken, we should also know why
-			it is broken. It is not enough to get something working, we should
-			know how we got it to work.</li>
-		<li><span class="bold">We seek the best, not stop at the
-				first</span>: We do not settle for the first workable method to solve a
-			problem. We study other ways of solving it and decide what is the
-			best way for us.</li>
-		<li><span class="bold">We take pains to save the team from
-				pain</span>: Whenever we had to spend effort in figuring out something, we
-			refine code/documents so that others don’t have to go through the
-			same pain. Whenever we figured out a less painful way of doing
-			something, we make sure everyone in the team learn it too.</li>
-	</ul>
-
-	<h2 id="project-contributing">Contributing</h2>
-
-	<p>TEAMMATES welcome contributions from anyone, in particular,
-		students. Please <a href="..\contact.html">contact us</a> if you are interested to contribute.</p>
-
-	<p>Although TEAMMATES uses many tools and technologies, you need
-		not all of them before you can contribute. The diagram below shows
-		which technologies you need to learn to contribute in different roles.
-		As you can see, some roles don't need learning any technologies at
-		all. Note that these role aren't fixed or formally assigned. It is
-		simply for your guidance only.</p>
-
-	<div class="image-holder">
-		<img src="images/RolesAndTechnologies.png" width="90%" />
-	</div>
-
-	<ul>
-		<li><span class="bold">Tester:</span> Tests the App manually and
-			reports bugs or suggestions for enhancements in the issue tracker.</li>
-		<li><span class="bold">Copy editor:</span> Helps in improving
-			documentation.</li>
-		<li><span class="bold">Web page developer:</span> Works on static
-			web pages, such as those used in the TEAMMATES web site</li>
-		<li><span class="bold">Test developer:</span> Works on automating
-			system tests.</li>
-		<li><span class="bold">Frontend developer:</span> Works on the
-			frontend of the App that is generated dynamically from the server
-			side.</li>
-		<li><span class="bold">Backend developer:</span> Works on the
-			backend logic of the App, including data storage.</li>
-	</ul>
-
-	<p>TEAMMATES community has three segments, defined based on the
-		level of involvement.</p>
-	<ul>
-		<li><span class="bold">Contributor: </span>Small but noteworthy
-			contribution to the project.</li>
-		<li><span class="bold">Committer: </span>Significant contributions
-			sustained over a long period of time.</li>
-		<li><span class="bold">Member: </span>Significant and sustained
-			contributions in recent times.</li>
-	</ul>
-
-	<hr>
-	<!-- =============================================================== -->
-
-	<h1 id="design">Design</h1>
-
-	<h2 id="design-architecture">Architecture</h2>
-
-	<div class="image-holder">
-		<img src="images/highlevelArchitecture.png" width="90%" />
-	</div>
-
-	<br> TEAMMATES is a Web app that runs on Google App Engine (GAE)
-	cloud platform. Given above is an overview of the main components.
-	<br>
-
-	<ul>
-		<li><span class="bold">UI</span>: The UI seen by users consists
-			of Web pages containing HTML, CSS (for styling) and JavaScripts (for
-			client-side interactions such as sorting, input validation etc.).
-			This UI is generated by Java Server Pages (JSP) and Java Servlets
-			residing on the server. Requests are sent to the server over normal
-			HTTP. In future, AJAX may be used sparingly to fetch data from the
-			server asynchronously.</li>
-		<li><span class="bold">Logic</span>: The main logic of the app is
-			in Java POJOs (Plain Old Java Objects). Some automated tasks are
-			implemented as Servlets.</li>
-		<li><span class="bold">Storage</span>: Storage uses the
-			persistence framework provided by GAE ‘datastore’. While the
-			datastore is a noSQL database, we use it in SQL fashion via a JDO
-			wrapper and GQL (a datastore-specific SQL variant).</li>
-		<li><span class="bold">Test Driver</span>: TEAMMATES makes heavy
-			use of automated regression testing. JUnit is used for Java unit
-			testing and QUnit for JavaScript unit testing. We use Selenium Web
-			Driver to automate UI testing. Test Driver can access the application
-			directly to set up test data. We use JSON format to transmit such
-			data to the application.</li>
-		<li><span class="bold">Common</span>: The Common component
-			contains utility code used across the application.</li>
-	</ul>
-	The diagram below shows how the code is organized into packages inside
-	each component and dependencies among them.
-	<div class="image-holder">
-		<img class="image" src="images/packageDiagram.png" width="90%" />
-	</div>
-	<br> Notes:
-	<ul>
-		<li>[logic] - [ui::view] - [ui::controller] represent an
-			application of Model-View-Controller pattern.</li>
-		<li>ui::view and ui::website packages are not Java packages. They
-			consist of jsp, html, js and css files.</li>
-	</ul>
-
-
-	<h2 id="design-ui">UI</h2>
-	<div class="image-holder">
-		<img class="image" src="images/UiComponent.png" width="90%" />
-	</div>
-	<br>
-
-	<h3>Request flow</h3>
-	Request from the Browser will go through following steps:
-	<br></br>
-
-	<div class="image-holder">
-		<img src="images/UiWorkflow.png" width="90%"></img>
-	</div>
-
-	<ol>
-		<li>Request received by the GAE server</li>
-		<li>Forwarded to our custom filters in according to the order as
-			specified in <span class="code">web.xml</span>. In our case this
-			would be <span class="code">DatastoreFilter</span> and <span
-			class="code">LoginFilter</span>. For example, the <span class="code">LoginFilter</span>
-			will forward any request from not-logged-in users to the login page.
-			If the request is from logged in user, then it will proceed according
-			to the URL.
-		</li>
-		<li>Depending on the URL, it will be handled by its respective
-			Servlet (e.g., <span class="code">InstructorHomeServlet</span>, <span
-			class="code">InstructorCourseDeleteServlet</span>, etc)
-		</li>
-		<li>The servlet will communicate with the <span class="code">Logic</span>
-			to carry out the business logic part of the requst (e.g., accessing
-			datastore, modifying datastore, etc). After that, it will create
-			respective <span class="code">Helper</span> object and store inside
-			that object relevant data retrieved from the <span class="code">Logic</span>
-			(e.g., student list, course list, evaluation data, etc)
-		</li>
-		<li>The respective Helper object then will be passed to the
-			respective JSP page.</li>
-		<li>The JSP page will then render the page according to the data
-			inside the <span class="code">Helper</span> object.
-		</li>
-		<li>The response will then be sent back to the Browser, which
-			will render the page.</li>
-	</ol>
-
-	<h3>Process flow in Servlets</h3>
-	Since the request will undergo mostly similar processing steps, the
-	request will first be processed in the general-purpose abstract class
-	<span class="code">ActionServlet</span> (this is an application of the
-	<a href="http://en.wikipedia.org/wiki/Template_method_pattern">Template
-		Method pattern</a>). This is the sequence of steps taken by the
-	<span class="code">ActionServlet</span> object:
-	<ol>
-		<li>Check whether the request method is <span class="code">POST</span>
-			or <span class="code">GET</span>, store it in a variable <span
-			class="code">isPost</span>.
-		</li>
-		<li>Call abstract <span class="code">instantiateHelper</span>
-			method, which should have been overridden to create respective <span
-			class="code">Helper</span> object.
-		</li>
-		<li>Call concrete <span class="code">prepareHelper</span> method,
-			which will setup common data inside the <span class="code">Helper</span>
-			object, such as the <span class="code">Logic</span> object, <span
-			class="code">UserData</span> object, redirect URL, status message and
-			error status. This method will also set configure the masquerade mode
-			if required ('masquarade mode' is used by the administrator to
-			masquerade as another user).
-		</li>
-		<li>It will call the abstract <span class="code">doAction</span>
-			method, which should have been overridden to contain the main action
-			for each servlet. This is the place for highest-level error handling
-			before the response is returned to the Broswer.
-		</li>
-		<li>It will finally call <span class="code">doCreateResponse</span>
-			method, which redirects the request with appropriate method: either
-			forward the request using <span class="code">requestDispatcher</span>
-			to the page specified in <span class="code">getDefaultForwardUrl</span>
-			or redirect the request to the page as specified in variable <span
-			class="code">redirectUrl</span>.
-		</li>
-	</ol>
-	When adding new pages to the app, the developer just need to subclass
-	the
-	<span class="code">ActionServlet</span> class and implement the
-	abstract methods (and override
-	<span class="code">getDefaultForwardUrl</span>) accordingly. The
-	<span class="code">Helper</span> class can also be subclassed if the
-	default one is not enough (most likely).
-	<br>
-	<br> The UI consist of following pages:
-
-	<h3>Functional pages</h3>
-	These pages represent the core functionality of the system.
-	<ul>
-		<li>login.jsp {To be removed in the near future as website home
-			page is now used for login.}</li>
-		<li>logout.jsp : Used for users to log out of the system.</li>
-		<br>
-		<li>adminHome : Page for adiministrative activities such as
-			creating Instructors, monitoring user activities etc.</li>
-		<br>
-		<li>instructorHome : Landing page for instructors. Lists course
-			and evaluations that the instructor is part of</li>
-		<li>instructorCourse : Page for Course-related actions.</li>
-		<li>instructorCourseEdit : Page to edit course information and Instructor list</li>
-		<li>instructorCourseEnroll : Page for enrolling students in a
-			course</li>
-		<li>instructorCourseView : Page for listing students in a course.</li>
-		<li>instructorCourseStudentDetails : Page for viewing details of
-			an individual student.</li>
-		<li>instructorCourseStudentEdit: Page for editing details of a
-			student.</li>
-		<li>instructorEval : Page for listing and creating Evaluations.</li>
-		<li>instructorEvalEdit : Page for editing an Evaluation.</li>
-		<li>instructorEvalResults : Page for viewing evaluation results.</li>
-		<li>instructorEvalSubmissionView : Page for viewing submissions
-			from and to a student for a given evaluation.</li>
-		<li>instructorEvalSubmissionEdit : Page for editing a submission
-			by a student.</li>
-		<br>
-		<li>studentHome : Landing page for students.</li>
-		<li>studentCourseDetails : Page for the student to see details of
-			his/her team in a Course.</li>
-		<li>studentEvalEdit : Page for submitting a peer evaluation.</li>
-		<li>studentEvalResults : Page for viewing evaluation results.</li>
-	</ul>
-
-	These pages can be accessed via the
-	<span class="code">[TEAMMATES URL]/page/pagename</span>, handled by a
-	Servlet and a jsp page named after the page name.
-	<br> e.g.,
-	<span>adminHome</span> can be reached by
-	<a href="http://teammatesv4.appspot.com/page/adminHome">http://teammatesv4.appspot.com/page/adminHome</a>
-	and is handled by
-	<span class="code">AdminHomeServlet.java</span> and
-	<span class="code">adminHome.jsp</span>
-	<br>
-	<br> Only logged in users can access these pages.
-	<span class="code">LoginFilter.java</span> is used to redirect
-	not-logged-in users to a login page.
-	<br>
-	<br>
-
-	<h3>Special-purpose pages</h3>
-	These pages provide peripheral functionality.These pages are not
-	access-controlled.
-	<ul>
-		<li>studentHelpPage (an html page)</li>
-		<li>instructorHelpPage (an html page)</li>
-		<li>error pages (errorPage.jsp, mobile.jsp, oldIE.jsp, etc.)</li>
-	</ul>
-
-	<h3>Website pages</h3>
-	These are the static pages that forms the product website (not the
-	product itself).
-	<ul>
-		<li>contact.html, about.html etc.</li>
-	</ul>
-
-
-	<h2 id="design-logic">Logic</h2>
-
-	The
-	<span class="code">Logic</span> component handles the business logic of
-	TEAMMATES.
-	<br> It is accessible via a thin facade class called
-	<span class="code">Logic</span> which makes use of 3
-	<span class="code">*Logic</span> classes to handle the logic related to
-	various types of data and to access data from the
-	<span class="code">Storage</span> component.
-
-	<div class="image-holder">
-		<img src="images/LogicComponent.png" width="90%" />
-	</div>
-	<br>
-
-	<h3>Logic API</h3>
-	Represented by
-	<span class="code">Logic.java</span> and
-	<span class="code">BackDoorServlet.java</span>
-	<ul>
-		<li><span class="code">Logic</span>: For the use of UI. <span
-			class="code">Logic</span> class acts as a facade between UI
-			(servlets) and the backend of the app.</li>
-		<li><span class="code">BackDoorLogic</span>: For the use of <span
-			class="code">TestDriver</span> (via <span class="code">BackDoorServlet</span>)</li>
-	</ul>
-
-	<h3>Policies</h3>
-	General:
-	<br>
-	<ul>
-		<li>Null values should <span class="bold">not</span> be used as
-			parameters to this API, except when following the KeepExisting policy
-			(explained later).
-		</li>
-	</ul>
-
-	<br>Authentication:
-	<ul>
-		<li>Calls received by <span class="code">Logic</span> are
-			authenticated against logged in user’s privileges.<br>
-		</li>
-		<li>Calls received by <span class="code">BackDoorServlet</span>
-			are authenticated using the ‘backdoor key’. Backdoor key is a string
-			known only to the person who deployed the app (typically, the
-			administrator).
-		</li>
-	</ul>
-	<br>API for creating entities:
-	<ul>
-		<li>Null parameters: Throws an assertion error.</li>
-		<li>Entity already exists: Throws <span class="code">EntityAlreadyExists</span>
-			exception (escalated from <span class="code">Storage</span> level).
-		</li>
-		<li>When creating <span class="code">Evaluations</span>, <span
-			class="code">Submission</span> entities are automatically created at
-			the time of creating an evaluation or a changing the team structure
-			of a course.
-		</li>
-	</ul>
-	<br>API for retrieving entities:
-	<ul>
-		<li>Attempting to retrived objects using <span class="code">null</span>
-			parameters: Not expected. Results in assertion failure.
-		</li>
-		<li>Entity not found: <br> -Returns <span class="code">null</span>
-			if the target entity not found. This way, read operations can be used
-			easily for checking the existence of an entity.<br> -Throws <span
-			class="code">EntityDoesNotExists</span> exception if a parent entity
-			of a target entity is not found e.g., trying to list students of a
-			non-existent course.
-		</li>
-	</ul>
-	<br>API for editing entities:
-	<ul>
-		<li>Primary keys cannot be edited except: <span class="code">Student.email</span>
-		</li>
-		<li>KeepExistingPolicy: the new value of an optional attribute is
-			specified as <span class="code">null</span> or set to
-			“Uninitialized”, the existing value will prevail. {This is not a good
-			policy. To be reconsidered}
-		</li>
-		<li><span class="code">Null</span> parameters: Throws an
-			assertion error if that parameter cannot be null. Optional attributes
-			follow KeepExistingPolicy</li>
-		<li>Entity not found: Throws <span class="code">EntityDoesNotExistException</span>
-			exception
-		</li>
-		<li>Invalid parameters: Throws <span class="code">InvalidParametersException</span>
-		</li>
-	</ul>
-
-	<br>API for deleting entities:
-	<ul>
-		<li><span class="code">Null</span> parameters: Not expected.
-			Results in assertion failure.</li>
-		<li>FailDeleteSilentlyPolicy: In general, delete operation do not
-			throw exceptions if the target entity does not exist. Instead, it
-			logs a warning. This is because an entity could get deleted by one
-			user while another user is trying to delete it at the same time. In
-			any case, if it does not exist, it is as good as deleted.</li>
-		<li>Cascade policy: When a parent entity is deleted, entities
-			that have referential integrity with the deleted entity should also
-			be deleted. <br> Cascade logic:
-			<ul>
-				<li>Instructor : delete all courses and cascade onwards.</li>
-				<li>Course : delete all students, evaluations and cascade
-					onwards.</li>
-				<li>Student : delete all submissions to/from the student.</li>
-				<li>Evaluation: delete all submissions.</li>
-				<li>Submission : no cascade (this entity can only be deleted by
-					cascades).</li>
-			</ul>
-		</li>
-	</ul>
-	<h2 id="design-storage">Storage</h2>
-
-	The
-	<span class="code">Storage</span> component performs CRUD (Create,
-	Read, Update, Delete) operations on data entities individually. It is
-	accessible via the
-	<span class="code">*Db</span> classes in the
-	<span class="code">atorage::api</span> package. It hides complexities
-	of datastore from the
-	<span class="code">Logic</span> component. All GQL queries are to be
-	contained inside the
-	<span class="code">Storage</span> component.
-	<br>It contains minimal logic beyond what is directly relevant to
-	CRUD operations.
-	<br>The
-	<span class="code">Storage</span> component will not perform any
-	cascade delete/create oprearations.Cascade logic is currently handled
-	by the
-	<span class="code">Logic</span> component.
-	<br>
-
-	<div class="image-holder">
-		<img src="images/StorageComponent.png" width=80% />
-	</div>
-
-	<br>Classes in the
-	<span class="code">storage::entity</span> package are not visible
-	outside this component to prevent accidental modification to the
-	entity's attributes (Since these classes have been marked as
-	'persistence capable', and changes to their attributes are by default
-	automatically persisted to the datastore).
-	<br> Instead, a corresponding non-persistent data transfer object
-	named
-	<span class="code">*EntityData</span> (e.g.,
-	<span class="code">CourseData</span> is the data transfer object for
-	<span class="code">Course</span> entities) object is returned, where
-	values can be get and set easily without any impact on the persistent
-	data copy. These datatransfer classes are in
-	<span class="code">common::datatransfer</span> package explained later.
-	Note: This decision was taken before GAE started supporting
-	<a
-		href="https://developers.google.com/appengine/docs/java/datastore/jdo/creatinggettinganddeletingdata">
-		the ability to 'detach' entities </a> to prevent accidental modifications
-	to persistable data. The decision to use data transer objects is to be
-	reconsidered in the future.
-	<br> Note that the navigability of the association links between
-	entity objects appear to be in the reverse direction of what we see in
-	a normal OOP design. This is because we want to keep the data scheme
-	flexible so that new entity types can be added later with minimal
-	modifications to existing elements.
-
-	<h3>Storage API</h3>
-	Represented by classes in
-	<span class="code">storage::api</span>
-
-	<h3>Policies</h3>
-	Add and Delete operations try to wait until data is persisted in the
-	datastore before returning. This is not enough to compensate for
-	eventual consistency involving multiple servers in the GAE production
-	enviornment. However, it is expected to avoid test failures caused by
-	eventual consistency in dev server.
-	<br> Note: 'Eventual consistency' here means it takes some time
-	for a database operation to propagate across all serves of the Google's
-	distributed datastore. As a result, the data may be in an inconsistent
-	states for short periods of time although things should become
-	consistent 'eventually'. For example, an object we deleted may appear
-	to still exist for a short while.
-	<br>
-	<br> Implementation of Transaction Control has been decided
-	against due to limitations of GAE environment and the nature of our
-	data schema. Please see
-	<a
-		href="https://docs.google.com/document/d/1o6pNPshCp9S31ymHY0beQ1DVafDa1_k_k7bpxZo5GeU/edit#heading=h.1yzvgqzgobon">TEAMMATES
-		Problems and Solutions</a> documentation for more information.
-	<br>
-	<br> General:
-	<br>
-	<ul>
-		<li><span class="code">Null</span> values should <span
-			class="bold">not</span> be used as parameters for this API, except
-			under the KeepExistingPolicy mentioned previously. <span class="code">null</span>
-			are not editted.</li>
-	</ul>
-	<br> API for creating:
-	<ul>
-		<li>Attempt to create an entity that exists: Throw <span
-			class="code">EntityAlreadyExists</span> exception.
-		</li>
-		<li>Attempt to create an entity with invalid data: assertion
-			thrown (should not occur at this level).</li>
-	</ul>
-	<br> API for retrieving:
-	<ul>
-		<li>Attempt to retrieve an entity that does not exist: Returns <span
-			class="code">null</span>.
-		</li>
-	</ul>
-	<br> API for updating:
-	<ul>
-		<li>Attempt to update an entity that does not exist: Not
-			expected. Results in assertion failure.</li>
-		<li>Attempt to update an entity with invalid data: Not expected.
-			Results in assertion failure.</li>
-	</ul>
-	<br> API for deleting:
-	<ul>
-		<li>Attempt to delete an entity that does not exist: No action.</li>
-	</ul>
-
-
-	<h2 id="design-common">Common</h2>
-
-	<div class="image-holder">
-		<img src="images/CommonComponent.png" width=90% />
-	</div>
-	<br> The Common component contains common utilities used across
-	TEAMMATES.
-	<br>
-	<span class="code">common::Common.java</span> currently holds a vast
-	collection of common constants and functions. This is a good candidate
-	for breaking into smaller classes.
-	<br>
-	<br>
-	<span class="code">common::datatransfer</span> package contains
-	lightweight classes for transferring data among components. They can be
-	combined in various ways to transfer structured data between
-	components. Given below are three examples.
-	<br>
-	<div class="image-holder">
-		<img src="images/dataTransferClasses.png" width=90% />
-	</div>
-	<br> (a)
-	<span class="code">Test Driver</span> can use the
-	<span class="code">DataBundle</span> in this manner to send an
-	arbitrary number of objects to be persisted in the database.
-	<br> (b) This structure can be used to send results of an
-	evaluation (e.g., when showing an evaluation report to a instructor)
-	<br> (c) This structure can be used to transfer data belonging to
-	a instructor (e.g., when constructing the home page for a instructor).
-	<br>
-	<br> For convenience, these classes use public variables for data.
-	This is not a good practice as it contravenes OO principle of
-	<i>information hiding</i> and increases the risk of inconsistent data.
-	This strategy is to be reconsidered at a later date.
-	<br>
-
-
-	<h2 id="design-testdriver">TestDriver</h2>
-	This component automates the testing of TEAMMATES.
-	<br>
-	<div class="image-holder">
-		<img src="images/TestDriverComponent.png" width=90% />
-	</div>
-	<br> We have two kinds of automated test cases:
-	<ul>
-		<li>Component tests: Some of these are pure unit tests (i.e.,
-			test one component in isolation) while others are integration tests
-			that tests units as well as integration of units with each other.<br>
-			<span class="code">AllJsTests.java</span> is for unit testing
-			JavaScript code.
-		</li>
-		<li>UI tests: These focus on testing the UI and the integration
-			of all components with the UI.</li>
-	</ul>
-	This is how TEAMMATES testing maps to standard types of testing.
-	<br>
-	<br>
-	&nbsp;&nbsp;&nbsp;&nbsp;&nbsp;&nbsp;&nbsp;&nbsp;&nbsp;&nbsp;Normal:
-	<span style="background: #A4C2F4">|---------acceptance
-		tests----|---system tests----|-----integration tests-----|-------unit
-		tests----------|</span>
-	<br> TEAMMATES:
-	<span style="background: #F4CCCC">|---------manual
-		testing-------------|</span>
-	<span style="background: #B6D7A8">----automated UI
-		tests----|---automated component tests ---|</span>
-	<br>
-	<br>
-	<br> Notable classes:
-	<ul>
-		<li><span class="code"><span class="bold">*Suite.java</span></span>
-			classes are containers for test cases, used to run test cases in
-			batch mode.</li>
-		<li><span class="code"><span class="bold">BrowserInstance.java</span></span>
-			represents the UI of the application. It is a wrapper around Selenium
-			Web Driver. It allows the test driver to simulate user actions on the
-			TEAMMATES UI. This class is a good candidate for further
-			decomposition as it is too big at the moment.<br> Notable
-			methods and data members (<span class="bold">IMPORTANT</span>):
-			<ul>
-				<li><span class="code">get[entity]RowID</span>: to find the
-					rowID of some specific entity on a specific page.</li>
-				<li><span class="code">get[entity]LinkLocator</span>: to
-					retrieve the locator (a By object) of an entity. This method
-					usually have two versions, one accepting primary key to that
-					entity, the other accepting rowID. The basic form is the one
-					accepting rowID.</li>
-				<li>Data member of By type: gives the locator of an entity
-					which does not require any parameter to be retrieved (such as input
-					textbox for course ID in creating course)</li>
-				<li><span class="code">click[entity]</span>: methods to click
-					on some object on the page. This is only convenience method as it
-					can be replaced by calling <span class="code">click(By
-						locator)</span> using locator as retrieved from the <span class="code">get*LinkLocator</span>.</li>
-				<li><span class="code">count[entity]</span>: to count the
-					number of that entity in the page (e.g., number of students, number
-					of evaluations, etc)</li>
-				<li><span class="code">get[entity]</span> and <span
-					class="code">studentGet[entity]</span>: method to retrieve some
-					information on the page. For some cases, this is only convenience
-					method as it can be replaced by calling <span class="code">getText(By
-						locator)</span> with respective locator, for others, it uses more
-					sophisticated method to retrieve the data easier and faster.</li>
-				<li>Methods related to form-filling such as <span class="code">fillString</span>,
-					<span class="code">fillInCourseID</span>, <span class="code">addEvaluation</span>,
-					<span class="code">addCourse</span>. These methods are there to
-					make filling forms easier, as well as giving model to new
-					developers on how to fill the forms.
-				</li>
-				<li>There are also some verification methods to test the page
-					HTML.</li>
-			</ul></li>
-		<li><span class="code"><span class="bold">BackDoor.java</span></span>
-			allows test driver to communicate with the TEAMMATES datastore. It
-			hides from Test Driver the complexity of HTTP communication that is
-			required to interact with the server.
-		<li><span class="code"><span class="bold">EmailAccount.java</span></span>
-			allows Test Driver to query email accounts of test users (e.g., to
-			verify the receipt of emails sent by TEAMMATES)
-		<li><span class="code"><span class="bold">TestProperties.java</span></span>
-			represents configuration values in test.properties and
-			appengine-web.xml that are useful for testing. e.g., the app version
-			number that we expect to see in the UI footer.
-	</ul>
-
-	<hr>
-	<!-- =============================================================== -->
-
-	<h1 id="infrastructure">Infrastructure</h1>
-
-	<h2 id="infrastructure-knowledgebase">Knowledge base</h2>
-
-	<ul>
-		<li><a href="https://teammatesv4.appspot.com/dev/devman.html">
-				Developer manual</a> (i.e. <span class="bold">DevMan</span>) {This
-			document}</li>
-		<li><a href="https://teammatesv4.appspot.com/dev/spec.html">
-				System specification</a> (i.e. <span class="bold">Spec</span>)</li>
-		<li><a
-			href="https://docs.google.com/document/pub?id=1o6pNPshCp9S31ymHY0beQ1DVafDa1_k_k7bpxZo5GeU&embedded=true">
-				Decision Analysis</a> (i.e. <span class="bold">Analysis</span>) :
-			Analysis of problems encountered, solutions considered, rationale for selection
-			etc.</li>
-		<li><a
-			href="https://docs.google.com/document/d/1Niq-VOjj0dBwYevySz1FnBPGSoFwLNkn7lcmIYKV_Cc/edit?hl=en_US">
-				Project Meeting Minutes</a> (i.e. <span class="bold">Minutes</span>)
-			{restricted to project members only}</li>
-		<li><a
-			href="https://docs.google.com/document/pub?id=1b9UmcYz8NU2TJ6Kt8i6pCcj064B98sbrM0MMEYVWs0Q&embedded=true">
-				Version History</a> (i.e. <span class="bold">History</span>)</li>
-		<li><a
-			href="https://docs.google.com/document/pub?id=1LymZ6oeEA6TZRzgW7X2FUxA2MPbZTjUrzIx6si_5ThI&embedded=true">
-				Resources Bin</a> (i.e. <span class="bold">Resources</span>) : Learning
-			materials, tips, tutorials, etc.</li>
-		<li><span class="bold">Coding standards </span>: <a
-			href="https://docs.google.com/document/pub?id=1iAESIXM0zSxEa5OY7dFURam_SgLiSMhPQtU0drQagrs&embedded=true">Java</a>,
-			<a
-			href="http://www.oracle.com/technetwork/articles/javase/code-convention-138726.html">JSP</a>,
-			<a
-			href="http://google-styleguide.googlecode.com/svn/trunk/javascriptguide.xml">JavaScript
-		</a>, <a
-			href="http://make.wordpress.org/core/handbook/coding-standards/css/">CSS
-		</a>, <a
-			href="htmlstyleguide.html">HTML
-		</a></li>
-		<br>
-		<li><span class="bold">Google Group</span> for dev team <a
-			href="http://groups.google.com/group/teammates-dev">http://groups.google.com/group/<span
-				class="bold">teammates-dev</span></a></li>
-		<li><span class="bold">Google Group</span> for contributors <a
-			href="http://groups.google.com/group/teammates-contributors">http://groups.google.com/group/<span
-				class="bold">teammates-contributors</span></a></li>
-		<br>
-		<li><span class="bold">Review Repo</span> (contains code under
-			review) and <span class="bold">Issue Tracker</span> : <a
-			href="http://code.google.com/p/teammatespes">teammatesPES.googlecode.com</a>
-			{PES = Peer Evaluation System}</li>
-		<li><span class="bold">Release Repo</span> (contains the released
-			or release-ready code): <a
-			href="http://code.google.com/p/teammates-release">teammates-release.googlecode.com</a></li>
-		<li><span class="bold">Live site</span>: <a
-			href="http://teammatesv4.appspot.com/">http://teammatesv4.appspot.com</a></li>
-	</ul>
-
-
-	<h2 id="infrastructure-toolsandtechnologies-deployment">Deployment
-		environment</h2>
-	<ul>
-		<li><span class="bold">Google App Engine (GAE)</span></li>
-		<li><span class="bold">Java</span> [version 1.6, this is the
-			highest version supported by GAE]</li>
-	</ul>
-
-	<h2 id="infrastructure-toolsandtechnologies-development">Development
-		environment</h2>
-	<ul>
-		<li><span class="bold">Eclipse</span> IDE for EE developers
-			[version juno]</li>
-		<li><span class="bold">Google App Engine Plugin for
-				Eclipse</span> [version 4.2]</li>
-		<li><span class="bold">Google App Engine SDK</span> [version
-			1.7.3]</li>
-		<li><span class="bold">TortoiseHg</span> or Mac OS equivalent
-			[version: latest stable]</li>
-		<li><span class="bold">Google Code</span> project hosting</li>
-	</ul>
-
-	<h2 id="infrastructure-toolsandtechnologies-implementation">Tools
-		used in implementation</h2>
-	<ul>
-		<li><span class="bold">HTML</span> [version 5, using latest
-			features is discouraged due to lack of enough Browser support], <span
-			class="bold">JavaScript</span>, <span class="bold">CSS</span></li>
-		<li><a class="bold" href="http://jquery.com/">jQuery</a> </span>
-			[version 1.8.3] <br>jQuery is a JavaScript Library that
-			simplifies HTML document traversing, event handling, animating, and
-			Ajax interactions for rapid web development.</li>
-		<li><span class="bold">JSON </span><span>(JavaScript
-				Object Notation) <br>JSON is a lightweight data-interchange
-				format. It is easy for humans to read and write. It is easy for
-				machines to parse and generate. It is based on a subset of the
-				JavaScript. </li>
-		<li><a class="bold" href="http://code.google.com/p/google-gson/">Gson</a></span>
-			[version 2.2.2] <br>Gson is a Java library that can be used to
-			convert Java Objects into their JSON representation. It can also be
-			used to convert a JSON string to an equivalent Java object.</li>
-		<li><span class="bold">Java Server Pages (JSP)</span> <br>JSP
-			technology provides a simplified way to create dynamic web content. A
-			JSP page can be thought as an HTML page with embedded Java code
-			snippets.</li>
-		<li><span class="bold">Java Servlets</span> <br>Java Servlet
-			technology provides a simple, consistent mechanism for extending the
-			functionality of a Web server and for accessing existing business
-			systems. A servlet can almost be thought of as an applet that runs on
-			the server side--without a face.</li>
-		<li><span class="bold"><a
-				href="https://developers.google.com/appengine/docs/java/datastore/jdo/overview">
-					Java Data Objects (JDO)</a></span> [version 2.3; while GAE supports JDO 3.0 as
-			well, we continue to use JDO 2.3 because it is easier to set up.] <br>JDO
-			is a standard interface for storing objects containing data into a
-			database. The standard defines interfaces for annotating Java
-			objects, retrieving objects with queries, and interacting with a
-			database using transactions. An application that uses the JDO
-			interface can work with different kinds of databases without using
-			any database-specific code, including relational databases,
-			hierarchical databases, and object databases.</li>
-		<li><span class="bold">Datanucleus Access Platform</span>
-			[version 1; while GAE supports Datanucleus v2 as well, the version
-			that goes with JDO 2.3 is v1] <br>The DataNucleus Access
-			Platform provides persistence and retrieval of data to a range of
-			datastores using a range of APIs, with a range of query languages. <br>Comes
-			with App Engine SDK.</li>
-		<li><span class="bold">Xerces XML Parser</span>
-			[version 2.9.1] <br/>This library is required to parse the XML config files. This library may not be 
-			needed on some platforms as it may already come packaged on some JREs (particulary windows)</li>
-	</ul>
-
-	<h2 id="infrastructure-toolsandtechnologies-testing">Tools used in
-		testing</h2>
-	<ul>
-		<li><span class="bold"><a
-				href="http://code.google.com/p/selenium/wiki/UsingWebDriver">
-					Selenium</a></span> [version 2.26.0] <br>Selenium automates browsers. We
-			use it for automating our UI tests. <br>We require Selenium
-			standalone server, Chrome driver, IE driver, and Java language
-			bindings.</li>
-		<li><span class="bold"><a
-				href="http://www.oracle.com/technetwork/java/javamail/index.html">JavaMail</a></span>
-			[version 1.4.5] <br>The JavaMail API provides a
-			platform-independent and protocol-independent framework to build mail
-			and messaging applications. <br> Usage: For accessing test
-			users' email accounts to examine emails sent from TEAMMATES.</li>
-		<li><span class="bold"><a
-				href="https://github.com/kentbeck/junit/wiki">JUnit</a></span> [version
-			4.11] <br>JUnit is a Java test automation framework.</li>
-		<li><span class="bold"><a href="http://qunitjs.com/">QUnit</a></span>
-			[version 1.10.0] <br>QUnit is a JavaScript unit test suite.</li>
-		<li><span class="bold">NekoHtml</span> [version 1.9.16] <br>NekoHTML
-			is a simple HTML scanner and tag balancer that enables application
-			programmers to parse HTML documents and access the information using
-			standard XML interfaces. <br>NekoHTML is included in the
-			Selenium libraries. <br>Usage: During UI testing, for doing a
-			logical comparison of the pages generated against expected pages.</li>
-	</ul>
-	<h2 id="infrastructure-configpoints">Config points</h2>
-	There are several files used to configure various aspects of the
-	system.
-	<ul>
-		<li><span class="code"><span class="bold">build.properties
-			</span></span>: This is the main general purpose configuration file.
-		<li><span class="code"><span class="bold">logging.properties
-			</span></span>: Configuration for java.util.logging users.
-		<li><span class="code"><span class="bold">log4j.properties
-			</span></span>: Configuration for log4j users. Not used by us.
-		<li><span class="code"><span class="bold">test.properties
-			</span></span>: Contains configuration values for the test driver.
-		<li><span class="code"><span class="bold">appengine-web.xml
-			</span></span>: Contains configuration for deploying the application on app engine.
-
-
-
-
-
-
-
-
-
-
-
-
-
-
-
-
-
-
-		
-		<li><span class="code"><span class="bold">web.xml </span></span>:
-			This is the configurations for the webserver. It specifies servlets
-			to run, mapping from URLs to servlets/JSPs, security constraints,
-			etc.
-		<li><span class="code"><span class="bold">cron.xml
-			</span></span>: This specifies cron jobs to run.
-		<li><span class="code"><span class="bold">queue.xml
-			</span></span>: Specifies configuration of task queues.
-		<li><span class="code"><span class="bold">jdoconfig.xml
-			</span></span>: Specifies the JDO configuration.
-		<li><span class="code"><span class="bold">persistence.xml
-			</span></span>: auto-generated.
-	</ul>
-
-	<hr>
-	<!-- =============================================================== -->
-
-	<h1 id="settingup">Setting Up</h1>
-	These instructions are for the Windows environment. Instructions for
-	Mac OS is similar, with slight variations that you can figure out
-	yourself.
-
-	<h2 id="settingup-prerequisites">Prerequisites</h2>
-	<ul>
-
-<li>Install <a href="http://www.oracle.com/technetwork/java/javase/downloads/jdk6u38-downloads-1877406.html">JDK6</a> [This is the highest version supported by GAE]<br>If you already have a version higher than JDK 6 installed in your computer, you still need to install JDK 6.</li>
-		<li>Install <a href="http://tortoisehg.bitbucket.org/">TortoiseHg</a>
-			latest stable version. <br>If you are on Mac OS, you can install
-			<a href="http://mercurial.selenic.com/">Mercurial (Commandline
-				version)</a> or a Hg GUI such as <a
-			href="http://jasonfharris.com/machg/">MacHg</a>.<br> Configure
-			the user name in Hg global settings. The recommended format is <span
-			class="code">Full name &lt;email&gt;</span> e.g. <span class="code">John
-				Mayor &lt;john.m@gmail.com&gt; </span>
-		</li>
-		<li>Download <i>Eclipse IDE for Java EE Developers</i> (version:
-			Juno) from <a href="http://www.eclipse.org/downloads/">http://www.eclipse.org/downloads/
-		</a>
-		</li>
-		<li>Install <i>Google App Engine plug-in for Eclipse</i> version
-			4.2 (but omit the App Engine SDK that comes with the plugin). <br>Instructions
-			are at <a
-			href="https://developers.google.com/eclipse/docs/install-eclipse-4.2">https://developers.google.com/eclipse/docs/install-eclipse-4.2</a>.
-			<br>Do not install GWT plugin as it might interfere with the GAE
-			plugin.
-			<br>Note: Sometimes the update site for the GAE plug-in does not work. In which case, follow the instructions at <a
-			href="https://developers.google.com/eclipse/docs/install-from-zip">https://developers.google.com/eclipse/docs/install-from-zip</a>.
-		</li>
-		<li>Install <i>Google App Engine SDK</i> version 1.7.3. <br>Instructions
-			are at <a
-			href="https://developers.google.com/eclipse/docs/using_sdks">https://developers.google.com/eclipse/docs/using_sdks</a>.
-			<br>Download link to the SDK is <a
-			href="http://googleappengine.googlecode.com/files/appengine-java-sdk-1.7.3.zip">http://googleappengine.googlecode.com/files/appengine-java-sdk-1.7.3.zip</a>.
-		</li>
-		<li>If your Firefox is higher than version 12, downgrade to
-			Firefox 12.0 from <a
-			href="https://ftp.mozilla.org/pub/mozilla.org/firefox/releases/">here</a>
-			{The web driver for later Firefox is significantly slower than the
-			one used for FF12}
-		</li>
-	</ul>
-
-	<h2 id="settingup-settingupdevserver">Setting up the dev server</h2>
-	‘Dev server’ means running the server in localhost mode.
-	<ol>
-		<li>Clone the source code from: <span class="code"><a
-				href="https://code.google.com/p/teammatespes/">https://code.google.com/p/teammatespes/</a></span>
-		<li>Create config files (these are not under revision control
-			because their content vary from developer to developer).
-			<ol type="a">
-				<li><span class="code"><span class="blue">src/main/resources/</span><span
-						class="bold">build.properties</span></span> <br> Use <span
-					class="code">build.template.properties</span> as a template (i.e.
-					copy → paste → rename)<br> For dev server testing, property
-					values can remain as they are. </li>
-				<li><span class="code"><span class="blue">src/test/resources/</span><span
-						class="bold">test.properties </span></span> <br> Create it using <span
-					class="code">test.template.properties</span> (in the same folder).
-					For dev server testing, property values can remain as they are.</li>
-				<li><span class="code"><span class="blue">src/main/webapp/WEB-INF/</span><span
-						class="bold">appengine-web.xml</span></span> <br> Create using <span
-					class="code">appengine-web.template.xml</span>. For dev server
-					testing, property values can remain as they are.</li>
-			</ol>
-		</li>
-		<li>Open Eclipse and import → general → ‘existing projects into
-			workspace’ (see the <span class="bold">Troubleshooting</span> section
-			below if encounter any problem). After the importing is complete, following
-			settings should be applied automatically (they are here for reference
-			only).
-			<ol type="a">
-				<li>Properties→Google→Web application
-					<ol type="i">
-						<li>'this project has a WAR directory' is selected.</li>
-						<li>'Launch and deploy from this directory' points to <span
-							class="code">src/main/webapp</span></li>
-					</ol>
-				</li>
-				<li>Properties→Google→App engine
-					<ol type="i">
-						<li>‘use Google App Engine’ selected</li>
-					</ol>
-				</li>
-				<li>Properties → Google → App Engine → ORM
-					<ol type="i">
-						<li>This is where we specify where are your Entity classes so
-							that they can be enhanced by the DataNucleus Enhancer tool. Only
-							the folder <span class="code bold">src/main/java/teammates/storage/entity/*.java</span>
-							should appear in the list . That way, DataNucleus Enhancer runs
-							only when you modify your entity classes.
-						</li>
-					</ol>
-				</li>
-
-			</ol>
-		</li>
-		<li>Right-click on the project folder and choose ‘Run’ → ‘As Web
-			Application’. After some time, you should see this message on the
-			console “The server is running at http://localhost:8888/”.<br>
-			The dev server is now ready to start requests at the given URL. You
-			can verify by visiting the URL in your Browser. 
-			<br>You can login to the system, you need to add yourself as an
-			instructor first.
-		</li>
-	</ol>
-
-	<h3>Adding instructor accounts</h3>
-	<ol type="a">
-		<li>Go to <span class="code">http://appURL/page/adminHome</span></li>
-		<li>Log in using your Google ID. If this is the dev server, enter
-			any email address, but remember to check the ‘log in as
-			administrator’ check box.</li>
-		<li>Enter credentials for a instructor. e.g., <br> Google
-			id: teammates.instructor<br> Name: Dr. John Adams <br>
-			Email: teammates.instructor@gmail.com<br>
-		</li>
-	</ol>
-
-	<h3>Running the test suite</h3>
-	Run
-	<span class="bold code">src/test/java/teammates.test.cases.AllTestsSuite.java</span>
-	to confirm the app works as expected. This can be done using the "TM -
-	Run all tests" option under the green "Run" button in the toolbar. Most
-	of the tests should pass. If a few cases fail (this can happen due to
-	timing issues), run the failed cases individually (right click and
-	choos 'Run as → Junit Test') and ensure they pass. The default browser
-	used for testing is the Firefox browser. Testing on the Firefox browser
-	is relatively faster as compared to the other browsers, and it can be
-	run in the background. Nevertheless, it is still necessary to test with
-	the other supported browsers as well.
-	<br>
-	<br>
-	To change the browser that is used in the UI tests, go to the
-	<span class="code">test.properties</span> file and change the
-	<span class="code">test.selenium.browser</span> value to the browser
-	you want to test. Possible values are
-	<span class="code"> firefox, chrome, iexplore, safari.</span> In
-	addition, you need to configure the browser you have selected so that
-	it works with the test suite.
-	<br>
-	<br>
-	<span class="bold">Firefox</span>
-	<ul>
-		<li>If you are planning to test changes to JavaScript code,
-			disable javascript caching for Firefox - Enter "about:config" into
-			the Firefox address bar and set: network.http.use-cache = false</li>
-	</ul>
-	<span class="bold">Chrome</span>
-	<ul>
-		<li>If you are planning to test changes to JavaScript code,
-			disable javascript caching for Chrome - Press ctrl-shift-j to bring
-			up the Web Console. At the bottom-right corner, there is a settings
-			button. Click on that. Under the General tab, check 'Disable Cache'</li>
-	</ul>
-	<span class="bold">Internet Explorer</span>
-	<ul>
-		<li>If you are planning to test changes to JavaScript code,
-			disable javascript caching for Internet Explorer - Go to Internet
-			Options. On the General tab, under Browsing History click Settings.
-			Select the "Every time I visit the webpage" radio button.</li>
-		<li>Ensure that the browser zoom level is set to 100% </li>
-		<li>Set the Protected Mode settings for each zone to be the same
-			value. The value can be on or off, as long as it is the same for
-			every zone. To set the Protected Mode settings, choose "Internet
-			Options..." from the Tools menu, and click on the Security tab. For
-			each zone, there will be a check box at the bottom of the tab labeled
-			"Enable Protected Mode".</li>
-	</ul>
-	<span class="bold">Safari</span>
-	<ul>
-		<li>If you are planning to test changes to JavaScript code,
-			disable javascript caching for Safari - Enable the Developer menu:
-			Safari -> Preferences -> Advanced -> Show Develop menu in menu bar
-			and select Disable Caches there.</li>
-	</ul>
-	
-	<span class="bold">Note:</span>
-	When testing with Chrome and Internet Explorer, the chromedriver process 
-	and the IEDriverServer process will not automatically get killed after the tests 
-	have finished executing. You will need to manually kill these processes after the 
-	tests are done.
-
-	<h2 id="settingup-deployingtostagingserver">Deploying to staging
-		server</h2>
-	"Staging server" is the server instance you set up on Google App Engine
-	for hosting the app for testing purposes.
-	<ol>
-		<li>Create your own app on GAE.<br> Suggested app name:
-			teammates-name (replace the name with your own name). The URL of the
-			app will be like this.<br> <span class="blue code">http://teammates-name.appspot.com</span><br>
-		</li>
-		<br>
-		<li>Modify configuration files.
-			<ol type="a">
-				<li><span class="code"><span class="blue">src/main/resources/</span><span
-						class="bold">build.properties </span></span><br> Follow instructions
-					in the file itself.</li>
-				<li><span class="code"><span class="blue">src/test/resources/</span><span
-						class="bold">test.properties </span></span><br> Get from a project
-					member details of Gmail accounts used for testing. Alternatively,
-					create a few Gmail accounts yourself for testing the app. Edit the
-					file as instructed in its comments.</li>
-				<li><span class="code"><span class="blue">src/main/webapp/WEB-INF/</span><span
-						class="bold">appengine-web.xml </span></span><br> Modify to match
-					app name and app id of your own app.</li>
-			</ol>
-		</li>
-		<li>Deploy app to a appspot
-			<ol type="a">
-				<li>Choose ‘Deploy to app engine’ from eclipse and follow the
-					steps.</li>
-				<li>Wait until you see this message in Eclipse console
-					“Deployment completed successfully”</li>
-				<li>Go to appengine dashboard <br> <span class="code">
-						<span class="blue">https://appengine.google.com/dashboard?&app_id=teammates-</span><span
-						class="red">name</span>
-				</span></li>
-				<li>Click “Versions” under “Main” menu on the left bar.</li>
-				<li>Set the version you deployed as the ‘default’.</li>
-			</ol> Note: You can skip the steps to set the deployed version as the
-			default. In that case, you can access the deployed app using <span
-			class="code">http://{version}.{app-id}.appspot.com</span> e.g. <span
-			class="code">http://4-18.teammates-john.appspot.com </span>
-		</li>
-		<li>You can run the tests again against the deployed app (modify
-			<span class="code">test.properties</span> so that tests execute
-			against the deployed app and not the dev server). <br> Note that
-			GAE daily quota will be exhausted after 2-3 runs of the full test
-			suite.
-		</li>
-	</ol>
-
-	<h2 id="settingup-troubleshooting">Troubleshooting</h2>
-	<ol>
-		<li>ERROR: Eclipse complains about <span class="code">FileWriter</span>
-			and <span class="code">ConsoleHandler</span> e.g. <span class="code">java.io.FileWriter
-				is not supported by Google App Engine's Java runtime environment</span> <br>
-			SOLUTION: These are OK because the offending files belong to test
-			driver and will not be deployed to GAE. Choose to ‘Quick Fix’ and
-			then choose to exclude those files from validation.
-		</li>
-		<br>
-		<li>ERROR: Eclipse complains <span class="code">"...your
-				project must be configured to use a jdk in order to use jsp"</span>. <br>
-			SOLUTION: This happens because Eclipse is only aware of JRE, not JDK
-			(Compiling JSP requires the JDK). Go to
-			Window→Preferences→Java→Installed JREs. You will note that a JRE path
-			is the one selected, not a JDK path. To fix this, Click add→Standard
-			VM, then for the JRE Path enter the path of the <span class="code">jre</span>
-			folder inside your jdk installation folder. e.g., <span class="code">C:\jdk1.6\jre</span>
-			Now you should see all of the JARs added to the library section.
-		</li>
-		<br>
-		<li>ERROR (on Windows): Dev server launched by Eclipse keeps
-			running even after closing Eclipse. After restarting Eclipse, you’ll
-			be able to relaunch dev server on the same port but requests will be
-			received by the previous server instance.<br> SOLUTION: If
-			Eclipse crashes while development server is running inside Eclipse,
-			the server might keep running even after Eclipse is closed. Go to
-			Windows Task Manager and kill processes named javaw.exe.
-		</li>
-		<br>
-		<li>ERROR (on Windows), <span class="code">NullPointerException</span>
-			when trying to access email box. The error message looks something
-			like this:<br> <span class="code">java.lang.NullPointerException
-				at <br>
-				javax.mail.internet.ParameterList.set(ParameterList.java:165) at <br>
-				com.sun.mail.imap.protocol.BODYSTRUCTURE.parseParameters(BODYSTRUCTURE.java:390)<br>
-		</span> SOLUTION: In eclipse, move the <span class="code">javax.mail.....jar</span>
-			(from Oracle) to the top of the build class path. (Properties → Java
-			build path → ‘order and export’ tab)
-		</li>
-		<br>
-		<li>ERROR: Eclipse complains "file out of sync".<br>
-			SOLUTION: ‘refresh’ the project in eclipse.
-		</li>
-		<br>
-		<li>ERROR: Tests fail randomly during dev server testing.<br>
-			SOLUTION: Make sure there is only one dev server running. Eclipse
-			will happily allow you to start multiple dev servers.
-		</li>
-	</ol>
-
-	<hr>
-	<!-- =============================================================== -->
-
-	<h1 id="process">Process</h1>
-
-	<h2 id="process-roles">Roles</h2>
-
-	<ul>
-		<li>Dev - Issue owner who fixes the issue. Can be a core team
-			member or a contributor.</li>
-		<li>Reviewer - Assigned per issue. Usually, a core team member.</li>
-		<li>Team lead - responsible for keeping all tests green, for
-			release repo, workflow issues, updating version history, and meeting
-			deadlines</li>
-		<li>Project Manager</li>
-	</ul>
-
-	<h2 id="process-workflow">Workflow</h2>
-
-	<div class="image-holder">
-		<img src="images/workflow.png" width=75% />
-	</div>
-	<br>
-
-	<h2 id="process-fixingissues">Fixing Issues</h2>
-	Role: Dev
-	<br>
-	<ol>
-		<li>Select an issue to handle. Get it assigned to you.
-			Contributors can request for an issue to be assigned to you by
-			posting a comment under the issue in concern.</li>
-		<br>
-		<li>Optionally, you can discuss alternative solutions before
-			choosing one to implement. This can be done through Issue tracker or
-			email group. Such a discussion reduces the chance of the fix being
-			rejected later.</li>
-		<br>
-		<li>Mark the issue as <span class="code">Started</span>. Add
-			reviewer in the CC field.
-		</li>
-		<br>
-		<li>Get the latest version of the code from the review repo <br>
-			<span class="code"> hg pull
-				https://yourname@code.google.com/p/teammatespes/ <br> hg
-				update
-		</span>
-		</li>
-		<br>
-		<li>Start a new branch named <span class="code">Issue{IssueNumber}</span>.
-			If you are already working in a branch, remember to switch to trunk
-			(i.e. <span class="code">default</span> branch) before creating the
-			new branch. e.g., <br> <span class="code"> #switch to
-				trunk (if required)<br> hg update default<br> #create new
-				branch<br> hg branch Issue236
-		</span>
-		</li>
-		<br>
-		<li>Fix the issue. <br> Select the code segments you
-			modified and apply the code formatting function of Eclipse (Sourse
-			--> Format). This is to ensure that the code is properly formatted.<br>
-			<br> Format of the commit comment : <br>
-			<ol type="a">
-				<li>The first line should be in the format: <br> <span
-					class="code">Starting Issue nnn [Issue title as given in
-						issue tracker]</span> <br>OR<br> <span class="code">Continuing
-						Issue nnn [Issue title as given in issue tracker] </span> <br>depending
-					on whether it is the first commit of the branch.<br>This helps
-					to locate the start of the branch easily (this is useful when
-					reviewing code) and identify what the issue is about without having
-					to refer to issue tracker.
-				</li>
-				<li>The 2nd line should be <span class="code">Update
-						Issue nnn</span></li> This line tells Google Code to automatically update the
-				corresponding issue in the Issue tracker with a link to the revision
-				being committed. Do not put a fullstop at the end of this line.
-				<li>The Remaining lines can be used to describe the changes you
-					are committing. These lines too will be added to the Issue tracker.</li>
-				<li>Here’s a sample commit message:<br> <span class="code">
-						Starting Issue 234 [Adding commit comment format to DevMan]<br>
-						Update Issue 234<br> Clarified the exact format for commit
-						comments.
-				</span>
-				</li>
-			</ol> <br> Tip: Try to minimize the number of commits per issue. This
-			will ease the review process. Define issues to be of small size so
-			that you don't need more than one commit to fix it. For bigger
-			issues, you can use <a
-			href="http://mercurial.selenic.com/wiki/MqTutorial">Mercurial
-				Queues</a> to accumulate your work as patches and combine them into one
-			commit. (Note: Do not attempt to use Queues unless you are already
-			familiar with Hg basics).
-		</li>
-		<br>
-		<li>When the work is ready for review:
-			<ol type="a">
-				<li>Update your repo with any new changes from review repo and
-					merge those updates to your branch<br> <span class="code">
-						hg pull {review repo url}<br> hg update<br> hg merge
-						default<br> hg commit -m "Syncing Issue {nnn} [{Issue
-						title}]" <br># e.g. hg commit -m "Syncing Issue 453 [Add
-						sitemap to website]" <br> #'Syncing' is used to indicate that
-						this changeset is simply merging the trunk to this branch.<br>
-				</span>
-				</li>
-				<li>Ensure dev green (i.e., all tests are passing on dev
-					server).</li>
-				<li>If your new code might behave differently on a production
-					server than how it behaves on the dev server, ensure staging green
-					(i.e., all tests are passing against the modified app running on
-					your own GAE staging server).</li>
-				<li>Push to review repo (this will create a new branch in the
-					review repo).<br> <span class="code">hg push
-						https://yourname@code.google.com/p/teammatespes/ --new-branch -b
-						Issue234</span><br>If you don't have permission to push to review
-					repo, you can push to your own clone.
-				</li>
-				<li>Change Issue status to <span class="code">ReadyForReview</span>.
-					If the new code is in your own clone (i.e. not in the review repo),
-					Give the direct URL (here is <a
-					href=http://code.google.com/r/freddusya111-teammates2/source/detail?r=22394d4380ccd25dedbbf636d0e3cd13739f258b">an
-						example URL</a>) to the relevant changeset. This way, the reviewer can
-					reach your new code in one click.
-				</li>
-			</ol>
-		</li>
-		<br>
-		<li>Repeat above two steps until the Issue is marked as <span
-			class="code">ReadyToMerge</span> by the reviewer. If the Issue is
-			marked as <span class="code">ChangesRequired</span>, you need to do
-			further changes based on comments reviewer added in the issue tracker
-			or in the repo.
-		</li>
-	</ol>
-	<br> Role: Contributor
-	<br>
-	<br> A contributor will work closely with a developer from the project
-	team, who will act as the mentor for the contributor. If you don't have
-	a specific mentor assigned to you, simply post your queries in the
-	<a
-		href="https://groups.google.com/forum/?fromgroups#!forum/teammates-contributors">teammates-contributors
-		Google group</a>. The workflow is similar to that of developer (given
-	above) except for the following.
-	<ul>
-		<li>You will not have permission to push to <a
-			href="http://code.google.com/p/teammatespes/source/checkout">review
-				repo</a>. Go to review repo, create <a
-			href="http://googlecode.blogspot.sg/2009/10/mercurial-server-side-clone-support-for.html">a
-				server-side clone</a>, and push to that instead. Once the Issue is <span
-			class="code">ReadyToMerge</span>, project lead will pull the branch
-			to the review repo.<br> Recommended name for the clone is <span
-			class="code">{your name}-teammates</span>. e.g., <span class="code">john-teammates</span>
-			<br> Remember to include your full name under the 'Clone
-			summary' field. This is because sometimes the clone name is not
-			enough to identify the clone owner. <br>Remember to enable
-			'non-member code reviews' in your clone (Administer --> Source -->
-			check 'Allow non-members to review code').
-		</li>
-		<li>For help or clarifications, email your mentor or post in the
-			<a
-			href="https://groups.google.com/forum/?fromgroups#!forum/teammates-contributors">teammates-contributors
-				Google group</a>.
-		</li>
-	</ul>
-
-
-	<h2 id="process-reviewingafix">Reviewing a fix</h2>
-	Role: reviewer
-	<br>
-	<br> This is a static code review. No need to apply fix or run
-	tests.
-	<br> Add comments in the review repo or in the contributor's clone
-	(as approprate).
-	<br>
-	<br> Try to make sure
-	<br> a) The solution is optimal.
-	<br> b) The code is of acceptable quality.
-	<br> c) Tests have enough coverage.
-	<br> d) Appropriate documentation have been updated (if
-	applicable). DevMan, Spec, Analysis doc, Help pages, and the Features
-	page are some pages that might need updating.
-	<br>
-	<br> Try to finish the review within a day of submission.
-	<br> Once the review is done, publish your comments. If the code
-	is ready for release, change the status to
-	<span class="code">ReadyToMerge</span> and ask the team lead to merge
-	the branch.
-	<br>If the code is not ready for release, change the status to
-	<span class="code">ChangesRequested</span>.
-	<br> Give either ‘positive’ or ‘negative’ rating to each review
-	(avoid ‘neutral’). This helps us to detect which revisions were
-	reviewed (when browsing repo in Google Code)
-	<br>
-	<br> Tip: You can use keyboard shortcuts to navigate code changes
-	(see
-	<a href="http://code.google.com/p/support/wiki/CodeReviews">here</a>).
-	<br>
-
-	<h2 id="process-applyingafix">Applying a fix</h2>
-	Role: team lead
-	<ol>
-		<li>Pull the latest code from the review repo</li>
-		<br>
-		<li>Pull branch from review repo or the contributor's clone. <br>
-			<span class="code"> hg pull -b {branch name}<br> hg
-				update
-		</span>
-		</li>
-		<br>
-		<li>Switch to branch<br> <span class="code">hg update
-				{branch name}</span>
-		</li>
-		<br>
-		<li>Merge default to branch (if default has more new stuff not in
-			branch)<br> <span class="code">hg merge default</span>
-		</li>
-		<br>
-		<li>Verify ‘dev green’. If the change does not involve auotmted
-			tests, do a manual test. e.g., changes to documentation.</li>
-		<br>
-		<li>Verify ‘staging green’ (i.e. use your own app on appengine as
-			the ‘staging site’)</li>
-		<br>
-		<li>If not green: <br>
-			<ul>
-				<li>Inform Developer of any broken code.</li>
-				<li>Undo the merge.The command is (<a
-					href="http://mercurial.selenic.com/wiki/TutorialMerge">source</a>)
-					<br> <span class="code">hg update -C -r.</span>
-				</li>
-			</ul> <br> If green:
-			<ul>
-				<li>Merge branch to default<br> <span class="code">
-						hg update default <br> hg merge {branch name}<br> hg
-						commit -m “Merging {branch name} [{branch description}]”
-				</span>
-				</li>
-				<li>Push code to release repo. Be careful to push only the
-					branch that was merged.<br> <span class="code">hg push
-						{release repo} --new-branch -b {branch name} </span>
-				</li>
-			</ul>
-		</li>
-		<br>
-		<li>Set issue status to <span class="code">Delivered</span>.
-		</li>
-	</ol>
-
-	<h2 id="process-deployingfixes">Deploying fixes</h2>
-	Roles: team lead, PM
-	<ol>
-		<li>PM deploys to live site as a new version.<br> Version
-			numbering is x.yy.zz (x-yy-zz on GAE because GAE does not allow ‘.’)
-			<br> x: major version, yy: feature release, zz: builds for
-			feature yy or updates that doesn’t affect functionality<br>
-			e.g., 4.01.02
-		</li>
-		<br>
-		<li>PM verifies ‘live green’.</li>
-		<br>
-		<li>PM set new version as default.</li>
-		<br>
-		<li>Team lead
-			<ol>
-				<li>Marks issues as <span class="code">Deployed</span></li>
-				<li>Updates version history</li>
-				<li>Tags repo with version number<br> <span class="code">hg
-						tag V4.18</span>
-				</li>
-				<li>Pushes trunk to release repo (to send the tag to release
-					repo).<br> <span class="code">hg push {release repo url}
-						-b default</span>
-			</ol>
-		</li>
-	</ol>
-
-	<h2 id="process-issuelifecycle">Issue Lifecycle</h2>
-	<span class="bold">Issue classification:</span>
-	<ul>
-		<li><span class="bold">Urgent</span>: would like to handle in the
-			very next release.</li>
-		<li><span class="bold">High</span>: enhances user experience
-			significantly, would like to do in the next few releases.</li>
-		<li><span class="bold">Medium</span>: marginal impact on user
-			experience.</li>
-		<li><span class="bold">Low</span>: very little impact, unlikely
-			to do in the near future.</li>
-	</ul>
-	
-	<div class="image-holder">
-		<img src="images/IssueLifecycle.png" width="90%" />
-	</div>
-	
-	Given above is an illustration of the issue lifecycle. Colors indicate
-	which roles are involved in which states/transitions. Click on the
-	'status' text box in the
-	<a href="http://code.google.com/p/teammatespes/issues/entry">'new
-		issue'</a> template in the Issue Tracker for a description of each
-	status.
-	<br>
-
-	<hr>
-	<!-- =============================================================== -->
-
-	<h1 id="bestpractices">Best Practices</h1>
-
-	<h2 id="bestpractices-ui">UI best practices</h2>
-
-	<ul>
-		<li>Be forgiving in processing input. E.g.
-			<ul>
-				<li>Forgive extra blank lines and extra white space.</li>
-				<li>Auto correct if possible</li>
-				<li>Allow ‘cancel’ at any step where it make sense</li>
-			</ul>
-		</li>
-		<br>
-		<li>Be descriptive. E.g.
-			<ul>
-				<li>Errors should be explained in as much details as possible.
-					Also explain how to correct it.</li>
-				<li>After an action, give a description of what happened. e.g.,
-					after a mass enroll operation, you can explain which students were
-					added, which were modified, and how many remained the same.</li>
-				<li>Keep user informed of what is happening. e.g., inform user
-					about sending emails to users.</li>
-				<li>Disable (rather than hide) unavailable functions so that
-					users know they exist.</li>
-			</ul>
-		</li>
-		<br>
-		<li>Minimize work (to be done by the user). User convenience is <span
-			class="bold underline">*far*</span> more important than developer
-			convenience. E.g.
-			<ul>
-				<li>Submitting a page should take the user to the next logical
-					page while showing feedback about the previous action at the same
-					time.</li>
-				<li>When possible, give an ‘undo’ instead of asking to confirm
-					every action.</li>
-				<li>Use defaults so that users are not forced to enter values
-					for each field. This applies to sorting as well (i.e., sort by
-					default using the most likely sorting order).</li>
-				<li>If only one option is available, choose it by default.</li>
-			</ul>
-		</li>
-		<br>
-		<li>Take user point of view. E.g.
-			<ul>
-				<li>Use terms from user domain.</li>
-				<li>Use terms that show ‘user intent’ rather than mechanism.
-					e.g., ‘leave this course’ instead of ‘delete’.</li>
-			</ul>
-		</li>
-		<br>
-		<li>Be consistent. E.g.
-			<ul>
-				<li>Use consistent naming guidelines for link, page name, page
-					title</li>
-			</ul>
-		</li>
-	</ul>
-
-	<h2 id="bestpractices-coding">Coding best practices</h2>
-	<ul>
-		<li><span class="bold">Quality priorities</span>: Maintainability
-			is our top priority. Less is more. Prefer simple over complex.</li>
-		<li><span class="bold">Style</span>: Prefer standard way of doing
-			something over creating special cases. The goal is to make the code
-			as if it was written by one person.</li>
-		<li><span class="bold">Refactoring</span>: Follow <a
-			href="http://programmer.97things.oreilly.com/wiki/index.php/The_Boy_Scout_Rule">the
-				boy scout rule</a> (i.e. always leave the campground cleaner than you
-			found it). Whenever you touch some code e.g., to fix a bug, try to do
-			some clean up of that code as well.</li>
-		<li><span class="bold">Style guides: </span>Follow coding style guides as much as possible. They are given in
-		the <a href="#infrastructure-knowledgebase">Knowledge base section</a> above</li>
-		<li><span class="bold">Comments</span>: Use comments ONLY when
-			the code is not-self explanatory. Avoid redundant comments. Comments
-			should be well-written. They should not be written as ‘note to self’
-			of the developer, but as explanations to help the reader.</li>
-		<li><span class="bold">Code formatting</span>: Use Eclipse to
-			auto-format code, <span class="underline">but select the area
-				of code</span> to be formatted first. Wholesale auto-formatting can create
-			unnecessary merge conflicts.</li>
-		<li><span class="bold">Issue tracking</span>:
-			<ul>
-				<li>Use a descriptive issue name with a well-defined scope.
-					'Improve DevMan' is not good because the scope is not clear
-					(improve in what way?).</li>
-				<li>All ongoing work should be reflected in the tracker
-					correctly. The issue tracker should clearly show which issues are
-					being handled at the moment, which are ready for review, etc. Use
-					status labels 'Started' 'ReadyForReview' etc. appropriately.</li>
-				<li>Do not start working on an issue before getting it assigned
-					to you.</li>
-				<li>Resist the urge to do more than one task under one issue.</li>
-				<li>Small issues are better than big ones. Big issues take
-					longer to finish and have a higher risk of merge conflicts.</li>
-			</ul></li>
-	</ul>
-
-	<h2 id="bestpractices-testing">Testing best practices</h2>
-	<ul>
-		<li>Try to follow <a
-			href=http://en.wikipedia.org/wiki/Test-driven_development> Test
-				Driven Developement (TDD)</a>. In particular, when fixing a bug, write
-			the test case first before fixing it.
-		</li>
-		<li>Tests within a class may not run in the order they are
-			written. Therefore, they are to be made independent of each other.</li>
-		<li>Be mindful of the cost of running a test. Do not add
-			redundant tests.</li>
-		<li>Be mindful of missing test cases (e.g., boundary values). If
-			you writing tests for a functionality, it’s your job to ensure it is
-			fully ‘covered’ by your tests.</li>
-		<li>Test units at unit level. Do not attempt to test lower level
-			components from higher level functionality.</li>
-	</ul>
-
-	<hr>
-	<!-- =============================================================== -->
-
-	<h1 id="glossary">Glossary</h1>
-	<ul>
-		<li><span class="bold">Course</span>: we use ‘course’ to mean
-			‘module’, ‘class’. A course here means an offering of a course in a
-			particular semester/term. If the course is offered twice in two
-			semesters, they are considered two courses.</li>
-		<li><span class="bold">Contribution scale</span>:<br> <span
-			class="blue"> [equal share]+100%<br> [equal share]+90%<br>
-				...<br> [equal share]<br> [NOT SURE]<br> [equal
-				share]-10%<br> ...<br> [equal share]-90%<br> [0%]
-				(did nothing at all)<br>
-		</span></li>
-		<li><span class="bold">DevMan</span>: Developer manual (this
-			document)</li>
-		<li><span class="bold">Enrollment, Enroll </span>(NOT enrolment,
-			enrol)</li>
-		<li><span class="bold">Dev green</span>: All tests are passing on
-			the dev server (i.e. localhost)</li>
-		<li><span class="bold">Live green</span>: All tests are passing
-			on live app</li>
-		<li><span class="bold">Spec</span>: System Specification</li>
-		<li><span class="bold">Staging green</span>: All test are passing
-			against you own deployment on the GAE</li>
-	</ul>
-	<br> ---End of document---
-
-</body>
-</html>
-
-=======
-<!DOCTYPE html>
-<html>
-<head>
-<meta http-equiv="Content-Type" content="text/html; charset=UTF-8">
-<link rel="stylesheet" href="dev.css" type="text/css">
-<title>Developer Manual for TEAMMATES <br> Online Peer
-	Evaluation and Peer Feedback System
-</title>
-</head>
-
-<body>
-	<div class="title">
-		TEAMMATES <br> Online Peer Evaluation &amp; Peer Feedback System
-		<br> [Developer Manual (DevMan)]
-	</div>
-
-	<br>
-	<h3>Table of Contents</h3>
-	<ul>
-		<li><a href="#project">Project</a></li>
-		<ul>
-			<li><a href="#project-vision">Vision</a></li>
-			<li><a href="#project-challenges">Challenges</a></li>
-			<li><a href="#project-principles">Principles</a></li>
-			<li><a href="#project-contributing">Contributing</a></li>
-		</ul>
-
-		<li><a href="#design">Design</a></li>
-		<ul>
-			<li><a href="#design-architecture">Architecture</a></li>
-			<li><a href="#design-ui">UI</a></li>
-			<li><a href="#design-logic">Logic</a></li>
-			<li><a href="#design-storage">Storage</a></li>
-			<li><a href="#design-common">Common</a></li>
-			<li><a href="#design-testdriver">TestDriver</a></li>
-		</ul>
-
-		<li><a href="#infrastructure">Infrastructure</a>
-			<ul>
-				<li><a href="#infrastructure-knowledgebase">Knowledge base</a></li>
-				<li><a href="#infrastructure-toolsandtechnologies-deployment">Deployment
-						environment</a></li>
-				<li><a href="#infrastructure-toolsandtechnologies-development">Development
-						environment</a></li>
-				<li><a
-					href="#infrastructure-toolsandtechnologies-implementation">Tools
-						used in implementation</a></li>
-				<li><a href="#infrastructure-toolsandtechnologies-testing">Tools
-						used in testing</a></li>
-				<li><a href="#infrastructure-configpoints">Config points</a></li>
-			</ul></li>
-		<li><a href="#settingup">Setting Up</a></li>
-		<ul>
-			<li><a href="#settingup-prerequisites">Prerequisites</a></li>
-			<li><a href="#settingup-settingupdevserver">Setting up the
-					dev server</a></li>
-			<li><a href="#settingup-deployingtostagingserver">Deploying
-					to staging server</a></li>
-			<li><a href="#settingup-troubleshooting">Troubleshooting</a></li>
-		</ul>
-
-		<li><a href="#process">Process</a></li>
-		<ul>
-			<li><a href="#process-roles">Roles</a></li>
-			<li><a href="#process-workflow">Workflow</a></li>
-			<li><a href="#process-fixingissues">Fixing issues</a></li>
-			<li><a href="#process-reviewingafix">Reviewing a fix</a></li>
-			<li><a href="#process-applyingafix">Applying a fix</a></li>
-			<li><a href="#process-deployingfixes">Deploying fixes</a></li>
-			<li><a href="#process-issuelifecycle">Issue Lifecycle</a></li>
-		</ul>
-
-		<li><a href="#bestpractices">Best Practices</a></li>
-		<ul>
-			<li><a href="#bestpractices-ui">UI best practices</a></li>
-			<li><a href="#bestpractices-coding">Coding best practices</a></li>
-			<li><a href="#bestpractices-testing">Testing best practices</a></li>
-		</ul>
-
-		<li><a href="#glossary">Glossary</a></li>
-	</ul>
-
-	<hr>
-	<!-- =============================================================== -->
-
-	<h1 id="project">Project</h1>
-
-	<h2 id="project-vision">Vision</h2>
-
-	Long term goal: Become the
-	<span class="bold">biggest student project in the world</span>.
-	<br> {Biggest = many contributors, many users, high LOC, evolving
-	over a long period.}
-	<br>
-	<br> ‘Biggest’ above also implies an exceptionally high quality
-	standard because high quality is a necessity for the long-term survival
-	of a big student project.
-	<br>
-	<br> This project will also serve as a model and a training ground
-	for Software Engineering (SE) students who want to learn SE skills in
-	the context of a non-trivial real software product.
-	<br>
-
-	<h2 id="project-challenges">Challenges</h2>
-	The project differs from typical student projects in the following areas,
-	which makes it more challenging and the experience more enriching.
-	<br>
-	<ul>
-		<li><span class="bold">Developers</span>: All developers are
-			novices and their involvement with the project is short term and part
-			time.</li>
-		<li><span class="bold">Code</span>: Working with legacy code
-			written by past developers is harder than writing from scratch.</li>
-		<li><span class="bold">Data</span>: The data in the live system
-			are confidential and developers are not allowed to see them. This
-			makes troubleshooting harder.</li>
-		<li><span class="bold">Releases</span>: Frequent releases to live
-			users requires us to maintain ‘production quality’ constantly.</li>
-		<li><span class="bold">Platform</span>: TEAMMATES is running on
-			Google App Engine cloud platform, which adds the following
-			challenges.
-			<ul>
-				<li>It is an emerging platform evolving rapidly. We have to
-					keep up.</li>
-				<li>It imposes various restrictions on the application. e.g.
-					Each request to the app has be served within 60 seconds.</li>
-				<li>It charges us based on usage. We have to optimize usage.</li>
-			</ul></li>
-		<li><span class="bold">Software Engineering</span>: As TEAMMATES
-			serve as a model system for training students, it should also focus
-			on applying good ‘Software Engineering’ techniques.</li>
-	</ul>
-
-	<h2 id="project-principles">Principles</h2>
-	We apply these principles to meet the challenges stated above.
-	<br>
-	<ul>
-		<li><span class="bold">We keep moving forward, always</span>: We
-			release frequently, in weekly <a
-			href=http://en.wikipedia.org/wiki/Timeboxing">time-boxed
-				iterations</a>. Every week, our product becomes better than the previous
-			week. This means ‘go back and rewrite from scratch’ is only a last
-			resort.</li>
-		<li><span class="bold">We are agile</span>: We are able to change
-			the system quickly and with ease to match emerging requirements. We
-			aim for minimal yet sufficient documentation.</li>
-		<li><span class="bold">We defend our code with tests,
-				fiercely</span>: Since we practice <a
-			href="http://www.extremeprogramming.org/rules/collective.html">collective
-				code ownership</a>, we have to make sure the code is not accidentally
-			broken by others. We use fully automated regression testing. The
-			testing automation level of this project is probably higher than 99%
-			of the projects out there.</li>
-		<li><span class="bold">We are ‘Gods’ of the few tools we
-				use</span>: We stick to a Minimal toolset. adding third-party tools and
-			libraries to the project is done only if there is a STRONG
-			justification. Only mature, stable, and well-supported tools should
-			be considered. Once selected, we should know the tool very well to
-			get the best out of it.</li>
-		<li><span class="bold">We value quality more than
-				functionality</span>: i.e., our job is not to ‘anyhow get it to work’. The
-			system should be good enough to be considered a ‘model’ software. Our
-			code is of ‘unusually’ high quality: All code is reviewed before
-			accepting.</li>
-		<li><span class="bold">We know what we are doing</span>: For us,
-			it is not enough to know something is broken, we should also know why
-			it is broken. It is not enough to get something working, we should
-			know how we got it to work.</li>
-		<li><span class="bold">We seek the best, not stop at the
-				first</span>: We do not settle for the first workable method to solve a
-			problem. We study other ways of solving it and decide what is the
-			best way for us.</li>
-		<li><span class="bold">We take pains to save the team from
-				pain</span>: Whenever we had to spend effort in figuring out something, we
-			refine code/documents so that others don’t have to go through the
-			same pain. Whenever we figured out a less painful way of doing
-			something, we make sure everyone in the team learn it too.</li>
-	</ul>
-
-	<h2 id="project-contributing">Contributing</h2>
-
-	<p>TEAMMATES welcome contributions from anyone, in particular,
-		students. Please <a href="..\contact.html">contact us</a> if you are interested to contribute.</p>
-
-	<p>Although TEAMMATES uses many tools and technologies, you need
-		not all of them before you can contribute. The diagram below shows
-		which technologies you need to learn to contribute in different roles.
-		As you can see, some roles don't need learning any technologies at
-		all. Note that these role aren't fixed or formally assigned. It is
-		simply for your guidance only.</p>
-
-	<div class="image-holder">
-		<img src="images/RolesAndTechnologies.png" width="90%" />
-	</div>
-
-	<ul>
-		<li><span class="bold">Tester:</span> Tests the App manually and
-			reports bugs or suggestions for enhancements in the issue tracker.</li>
-		<li><span class="bold">Copy editor:</span> Helps in improving
-			documentation.</li>
-		<li><span class="bold">Web page developer:</span> Works on static
-			web pages, such as those used in the TEAMMATES web site</li>
-		<li><span class="bold">Test developer:</span> Works on automating
-			system tests.</li>
-		<li><span class="bold">Frontend developer:</span> Works on the
-			frontend of the App that is generated dynamically from the server
-			side.</li>
-		<li><span class="bold">Backend developer:</span> Works on the
-			backend logic of the App, including data storage.</li>
-	</ul>
-
-	<p>TEAMMATES community has three segments, defined based on the
-		level of involvement.</p>
-	<ul>
-		<li><span class="bold">Contributor: </span>Small but noteworthy
-			contribution to the project.</li>
-		<li><span class="bold">Committer: </span>Significant contributions
-			sustained over a long period of time.</li>
-		<li><span class="bold">Member: </span>Significant and sustained
-			contributions in recent times.</li>
-	</ul>
-
-	<hr>
-	<!-- =============================================================== -->
-
-	<h1 id="design">Design</h1>
-
-	<h2 id="design-architecture">Architecture</h2>
-
-	<div class="image-holder">
-		<img src="images/highlevelArchitecture.png" width="90%" />
-	</div>
-
-	<br> TEAMMATES is a Web app that runs on Google App Engine (GAE)
-	cloud platform. Given above is an overview of the main components.
-	<br>
-
-	<ul>
-		<li><span class="bold">UI</span>: The UI seen by users consists
-			of Web pages containing HTML, CSS (for styling) and JavaScripts (for
-			client-side interactions such as sorting, input validation etc.).
-			This UI is generated by Java Server Pages (JSP) and Java Servlets
-			residing on the server. Requests are sent to the server over normal
-			HTTP. In future, AJAX may be used sparingly to fetch data from the
-			server asynchronously.</li>
-		<li><span class="bold">Logic</span>: The main logic of the app is
-			in Java POJOs (Plain Old Java Objects). Some automated tasks are
-			implemented as Servlets.</li>
-		<li><span class="bold">Storage</span>: Storage uses the
-			persistence framework provided by GAE ‘datastore’. While the
-			datastore is a noSQL database, we use it in SQL fashion via a JDO
-			wrapper and GQL (a datastore-specific SQL variant).</li>
-		<li><span class="bold">Test Driver</span>: TEAMMATES makes heavy
-			use of automated regression testing. JUnit is used for Java unit
-			testing and QUnit for JavaScript unit testing. We use Selenium Web
-			Driver to automate UI testing. Test Driver can access the application
-			directly to set up test data. We use JSON format to transmit such
-			data to the application.</li>
-		<li><span class="bold">Common</span>: The Common component
-			contains utility code used across the application.</li>
-	</ul>
-	The diagram below shows how the code is organized into packages inside
-	each component and dependencies among them.
-	<div class="image-holder">
-		<img class="image" src="images/packageDiagram.png" width="90%" />
-	</div>
-	<br> Notes:
-	<ul>
-		<li>[logic] - [ui::view] - [ui::controller] represent an
-			application of Model-View-Controller pattern.</li>
-		<li>ui::view and ui::website packages are not Java packages. They
-			consist of jsp, html, js and css files.</li>
-	</ul>
-
-
-	<h2 id="design-ui">UI</h2>
-	<div class="image-holder">
-		<img class="image" src="images/UiComponent.png" width="90%" />
-	</div>
-	<br>
-
-	<h3>Request flow</h3>
-	Request from the Browser will go through following steps:
-	<br></br>
-
-	<div class="image-holder">
-		<img src="images/UiWorkflow.png" width="90%"></img>
-	</div>
-
-	<ol>
-		<li>Request received by the GAE server</li>
-		<li>Forwarded to our custom filters in according to the order as
-			specified in <span class="code">web.xml</span>. In our case this
-			would be <span class="code">DatastoreFilter</span> and <span
-			class="code">LoginFilter</span>. For example, the <span class="code">LoginFilter</span>
-			will forward any request from not-logged-in users to the login page.
-			If the request is from logged in user, then it will proceed according
-			to the URL.
-		</li>
-		<li>Depending on the URL, it will be handled by its respective
-			Servlet (e.g., <span class="code">InstructorHomeServlet</span>, <span
-			class="code">InstructorCourseDeleteServlet</span>, etc)
-		</li>
-		<li>The servlet will communicate with the <span class="code">Logic</span>
-			to carry out the business logic part of the requst (e.g., accessing
-			datastore, modifying datastore, etc). After that, it will create
-			respective <span class="code">Helper</span> object and store inside
-			that object relevant data retrieved from the <span class="code">Logic</span>
-			(e.g., student list, course list, evaluation data, etc)
-		</li>
-		<li>The respective Helper object then will be passed to the
-			respective JSP page.</li>
-		<li>The JSP page will then render the page according to the data
-			inside the <span class="code">Helper</span> object.
-		</li>
-		<li>The response will then be sent back to the Browser, which
-			will render the page.</li>
-	</ol>
-
-	<h3>Process flow in Servlets</h3>
-	Since the request will undergo mostly similar processing steps, the
-	request will first be processed in the general-purpose abstract class
-	<span class="code">ActionServlet</span> (this is an application of the
-	<a href="http://en.wikipedia.org/wiki/Template_method_pattern">Template
-		Method pattern</a>). This is the sequence of steps taken by the
-	<span class="code">ActionServlet</span> object:
-	<ol>
-		<li>Check whether the request method is <span class="code">POST</span>
-			or <span class="code">GET</span>, store it in a variable <span
-			class="code">isPost</span>.
-		</li>
-		<li>Call abstract <span class="code">instantiateHelper</span>
-			method, which should have been overridden to create respective <span
-			class="code">Helper</span> object.
-		</li>
-		<li>Call concrete <span class="code">prepareHelper</span> method,
-			which will setup common data inside the <span class="code">Helper</span>
-			object, such as the <span class="code">Logic</span> object, <span
-			class="code">UserData</span> object, redirect URL, status message and
-			error status. This method will also set configure the masquerade mode
-			if required ('masquarade mode' is used by the administrator to
-			masquerade as another user).
-		</li>
-		<li>It will call the abstract <span class="code">doAction</span>
-			method, which should have been overridden to contain the main action
-			for each servlet. This is the place for highest-level error handling
-			before the response is returned to the Browser.
-		</li>
-		<li>It will finally call <span class="code">doCreateResponse</span>
-			method, which redirects the request with appropriate method: either
-			forward the request using <span class="code">requestDispatcher</span>
-			to the page specified in <span class="code">getDefaultForwardUrl</span>
-			or redirect the request to the page as specified in variable <span
-			class="code">redirectUrl</span>.
-		</li>
-	</ol>
-	When adding new pages to the app, the developer just need to subclass
-	the
-	<span class="code">ActionServlet</span> class and implement the
-	abstract methods (and override
-	<span class="code">getDefaultForwardUrl</span>) accordingly. The
-	<span class="code">Helper</span> class can also be subclassed if the
-	default one is not enough (most likely).
-	<br>
-	<br> The UI consist of following pages:
-
-	<h3>Functional pages</h3>
-	These pages represent the core functionality of the system.
-	<ul>
-		<li>login.jsp {To be removed in the near future as website home
-			page is now used for login.}</li>
-		<li>logout.jsp : Used for users to log out of the system.</li>
-		<br>
-		<li>adminHome : Page for administrative activities such as
-			creating Instructors, monitoring user activities etc.</li>
-		<br>
-		<li>instructorHome : Landing page for instructors. Lists course
-			and evaluations that the instructor is part of</li>
-		<li>instructorCourse : Page for Course-related actions.</li>
-		<li>instructorCourseEdit : Page to edit course information and Instructor list</li>
-		<li>instructorCourseEnroll : Page for enrolling students in a
-			course</li>
-		<li>instructorCourseView : Page for listing students in a course.</li>
-		<li>instructorCourseStudentDetails : Page for viewing details of
-			an individual student.</li>
-		<li>instructorCourseStudentEdit: Page for editing details of a
-			student.</li>
-		<li>instructorEval : Page for listing and creating Evaluations.</li>
-		<li>instructorEvalEdit : Page for editing an Evaluation.</li>
-		<li>instructorEvalResults : Page for viewing evaluation results.</li>
-		<li>instructorEvalSubmissionView : Page for viewing submissions
-			from and to a student for a given evaluation.</li>
-		<li>instructorEvalSubmissionEdit : Page for editing a submission
-			by a student.</li>
-		<br>
-		<li>studentHome : Landing page for students.</li>
-		<li>studentCourseDetails : Page for the student to see details of
-			his/her team in a Course.</li>
-		<li>studentEvalEdit : Page for submitting a peer evaluation.</li>
-		<li>studentEvalResults : Page for viewing evaluation results.</li>
-	</ul>
-
-	These pages can be accessed via the
-	<span class="code">[TEAMMATES URL]/page/pagename</span>, handled by a
-	Servlet and a jsp page named after the page name.
-	<br> e.g.,
-	<span>adminHome</span> can be reached by
-	<a href="http://teammatesv4.appspot.com/page/adminHome">http://teammatesv4.appspot.com/page/adminHome</a>
-	and is handled by
-	<span class="code">AdminHomeServlet.java</span> and
-	<span class="code">adminHome.jsp</span>
-	<br>
-	<br> Only logged in users can access these pages.
-	<span class="code">LoginFilter.java</span> is used to redirect
-	not-logged-in users to a login page.
-	<br>
-	<br>
-
-	<h3>Special-purpose pages</h3>
-	These pages provide peripheral functionality.These pages are not
-	access-controlled.
-	<ul>
-		<li>studentHelpPage (an html page)</li>
-		<li>instructorHelpPage (an html page)</li>
-		<li>error pages (errorPage.jsp, mobile.jsp, oldIE.jsp, etc.)</li>
-	</ul>
-
-	<h3>Website pages</h3>
-	These are the static pages that forms the product website (not the
-	product itself).
-	<ul>
-		<li>contact.html, about.html etc.</li>
-	</ul>
-
-
-	<h2 id="design-logic">Logic</h2>
-
-	The
-	<span class="code">Logic</span> component handles the business logic of
-	TEAMMATES.
-	<br> It is accessible via a thin facade class called
-	<span class="code">Logic</span> which makes use of 3
-	<span class="code">*Logic</span> classes to handle the logic related to
-	various types of data and to access data from the
-	<span class="code">Storage</span> component.
-
-	<div class="image-holder">
-		<img src="images/LogicComponent.png" width="90%" />
-	</div>
-	<br>
-
-	<h3>Logic API</h3>
-	Represented by
-	<span class="code">Logic.java</span> and
-	<span class="code">BackDoorServlet.java</span>
-	<ul>
-		<li><span class="code">Logic</span>: For the use of UI. <span
-			class="code">Logic</span> class acts as a facade between UI
-			(servlets) and the backend of the app.</li>
-		<li><span class="code">BackDoorLogic</span>: For the use of <span
-			class="code">TestDriver</span> (via <span class="code">BackDoorServlet</span>)</li>
-	</ul>
-
-	<h3>Policies</h3>
-	General:
-	<br>
-	<ul>
-		<li>Null values should <span class="bold">not</span> be used as
-			parameters to this API, except when following the KeepExisting policy
-			(explained later).
-		</li>
-	</ul>
-
-	<br>Authentication:
-	<ul>
-		<li>Calls received by <span class="code">Logic</span> are
-			authenticated against logged in user’s privileges.<br>
-		</li>
-		<li>Calls received by <span class="code">BackDoorServlet</span>
-			are authenticated using the ‘backdoor key’. Backdoor key is a string
-			known only to the person who deployed the app (typically, the
-			administrator).
-		</li>
-	</ul>
-	<br>API for creating entities:
-	<ul>
-		<li>Null parameters: Throws an assertion error.</li>
-		<li>Entity already exists: Throws <span class="code">EntityAlreadyExists</span>
-			exception (escalated from <span class="code">Storage</span> level).
-		</li>
-		<li>When creating <span class="code">Evaluations</span>, <span
-			class="code">Submission</span> entities are automatically created at
-			the time of creating an evaluation or a changing the team structure
-			of a course.
-		</li>
-	</ul>
-	<br>API for retrieving entities:
-	<ul>
-		<li>Attempting to retrieve objects using <span class="code">null</span>
-			parameters: Not expected. Results in assertion failure.
-		</li>
-		<li>Entity not found: <br> -Returns <span class="code">null</span>
-			if the target entity not found. This way, read operations can be used
-			easily for checking the existence of an entity.<br> -Throws <span
-			class="code">EntityDoesNotExists</span> exception if a parent entity
-			of a target entity is not found e.g., trying to list students of a
-			non-existent course.
-		</li>
-	</ul>
-	<br>API for editing entities:
-	<ul>
-		<li>Primary keys cannot be edited except: <span class="code">Student.email</span>
-		</li>
-		<li>KeepExistingPolicy: the new value of an optional attribute is
-			specified as <span class="code">null</span> or set to
-			“Uninitialized”, the existing value will prevail. {This is not a good
-			policy. To be reconsidered}
-		</li>
-		<li><span class="code">Null</span> parameters: Throws an
-			assertion error if that parameter cannot be null. Optional attributes
-			follow KeepExistingPolicy</li>
-		<li>Entity not found: Throws <span class="code">EntityDoesNotExistException</span>
-			exception
-		</li>
-		<li>Invalid parameters: Throws <span class="code">InvalidParametersException</span>
-		</li>
-	</ul>
-
-	<br>API for deleting entities:
-	<ul>
-		<li><span class="code">Null</span> parameters: Not expected.
-			Results in assertion failure.</li>
-		<li>FailDeleteSilentlyPolicy: In general, delete operation do not
-			throw exceptions if the target entity does not exist. Instead, it
-			logs a warning. This is because an entity could get deleted by one
-			user while another user is trying to delete it at the same time. In
-			any case, if it does not exist, it is as good as deleted.</li>
-		<li>Cascade policy: When a parent entity is deleted, entities
-			that have referential integrity with the deleted entity should also
-			be deleted. <br> Cascade logic:
-			<ul>
-				<li>Instructor : delete all courses and cascade onwards.</li>
-				<li>Course : delete all students, evaluations and cascade
-					onwards.</li>
-				<li>Student : delete all submissions to/from the student.</li>
-				<li>Evaluation: delete all submissions.</li>
-				<li>Submission : no cascade (this entity can only be deleted by
-					cascades).</li>
-			</ul>
-		</li>
-	</ul>
-	<h2 id="design-storage">Storage</h2>
-
-	The
-	<span class="code">Storage</span> component performs CRUD (Create,
-	Read, Update, Delete) operations on data entities individually. It is
-	accessible via the
-	<span class="code">*Db</span> classes in the
-	<span class="code">storage::api</span> package. It hides complexities
-	of datastore from the
-	<span class="code">Logic</span> component. All GQL queries are to be
-	contained inside the
-	<span class="code">Storage</span> component.
-	<br>It contains minimal logic beyond what is directly relevant to
-	CRUD operations.
-	<br>The
-	<span class="code">Storage</span> component will not perform any
-	cascade delete/create operations.Cascade logic is currently handled
-	by the
-	<span class="code">Logic</span> component.
-	<br>
-
-	<div class="image-holder">
-		<img src="images/StorageComponent.png" width=80% />
-	</div>
-
-	<br>Classes in the
-	<span class="code">storage::entity</span> package are not visible
-	outside this component to prevent accidental modification to the
-	entity's attributes (Since these classes have been marked as
-	'persistence capable', and changes to their attributes are by default
-	automatically persisted to the datastore).
-	<br> Instead, a corresponding non-persistent data transfer object
-	named
-	<span class="code">*EntityData</span> (e.g.,
-	<span class="code">CourseData</span> is the data transfer object for
-	<span class="code">Course</span> entities) object is returned, where
-	values can be get and set easily without any impact on the persistent
-	data copy. These datatransfer classes are in
-	<span class="code">common::datatransfer</span> package explained later.
-	Note: This decision was taken before GAE started supporting
-	<a
-		href="https://developers.google.com/appengine/docs/java/datastore/jdo/creatinggettinganddeletingdata">
-		the ability to 'detach' entities </a> to prevent accidental modifications
-	to persistable data. The decision to use data transfer objects is to be
-	reconsidered in the future.
-	<br> Note that the navigability of the association links between
-	entity objects appear to be in the reverse direction of what we see in
-	a normal OOP design. This is because we want to keep the data scheme
-	flexible so that new entity types can be added later with minimal
-	modifications to existing elements.
-
-	<h3>Storage API</h3>
-	Represented by classes in
-	<span class="code">storage::api</span>
-
-	<h3>Policies</h3>
-	Add and Delete operations try to wait until data is persisted in the
-	datastore before returning. This is not enough to compensate for
-	eventual consistency involving multiple servers in the GAE production
-	enviornment. However, it is expected to avoid test failures caused by
-	eventual consistency in dev server.
-	<br> Note: 'Eventual consistency' here means it takes some time
-	for a database operation to propagate across all serves of the Google's
-	distributed datastore. As a result, the data may be in an inconsistent
-	states for short periods of time although things should become
-	consistent 'eventually'. For example, an object we deleted may appear
-	to still exist for a short while.
-	<br>
-	<br> Implementation of Transaction Control has been decided
-	against due to limitations of GAE environment and the nature of our
-	data schema. Please see
-	<a
-		href="https://docs.google.com/document/d/1o6pNPshCp9S31ymHY0beQ1DVafDa1_k_k7bpxZo5GeU/edit#heading=h.1yzvgqzgobon">TEAMMATES
-		Problems and Solutions</a> documentation for more information.
-	<br>
-	<br> General:
-	<br>
-	<ul>
-		<li>If <span class="code">Null</span> is passed as a parameter, the corresponding value is <span
-			class="bold">NOT</span> modified, as per the KeepExistingPolicy that was previously mentioned. </li>
-	</ul>
-	<br> API for creating:
-	<ul>
-		<li>Attempt to create an entity that already exists: Throw <span
-			class="code">EntityAlreadyExists</span> exception.
-		</li>
-		<li>Attempt to create an entity with invalid data: assertion
-			thrown (should not occur at this level).</li>
-	</ul>
-	<br> API for retrieving:
-	<ul>
-		<li>Attempt to retrieve an entity that does not exist: Returns <span
-			class="code">null</span>.
-		</li>
-	</ul>
-	<br> API for updating:
-	<ul>
-		<li>Attempt to update an entity that does not exist: Not
-			expected. Results in assertion failure.</li>
-		<li>Attempt to update an entity with invalid data: Not expected.
-			Results in assertion failure.</li>
-	</ul>
-	<br> API for deleting:
-	<ul>
-		<li>Attempt to delete an entity that does not exist: No action.</li>
-	</ul>
-
-
-	<h2 id="design-common">Common</h2>
-
-	<div class="image-holder">
-		<img src="images/CommonComponent.png" width=90% />
-	</div>
-	<br> The Common component contains common utilities used across
-	TEAMMATES.
-	<br>
-	<span class="code">common::Common.java</span> currently holds a vast
-	collection of common constants and functions. This is a good candidate
-	for breaking into smaller classes.
-	<br>
-	<br>
-	<span class="code">common::datatransfer</span> package contains
-	lightweight classes for transferring data among components. They can be
-	combined in various ways to transfer structured data between
-	components. Given below are three examples.
-	<br>
-	<div class="image-holder">
-		<img src="images/dataTransferClasses.png" width=90% />
-	</div>
-	<br> (a)
-	<span class="code">Test Driver</span> can use the
-	<span class="code">DataBundle</span> in this manner to send an
-	arbitrary number of objects to be persisted in the database.
-	<br> (b) This structure can be used to send results of an
-	evaluation (e.g., when showing an evaluation report to an instructor)
-	<br> (c) This structure can be used to transfer data belonging to
-	an instructor (e.g., when constructing the home page for an instructor).
-	<br>
-	<br> For convenience, these classes use public variables for data.
-	This is not a good practice as it contravenes OO principle of
-	<i>information hiding</i> and increases the risk of inconsistent data.
-	This strategy is to be reconsidered at a later date.
-	<br>
-
-
-	<h2 id="design-testdriver">TestDriver</h2>
-	This component automates the testing of TEAMMATES.
-	<br>
-	<div class="image-holder">
-		<img src="images/TestDriverComponent.png" width=90% />
-	</div>
-	<br> We have two kinds of automated test cases:
-	<ul>
-		<li>Component tests: Some of these are pure unit tests (i.e.,
-			test one component in isolation) while others are integration tests
-			that tests units as well as integration of units with each other.<br>
-			<span class="code">AllJsTests.java</span> is for unit testing
-			JavaScript code.
-		</li>
-		<li>UI tests: These focus on testing the UI and the integration
-			of all components with the UI.</li>
-	</ul>
-	This is how TEAMMATES testing maps to standard types of testing.
-	<br>
-	<br>
-	&nbsp;&nbsp;&nbsp;&nbsp;&nbsp;&nbsp;&nbsp;&nbsp;&nbsp;&nbsp;Normal:
-	<span style="background: #A4C2F4">|---------acceptance
-		tests----|---system tests----|-----integration tests-----|-------unit
-		tests----------|</span>
-	<br> TEAMMATES:
-	<span style="background: #F4CCCC">|---------manual
-		testing-------------|</span>
-	<span style="background: #B6D7A8">----automated UI
-		tests----|---automated component tests ---|</span>
-	<br>
-	<br>
-	<br> Notable classes:
-	<ul>
-		<li><span class="code"><span class="bold">*Suite.java</span></span>
-			classes are containers for test cases, used to run test cases in
-			batch mode.</li>
-		<li><span class="code"><span class="bold">BrowserInstance.java</span></span>
-			represents the UI of the application. It is a wrapper around Selenium
-			Web Driver. It allows the test driver to simulate user actions on the
-			TEAMMATES UI. This class is a good candidate for further
-			decomposition as it is too big at the moment.<br> Notable
-			methods and data members (<span class="bold">IMPORTANT</span>):
-			<ul>
-				<li><span class="code">get[entity]RowID</span>: to find the
-					rowID of some specific entity on a specific page.</li>
-				<li><span class="code">get[entity]LinkLocator</span>: to
-					retrieve the locator (a By object) of an entity. This method
-					usually have two versions, one accepting primary key to that
-					entity, the other accepting rowID. The basic form is the one
-					accepting rowID.</li>
-				<li>Data member of By type: gives the locator of an entity
-					which does not require any parameter to be retrieved (such as input
-					textbox for course ID in creating course)</li>
-				<li><span class="code">click[entity]</span>: methods to click
-					on some object on the page. This is only convenience method as it
-					can be replaced by calling <span class="code">click(By
-						locator)</span> using locator as retrieved from the <span class="code">get*LinkLocator</span>.</li>
-				<li><span class="code">count[entity]</span>: to count the
-					number of that entity in the page (e.g., number of students, number
-					of evaluations, etc)</li>
-				<li><span class="code">get[entity]</span> and <span
-					class="code">studentGet[entity]</span>: method to retrieve some
-					information on the page. For some cases, this is only convenience
-					method as it can be replaced by calling <span class="code">getText(By
-						locator)</span> with respective locator, for others, it uses more
-					sophisticated method to retrieve the data easier and faster.</li>
-				<li>Methods related to form-filling such as <span class="code">fillString</span>,
-					<span class="code">fillInCourseID</span>, <span class="code">addEvaluation</span>,
-					<span class="code">addCourse</span>. These methods are there to
-					make filling forms easier, as well as giving model to new
-					developers on how to fill the forms.
-				</li>
-				<li>There are also some verification methods to test the page
-					HTML.</li>
-			</ul></li>
-		<li><span class="code"><span class="bold">BackDoor.java</span></span>
-			allows test driver to communicate with the TEAMMATES datastore. It
-			hides from Test Driver the complexity of HTTP communication that is
-			required to interact with the server.
-		<li><span class="code"><span class="bold">EmailAccount.java</span></span>
-			allows Test Driver to query email accounts of test users (e.g., to
-			verify the receipt of emails sent by TEAMMATES)
-		<li><span class="code"><span class="bold">TestProperties.java</span></span>
-			represents configuration values in test.properties and
-			appengine-web.xml that are useful for testing. e.g., the app version
-			number that we expect to see in the UI footer.
-	</ul>
-
-	<hr>
-	<!-- =============================================================== -->
-
-	<h1 id="infrastructure">Infrastructure</h1>
-
-	<h2 id="infrastructure-knowledgebase">Knowledge base</h2>
-
-	<ul>
-		<li><a href="https://teammatesv4.appspot.com/dev/devman.html">
-				Developer manual</a> (i.e. <span class="bold">DevMan</span>) {This
-			document}</li>
-		<li><a href="https://teammatesv4.appspot.com/dev/spec.html">
-				System specification</a> (i.e. <span class="bold">Spec</span>)</li>
-		<li><a
-			href="https://docs.google.com/document/pub?id=1o6pNPshCp9S31ymHY0beQ1DVafDa1_k_k7bpxZo5GeU&embedded=true">
-				Decision Analysis</a> (i.e. <span class="bold">Analysis</span>) :
-			Analysis of problems encountered, solutions considered, rationale for selection
-			etc.</li>
-		<li><a
-			href="https://docs.google.com/document/d/1Niq-VOjj0dBwYevySz1FnBPGSoFwLNkn7lcmIYKV_Cc/edit?hl=en_US">
-				Project Meeting Minutes</a> (i.e. <span class="bold">Minutes</span>)
-			{restricted to project members only}</li>
-		<li><a
-			href="https://docs.google.com/document/pub?id=1b9UmcYz8NU2TJ6Kt8i6pCcj064B98sbrM0MMEYVWs0Q&embedded=true">
-				Version History</a> (i.e. <span class="bold">History</span>)</li>
-		<li><a
-			href="https://docs.google.com/document/pub?id=1LymZ6oeEA6TZRzgW7X2FUxA2MPbZTjUrzIx6si_5ThI&embedded=true">
-				Resources Bin</a> (i.e. <span class="bold">Resources</span>) : Learning
-			materials, tips, tutorials, etc.</li>
-		<li><span class="bold">Coding standards </span>: <a
-			href="https://docs.google.com/document/pub?id=1iAESIXM0zSxEa5OY7dFURam_SgLiSMhPQtU0drQagrs&embedded=true">Java</a>,
-			<a
-			href="http://www.oracle.com/technetwork/articles/javase/code-convention-138726.html">JSP</a>,
-			<a
-			href="http://google-styleguide.googlecode.com/svn/trunk/javascriptguide.xml">JavaScript
-		</a>, <a
-			href="http://make.wordpress.org/core/handbook/coding-standards/css/">CSS
-		</a>, <a
-			href="htmlstyleguide.html">HTML
-		</a></li>
-		<br>
-		<li><span class="bold">Google Group</span> for dev team <a
-			href="http://groups.google.com/group/teammates-dev">http://groups.google.com/group/<span
-				class="bold">teammates-dev</span></a></li>
-		<li><span class="bold">Google Group</span> for contributors <a
-			href="http://groups.google.com/group/teammates-contributors">http://groups.google.com/group/<span
-				class="bold">teammates-contributors</span></a></li>
-		<br>
-		<li><span class="bold">Review Repo</span> (contains code under
-			review) and <span class="bold">Issue Tracker</span> : <a
-			href="http://code.google.com/p/teammatespes">teammatesPES.googlecode.com</a>
-			{PES = Peer Evaluation System}</li>
-		<li><span class="bold">Release Repo</span> (contains the released
-			or release-ready code): <a
-			href="http://code.google.com/p/teammates-release">teammates-release.googlecode.com</a></li>
-		<li><span class="bold">Live site</span>: <a
-			href="http://teammatesv4.appspot.com/">http://teammatesv4.appspot.com</a></li>
-	</ul>
-
-
-	<h2 id="infrastructure-toolsandtechnologies-deployment">Deployment
-		environment</h2>
-	<ul>
-		<li><span class="bold">Google App Engine (GAE)</span></li>
-		<li><span class="bold">Java</span> [version 1.6, this is the
-			highest version supported by GAE]</li>
-	</ul>
-
-	<h2 id="infrastructure-toolsandtechnologies-development">Development
-		environment</h2>
-	<ul>
-		<li><span class="bold">Eclipse</span> IDE for EE developers
-			[version juno]</li>
-		<li><span class="bold">Google App Engine Plugin for
-				Eclipse</span> [version 4.2]</li>
-		<li><span class="bold">Google App Engine SDK</span> [version
-			1.7.3]</li>
-		<li><span class="bold">TortoiseHg</span> or Mac OS equivalent
-			[version: latest stable]</li>
-		<li><span class="bold">Google Code</span> project hosting</li>
-	</ul>
-
-	<h2 id="infrastructure-toolsandtechnologies-implementation">Tools
-		used in implementation</h2>
-	<ul>
-		<li><span class="bold">HTML</span> [version 5, using latest
-			features is discouraged due to lack of enough Browser support], <span
-			class="bold">JavaScript</span>, <span class="bold">CSS</span></li>
-		<li><a class="bold" href="http://jquery.com/">jQuery</a> </span>
-			[version 1.8.3] <br>jQuery is a JavaScript Library that
-			simplifies HTML document traversing, event handling, animating, and
-			Ajax interactions for rapid web development.</li>
-		<li><span class="bold">JSON </span><span>(JavaScript
-				Object Notation) <br>JSON is a lightweight data-interchange
-				format. It is easy for humans to read and write. It is easy for
-				machines to parse and generate. It is based on a subset of the
-				JavaScript. </li>
-		<li><a class="bold" href="http://code.google.com/p/google-gson/">Gson</a></span>
-			[version 2.2.2] <br>Gson is a Java library that can be used to
-			convert Java Objects into their JSON representation. It can also be
-			used to convert a JSON string to an equivalent Java object.</li>
-		<li><span class="bold">Java Server Pages (JSP)</span> <br>JSP
-			technology provides a simplified way to create dynamic web content. A
-			JSP page can be thought as an HTML page with embedded Java code
-			snippets.</li>
-		<li><span class="bold">Java Servlets</span> <br>Java Servlet
-			technology provides a simple, consistent mechanism for extending the
-			functionality of a Web server and for accessing existing business
-			systems. A servlet can almost be thought of as an applet that runs on
-			the server side--without a face.</li>
-		<li><span class="bold"><a
-				href="https://developers.google.com/appengine/docs/java/datastore/jdo/overview">
-					Java Data Objects (JDO)</a></span> [version 2.3; while GAE supports JDO 3.0 as
-			well, we continue to use JDO 2.3 because it is easier to set up.] <br>JDO
-			is a standard interface for storing objects containing data into a
-			database. The standard defines interfaces for annotating Java
-			objects, retrieving objects with queries, and interacting with a
-			database using transactions. An application that uses the JDO
-			interface can work with different kinds of databases without using
-			any database-specific code, including relational databases,
-			hierarchical databases, and object databases.</li>
-		<li><span class="bold">Datanucleus Access Platform</span>
-			[version 1; while GAE supports Datanucleus v2 as well, the version
-			that goes with JDO 2.3 is v1] <br>The DataNucleus Access
-			Platform provides persistence and retrieval of data to a range of
-			datastores using a range of APIs, with a range of query languages. <br>Comes
-			with App Engine SDK.</li>
-		<li><span class="bold">Xerces XML Parser</span>
-			[version 2.9.1] <br/>This library is required to parse the XML config files. This library may not be 
-			needed on some platforms as it may already come packaged on some JREs (particulary windows)</li>
-	</ul>
-
-	<h2 id="infrastructure-toolsandtechnologies-testing">Tools used in
-		testing</h2>
-	<ul>
-		<li><span class="bold"><a
-				href="http://code.google.com/p/selenium/wiki/UsingWebDriver">
-					Selenium</a></span> [version 2.26.0] <br>Selenium automates browsers. We
-			use it for automating our UI tests. <br>We require Selenium
-			standalone server, Chrome driver, IE driver, and Java language
-			bindings.</li>
-		<li><span class="bold"><a
-				href="http://www.oracle.com/technetwork/java/javamail/index.html">JavaMail</a></span>
-			[version 1.4.5] <br>The JavaMail API provides a
-			platform-independent and protocol-independent framework to build mail
-			and messaging applications. <br> Usage: For accessing test
-			users' email accounts to examine emails sent from TEAMMATES.</li>
-		<li><span class="bold"><a
-				href="https://github.com/kentbeck/junit/wiki">JUnit</a></span> [version
-			4.11] <br>JUnit is a Java test automation framework.</li>
-		<li><span class="bold"><a href="http://qunitjs.com/">QUnit</a></span>
-			[version 1.10.0] <br>QUnit is a JavaScript unit test suite.</li>
-		<li><span class="bold">NekoHtml</span> [version 1.9.16] <br>NekoHTML
-			is a simple HTML scanner and tag balancer that enables application
-			programmers to parse HTML documents and access the information using
-			standard XML interfaces. <br>NekoHTML is included in the
-			Selenium libraries. <br>Usage: During UI testing, for doing a
-			logical comparison of the pages generated against expected pages.</li>
-	</ul>
-	<h2 id="infrastructure-configpoints">Config points</h2>
-	There are several files used to configure various aspects of the
-	system.
-	<ul>
-		<li><span class="code"><span class="bold">build.properties
-			</span></span>: This is the main general purpose configuration file.
-		<li><span class="code"><span class="bold">logging.properties
-			</span></span>: Configuration for java.util.logging users.
-		<li><span class="code"><span class="bold">log4j.properties
-			</span></span>: Configuration for log4j users. Not used by us.
-		<li><span class="code"><span class="bold">test.properties
-			</span></span>: Contains configuration values for the test driver.
-		<li><span class="code"><span class="bold">appengine-web.xml
-			</span></span>: Contains configuration for deploying the application on app engine.
-
-
-
-
-
-
-
-
-
-
-
-
-
-
-
-
-
-
-		
-		<li><span class="code"><span class="bold">web.xml </span></span>:
-			This is the configurations for the webserver. It specifies servlets
-			to run, mapping from URLs to servlets/JSPs, security constraints,
-			etc.
-		<li><span class="code"><span class="bold">cron.xml
-			</span></span>: This specifies cron jobs to run.
-		<li><span class="code"><span class="bold">queue.xml
-			</span></span>: Specifies configuration of task queues.
-		<li><span class="code"><span class="bold">jdoconfig.xml
-			</span></span>: Specifies the JDO configuration.
-		<li><span class="code"><span class="bold">persistence.xml
-			</span></span>: auto-generated.
-	</ul>
-
-	<hr>
-	<!-- =============================================================== -->
-
-	<h1 id="settingup">Setting Up</h1>
-	These instructions are for the Windows environment. Instructions for
-	Mac OS is similar, with slight variations that you can figure out
-	yourself.
-
-	<h2 id="settingup-prerequisites">Prerequisites</h2>
-	<ul>
-		<li>Install <a href="http://tortoisehg.bitbucket.org/">TortoiseHg</a>
-			latest stable version. <br>If you are on Mac OS, you can install
-			<a href="http://mercurial.selenic.com/">Mercurial (Commandline
-				version)</a> or a Hg GUI such as <a
-			href="http://jasonfharris.com/machg/">MacHg</a>.<br> Configure
-			the user name in Hg global settings. The recommended format is <span
-			class="code">Full name &lt;email&gt;</span> e.g. <span class="code">John
-				Mayor &lt;john.m@gmail.com&gt; </span>
-		</li>
-		<li>Download <i>Eclipse IDE for Java EE Developers</i> (version:
-			Juno) from <a href="http://www.eclipse.org/downloads/">http://www.eclipse.org/downloads/
-		</a>
-		</li>
-		<li>Install <i>Google App Engine plug-in for Eclipse</i> version
-			4.2 (but omit the App Engine SDK that comes with the plugin). <br>Instructions
-			are at <a
-			href="https://developers.google.com/eclipse/docs/install-eclipse-4.2">https://developers.google.com/eclipse/docs/install-eclipse-4.2</a>.
-			<br>Do not install GWT plugin as it might interfere with the GAE
-			plugin.
-			<br>Note: Sometimes the update site for the GAE plug-in does not work. In which case, follow the instructions at <a
-			href="https://developers.google.com/eclipse/docs/install-from-zip">https://developers.google.com/eclipse/docs/install-from-zip</a>.
-		</li>
-		<li>Install <i>Google App Engine SDK</i> version 1.7.3. <br>Instructions
-			are at <a
-			href="https://developers.google.com/eclipse/docs/using_sdks">https://developers.google.com/eclipse/docs/using_sdks</a>.
-			<br>Download link to the SDK is <a
-			href="http://googleappengine.googlecode.com/files/appengine-java-sdk-1.7.3.zip">http://googleappengine.googlecode.com/files/appengine-java-sdk-1.7.3.zip</a>.
-		</li>
-		<li>If your Firefox is higher than version 12, downgrade to
-			Firefox 12.0 from <a
-			href="https://ftp.mozilla.org/pub/mozilla.org/firefox/releases/">here</a>
-			{The web driver for later Firefox is significantly slower than the
-			one used for FF12}
-		</li>
-	</ul>
-
-	<h2 id="settingup-settingupdevserver">Setting up the dev server</h2>
-	‘Dev server’ means running the server in localhost mode.
-	<ol>
-		<li>Clone the source code from: <span class="code"><a
-				href="https://code.google.com/p/teammatespes/">https://code.google.com/p/teammatespes/</a></span>
-		<li>Create config files (these are not under revision control
-			because their content vary from developer to developer).
-			<ol type="a">
-				<li><span class="code"><span class="blue">src/main/resources/</span><span
-						class="bold">build.properties</span></span> <br> Use <span
-					class="code">build.template.properties</span> as a template (i.e.
-					copy → paste → rename)<br> For dev server testing, property
-					values can remain as they are. </li>
-				<li><span class="code"><span class="blue">src/test/resources/</span><span
-						class="bold">test.properties </span></span> <br> Create it using <span
-					class="code">test.template.properties</span> (in the same folder).
-					For dev server testing, property values can remain as they are.</li>
-				<li><span class="code"><span class="blue">src/main/webapp/WEB-INF/</span><span
-						class="bold">appengine-web.xml</span></span> <br> Create using <span
-					class="code">appengine-web.template.xml</span>. For dev server
-					testing, property values can remain as they are.</li>
-			</ol>
-		</li>
-		<li>Open Eclipse and import → general → ‘existing projects into
-			workspace’ (see the <span class="bold">Troubleshooting</span> section
-			below if encounter any problem). After the importing is complete, following
-			settings should be applied automatically (they are here for reference
-			only).
-			<ol type="a">
-				<li>Properties→Google→Web application
-					<ol type="i">
-						<li>'this project has a WAR directory' is selected.</li>
-						<li>'Launch and deploy from this directory' points to <span
-							class="code">src/main/webapp</span></li>
-					</ol>
-				</li>
-				<li>Properties→Google→App engine
-					<ol type="i">
-						<li>‘use Google App Engine’ selected</li>
-					</ol>
-				</li>
-				<li>Properties → Google → App Engine → ORM
-					<ol type="i">
-						<li>This is where we specify where are your Entity classes so
-							that they can be enhanced by the DataNucleus Enhancer tool. Only
-							the folder <span class="code bold">src/main/java/teammates/storage/entity/*.java</span>
-							should appear in the list . That way, DataNucleus Enhancer runs
-							only when you modify your entity classes.
-						</li>
-					</ol>
-				</li>
-
-			</ol>
-		</li>
-		<li>Right-click on the project folder and choose ‘Run’ → ‘As Web
-			Application’. After some time, you should see this message on the
-			console “The server is running at http://localhost:8888/”.<br>
-			The dev server is now ready to start requests at the given URL. You
-			can verify by visiting the URL in your Browser. 
-			<br>You can login to the system, you need to add yourself as an
-			instructor first.
-		</li>
-	</ol>
-
-	<h3>Adding instructor accounts</h3>
-	<ol type="a">
-		<li>Go to <span class="code">http://appURL/page/adminHome</span></li>
-		<li>Log in using your Google ID. If this is the dev server, enter
-			any email address, but remember to check the ‘log in as
-			administrator’ check box.</li>
-		<li>Enter credentials for an instructor. e.g., <br> Google
-			id: teammates.instructor<br> Name: Dr. John Adams <br>
-			Email: teammates.instructor@gmail.com<br>
-		</li>
-	</ol>
-
-	<h3>Running the test suite</h3>
-	Run
-	<span class="bold code">src/test/java/teammates.test.cases.AllTestsSuite.java</span>
-	to confirm the app works as expected. This can be done using the "TM -
-	Run all tests" option under the green "Run" button in the toolbar. Most
-	of the tests should pass. If a few cases fail (this can happen due to
-	timing issues), run the failed cases individually (right click and
-	choose 'Run as → Junit Test') and ensure they pass. The default browser
-	used for testing is the Firefox browser. Testing on the Firefox browser
-	is relatively faster as compared to the other browsers, and it can be
-	run in the background. Nevertheless, it is still necessary to test with
-	the other supported browsers as well.
-	<br>
-	<br>
-	To change the browser that is used in the UI tests, go to the
-	<span class="code">test.properties</span> file and change the
-	<span class="code">test.selenium.browser</span> value to the browser
-	you want to test. Possible values are
-	<span class="code"> firefox, chrome, iexplore, safari.</span> In
-	addition, you need to configure the browser you have selected so that
-	it works with the test suite.
-	<br>
-	<br>
-	<span class="bold">Firefox</span>
-	<ul>
-		<li>If you are planning to test changes to JavaScript code,
-			disable javascript caching for Firefox - Enter "about:config" into
-			the Firefox address bar and set: network.http.use-cache = false</li>
-	</ul>
-	<span class="bold">Chrome</span>
-	<ul>
-		<li>If you are planning to test changes to JavaScript code,
-			disable javascript caching for Chrome - Press ctrl-shift-j to bring
-			up the Web Console. At the bottom-right corner, there is a settings
-			button. Click on that. Under the General tab, check 'Disable Cache'</li>
-	</ul>
-	<span class="bold">Internet Explorer</span>
-	<ul>
-		<li>If you are planning to test changes to JavaScript code,
-			disable javascript caching for Internet Explorer - Go to Internet
-			Options. On the General tab, under Browsing History click Settings.
-			Select the "Every time I visit the webpage" radio button.</li>
-		<li>Ensure that the browser zoom level is set to 100% </li>
-		<li>Set the Protected Mode settings for each zone to be the same
-			value. The value can be on or off, as long as it is the same for
-			every zone. To set the Protected Mode settings, choose "Internet
-			Options..." from the Tools menu, and click on the Security tab. For
-			each zone, there will be a check box at the bottom of the tab labeled
-			"Enable Protected Mode".</li>
-	</ul>
-	<span class="bold">Safari</span>
-	<ul>
-		<li>If you are planning to test changes to JavaScript code,
-			disable javascript caching for Safari - Enable the Developer menu:
-			Safari -> Preferences -> Advanced -> Show Develop menu in menu bar
-			and select Disable Caches there.</li>
-	</ul>
-	
-	<span class="bold">Note:</span>
-	When testing with Chrome and Internet Explorer, the chromedriver process 
-	and the IEDriverServer process will not automatically get killed after the tests 
-	have finished executing. You will need to manually kill these processes after the 
-	tests are done.
-
-	<h2 id="settingup-deployingtostagingserver">Deploying to staging
-		server</h2>
-	"Staging server" is the server instance you set up on Google App Engine
-	for hosting the app for testing purposes.
-	<ol>
-		<li>Create your own app on GAE.<br> Suggested app name:
-			teammates-name (replace the name with your own name). The URL of the
-			app will be like this.<br> <span class="blue code">http://teammates-name.appspot.com</span><br>
-		</li>
-		<br>
-		<li>Modify configuration files.
-			<ol type="a">
-				<li><span class="code"><span class="blue">src/main/resources/</span><span
-						class="bold">build.properties </span></span><br> Follow instructions
-					in the file itself.</li>
-				<li><span class="code"><span class="blue">src/test/resources/</span><span
-						class="bold">test.properties </span></span><br> Get from a project
-					member details of Gmail accounts used for testing. Alternatively,
-					create a few Gmail accounts yourself for testing the app. Edit the
-					file as instructed in its comments.</li>
-				<li><span class="code"><span class="blue">src/main/webapp/WEB-INF/</span><span
-						class="bold">appengine-web.xml </span></span><br> Modify to match
-					app name and app id of your own app.</li>
-			</ol>
-		</li>
-		<li>Deploy the application to an appspot
-			<ol type="a">
-				<li>Choose ‘Deploy to app engine’ from eclipse and follow the
-					steps.</li>
-				<li>Wait until you see this message in Eclipse console
-					“Deployment completed successfully”</li>
-				<li>Go to appengine dashboard <br> <span class="code">
-						<span class="blue">https://appengine.google.com/dashboard?&app_id=teammates-</span><span
-						class="red">name</span>
-				</span></li>
-				<li>Click “Versions” under “Main” menu on the left bar.</li>
-				<li>Set the version you deployed as the ‘default’.</li>
-			</ol> Note: You can skip the steps to set the deployed version as the
-			default. In that case, you can access the deployed app using <span
-			class="code">http://{version}.{app-id}.appspot.com</span> e.g. <span
-			class="code">http://4-18.teammates-john.appspot.com </span>
-		</li>
-		<li>You can run the tests again against the deployed app (modify
-			<span class="code">test.properties</span> so that tests execute
-			against the deployed app and not the dev server). <br> Note that
-			GAE daily quota will be exhausted after 2-3 runs of the full test
-			suite.
-		</li>
-	</ol>
-
-	<h2 id="settingup-troubleshooting">Troubleshooting</h2>
-	<ol>
-		<li>ERROR: Eclipse complains about <span class="code">FileWriter</span>
-			and <span class="code">ConsoleHandler</span> e.g. <span class="code">java.io.FileWriter
-				is not supported by Google App Engine's Java runtime environment</span> <br>
-			SOLUTION: These are OK because the offending files belong to test
-			driver and will not be deployed to GAE. Choose to ‘Quick Fix’ and
-			then choose to exclude those files from validation.
-		</li>
-		<br>
-		<li>ERROR: Eclipse complains <span class="code">"...your
-				project must be configured to use a jdk in order to use jsp"</span>. <br>
-			SOLUTION: This happens because Eclipse is only aware of JRE, not JDK
-			(Compiling JSP requires the JDK). Go to
-			Window→Preferences→Java→Installed JREs. You will note that a JRE path
-			is the one selected, not a JDK path. To fix this, Click add→Standard
-			VM, then for the JRE Path enter the path of the <span class="code">jre</span>
-			folder inside your jdk installation folder. e.g., <span class="code">C:\jdk1.6\jre</span>
-			Now you should see all of the JARs added to the library section.
-		</li>
-		<br>
-		<li>ERROR (on Windows): Dev server launched by Eclipse keeps
-			running even after closing Eclipse. After restarting Eclipse, you’ll
-			be able to relaunch dev server on the same port but requests will be
-			received by the previous server instance.<br> SOLUTION: If
-			Eclipse crashes while development server is running inside Eclipse,
-			the server might keep running even after Eclipse is closed. Go to
-			Windows Task Manager and kill processes named javaw.exe.
-		</li>
-		<br>
-		<li>ERROR (on Windows), <span class="code">NullPointerException</span>
-			when trying to access email box. The error message looks something
-			like this:<br> <span class="code">java.lang.NullPointerException
-				at <br>
-				javax.mail.internet.ParameterList.set(ParameterList.java:165) at <br>
-				com.sun.mail.imap.protocol.BODYSTRUCTURE.parseParameters(BODYSTRUCTURE.java:390)<br>
-		</span> SOLUTION: In eclipse, move the <span class="code">javax.mail.....jar</span>
-			(from Oracle) to the top of the build class path. (Properties → Java
-			build path → ‘order and export’ tab)
-		</li>
-		<br>
-		<li>ERROR: Eclipse complains "file out of sync".<br>
-			SOLUTION: ‘refresh’ the project in eclipse.
-		</li>
-		<br>
-		<li>ERROR: Tests fail randomly during dev server testing.<br>
-			SOLUTION: Make sure there is only one dev server running. Eclipse
-			will happily allow you to start multiple dev servers.
-		</li>
-	</ol>
-
-	<hr>
-	<!-- =============================================================== -->
-
-	<h1 id="process">Process</h1>
-
-	<h2 id="process-roles">Roles</h2>
-
-	<ul>
-		<li>Dev - Issue owner who fixes the issue. Can be a core team
-			member or a contributor.</li>
-		<li>Reviewer - Assigned per issue. Usually, a core team member.</li>
-		<li>Team lead - responsible for keeping all tests green, for
-			release repo, workflow issues, updating version history, and meeting
-			deadlines</li>
-		<li>Project Manager</li>
-	</ul>
-
-	<h2 id="process-workflow">Workflow</h2>
-
-	<div class="image-holder">
-		<img src="images/workflow.png" width=75% />
-	</div>
-	<br>
-
-	<h2 id="process-fixingissues">Fixing Issues</h2>
-	Role: Dev
-	<br>
-	<ol>
-		<li>Select an issue to handle. Get it assigned to you.
-			Contributors can request for an issue to be assigned to you by
-			posting a comment under the issue in concern.</li>
-		<br>
-		<li>Optionally, you can discuss alternative solutions before
-			choosing one to implement. This can be done through Issue tracker or
-			email group. Such a discussion reduces the chance of the fix being
-			rejected later.</li>
-		<br>
-		<li>Mark the issue as <span class="code">Started</span>. Add
-			reviewer in the CC field.
-		</li>
-		<br>
-		<li>Get the latest version of the code from the review repo <br>
-			<span class="code"> hg pull
-				https://yourname@code.google.com/p/teammatespes/ <br> hg
-				update
-		</span>
-		</li>
-		<br>
-		<li>Start a new branch named <span class="code">Issue{IssueNumber}</span>.
-			If you are already working in a branch, remember to switch to trunk
-			(i.e. <span class="code">default</span> branch) before creating the
-			new branch. e.g., <br> <span class="code"> #switch to
-				trunk (if required)<br> hg update default<br> #create new
-				branch<br> hg branch Issue236
-		</span>
-		</li>
-		<br>
-		<li>Fix the issue. <br> Select the code segments you
-			modified and apply the code formatting function of Eclipse (Sourse
-			--> Format). This is to ensure that the code is properly formatted.<br>
-			<br> Format of the commit comment : <br>
-			<ol type="a">
-				<li>The first line should be in the format: <br> <span
-					class="code">Starting Issue nnn [Issue title as given in
-						issue tracker]</span> <br>OR<br> <span class="code">Continuing
-						Issue nnn [Issue title as given in issue tracker] </span> <br>depending
-					on whether it is the first commit of the branch.<br>This helps
-					to locate the start of the branch easily (this is useful when
-					reviewing code) and identify what the issue is about without having
-					to refer to issue tracker.
-				</li>
-				<li>The 2nd line should be <span class="code">Update
-						Issue nnn</span></li> This line tells Google Code to automatically update the
-				corresponding issue in the Issue tracker with a link to the revision
-				being committed. Do not put a fullstop at the end of this line.
-				<li>The Remaining lines can be used to describe the changes you
-					are committing. These lines too will be added to the Issue tracker.</li>
-				<li>Here’s a sample commit message:<br> <span class="code">
-						Starting Issue 234 [Adding commit comment format to DevMan]<br>
-						Update Issue 234<br> Clarified the exact format for commit
-						comments.
-				</span>
-				</li>
-			</ol> <br> Tip: Try to minimize the number of commits per issue. This
-			will ease the review process. Define issues to be of small size so
-			that you don't need more than one commit to fix it. For bigger
-			issues, you can use <a
-			href="http://mercurial.selenic.com/wiki/MqTutorial">Mercurial
-				Queues</a> to accumulate your work as patches and combine them into one
-			commit. (Note: Do not attempt to use Queues unless you are already
-			familiar with Hg basics).
-		</li>
-		<br>
-		<li>When the work is ready for review:
-			<ol type="a">
-				<li>Update your repo with any new changes from review repo and
-					merge those updates to your branch<br> <span class="code">
-						hg pull {review repo url}<br> hg update<br> hg merge
-						default<br> hg commit -m "Syncing Issue {nnn} [{Issue
-						title}]" <br># e.g. hg commit -m "Syncing Issue 453 [Add
-						sitemap to website]" <br> #'Syncing' is used to indicate that
-						this changeset is simply merging the trunk to this branch.<br>
-				</span>
-				</li>
-				<li>Ensure dev green (i.e., all tests are passing on dev
-					server).</li>
-				<li>If your new code might behave differently on a production
-					server than how it behaves on the dev server, ensure staging green
-					(i.e., all tests are passing against the modified app running on
-					your own GAE staging server).</li>
-				<li>Push to review repo (this will create a new branch in the
-					review repo).<br> <span class="code">hg push
-						https://yourname@code.google.com/p/teammatespes/ --new-branch -b
-						Issue234</span><br>If you don't have permission to push to review
-					repo, you can push to your own clone.
-				</li>
-				<li>Change Issue status to <span class="code">ReadyForReview</span>.
-					If the new code is in your own clone (i.e. not in the review repo),
-					Give the direct URL (here is <a
-					href=http://code.google.com/r/freddusya111-teammates2/source/detail?r=22394d4380ccd25dedbbf636d0e3cd13739f258b">an
-						example URL</a>) to the relevant changeset. This way, the reviewer can
-					reach your new code in one click.
-				</li>
-			</ol>
-		</li>
-		<br>
-		<li>Repeat above two steps until the Issue is marked as <span
-			class="code">ReadyToMerge</span> by the reviewer. If the Issue is
-			marked as <span class="code">ChangesRequired</span>, you need to do
-			further changes based on comments reviewer added in the issue tracker
-			or in the repo.
-		</li>
-	</ol>
-	<br> Role: Contributor
-	<br>
-	<br> A contributor will work closely with a developer from the project
-	team, who will act as the mentor for the contributor. If you don't have
-	a specific mentor assigned to you, simply post your queries in the
-	<a
-		href="https://groups.google.com/forum/?fromgroups#!forum/teammates-contributors">teammates-contributors
-		Google group</a>. The workflow is similar to that of developer (given
-	above) except for the following.
-	<ul>
-		<li>You will not have permission to push to <a
-			href="http://code.google.com/p/teammatespes/source/checkout">review
-				repo</a>. Go to review repo, create <a
-			href="http://googlecode.blogspot.sg/2009/10/mercurial-server-side-clone-support-for.html">a
-				server-side clone</a>, and push to that instead. Once the Issue is <span
-			class="code">ReadyToMerge</span>, project lead will pull the branch
-			to the review repo.<br> Recommended name for the clone is <span
-			class="code">{your name}-teammates</span>. e.g., <span class="code">john-teammates</span>
-			<br> Remember to include your full name under the 'Clone
-			summary' field. This is because sometimes the clone name is not
-			enough to identify the clone owner. <br>Remember to enable
-			'non-member code reviews' in your clone (Administer --> Source -->
-			check 'Allow non-members to review code').
-		</li>
-		<li>For help or clarifications, email your mentor or post in the
-			<a
-			href="https://groups.google.com/forum/?fromgroups#!forum/teammates-contributors">teammates-contributors
-				Google group</a>.
-		</li>
-	</ul>
-
-
-	<h2 id="process-reviewingafix">Reviewing a fix</h2>
-	Role: reviewer
-	<br>
-	<br> This is a static code review. No need to apply fix or run
-	tests.
-	<br> Add comments in the review repo or in the contributor's clone
-	(as appropriate).
-	<br>
-	<br> Try to make sure
-	<br> a) The solution is optimal.
-	<br> b) The code is of acceptable quality.
-	<br> c) Tests have enough coverage.
-	<br> d) Appropriate documentation have been updated (if
-	applicable). DevMan, Spec, Analysis doc, Help pages, and the Features
-	page are some pages that might need updating.
-	<br>
-	<br> Try to finish the review within a day of submission.
-	<br> Once the review is done, publish your comments. If the code
-	is ready for release, change the status to
-	<span class="code">ReadyToMerge</span> and ask the team lead to merge
-	the branch.
-	<br>If the code is not ready for release, change the status to
-	<span class="code">ChangesRequested</span>.
-	<br> Give either ‘positive’ or ‘negative’ rating to each review
-	(avoid ‘neutral’). This helps us to detect which revisions were
-	reviewed (when browsing repo in Google Code)
-	<br>
-	<br> Tip: You can use keyboard shortcuts to navigate code changes
-	(see
-	<a href="http://code.google.com/p/support/wiki/CodeReviews">here</a>).
-	<br>
-
-	<h2 id="process-applyingafix">Applying a fix</h2>
-	Role: team lead
-	<ol>
-		<li>Pull the latest code from the review repo</li>
-		<br>
-		<li>Pull branch from review repo or the contributor's clone. <br>
-			<span class="code"> hg pull -b {branch name}<br> hg
-				update
-		</span>
-		</li>
-		<br>
-		<li>Switch to branch<br> <span class="code">hg update
-				{branch name}</span>
-		</li>
-		<br>
-		<li>Merge default to branch (if default has more new stuff not in
-			branch)<br> <span class="code">hg merge default</span>
-		</li>
-		<br>
-		<li>Verify ‘dev green’. If the change does not involve automated
-			tests, do a manual test. e.g., changes to documentation.</li>
-		<br>
-		<li>Verify ‘staging green’ (i.e. use your own app on appengine as
-			the ‘staging site’)</li>
-		<br>
-		<li>If not green: <br>
-			<ul>
-				<li>Inform Developer of any broken code.</li>
-				<li>Undo the merge.The command is (<a
-					href="http://mercurial.selenic.com/wiki/TutorialMerge">source</a>)
-					<br> <span class="code">hg update -C -r.</span>
-				</li>
-			</ul> <br> If green:
-			<ul>
-				<li>Merge branch to default<br> <span class="code">
-						hg update default <br> hg merge {branch name}<br> hg
-						commit -m “Merging {branch name} [{branch description}]”
-				</span>
-				</li>
-				<li>Push code to release repo. Be careful to push only the
-					branch that was merged.<br> <span class="code">hg push
-						{release repo} --new-branch -b {branch name} </span>
-				</li>
-			</ul>
-		</li>
-		<br>
-		<li>Set issue status to <span class="code">Delivered</span>.
-		</li>
-	</ol>
-
-	<h2 id="process-deployingfixes">Deploying fixes</h2>
-	Roles: team lead, PM
-	<ol>
-		<li>PM deploys to live site as a new version.<br> Version
-			numbering is x.yy.zz (x-yy-zz on GAE because GAE does not allow ‘.’)
-			<br> x: major version, yy: feature release, zz: builds for
-			feature yy or updates that doesn’t affect functionality<br>
-			e.g., 4.01.02
-		</li>
-		<br>
-		<li>PM verifies ‘live green’.</li>
-		<br>
-		<li>PM set new version as default.</li>
-		<br>
-		<li>Team lead
-			<ol>
-				<li>Marks issues as <span class="code">Deployed</span></li>
-				<li>Updates version history</li>
-				<li>Tags repo with version number<br> <span class="code">hg
-						tag V4.18</span>
-				</li>
-				<li>Pushes trunk to release repo (to send the tag to release
-					repo).<br> <span class="code">hg push {release repo url}
-						-b default</span>
-			</ol>
-		</li>
-	</ol>
-
-	<h2 id="process-issuelifecycle">Issue Lifecycle</h2>
-	<span class="bold">Issue classification:</span>
-	<ul>
-		<li><span class="bold">Urgent</span>: would like to handle in the
-			very next release.</li>
-		<li><span class="bold">High</span>: enhances user experience
-			significantly, would like to do in the next few releases.</li>
-		<li><span class="bold">Medium</span>: marginal impact on user
-			experience.</li>
-		<li><span class="bold">Low</span>: very little impact, unlikely
-			to do in the near future.</li>
-	</ul>
-	
-	<div class="image-holder">
-		<img src="images/IssueLifecycle.png" width="90%" />
-	</div>
-	
-	Given above is an illustration of the issue lifecycle. Colors indicate
-	which roles are involved in which states/transitions. Click on the
-	'status' text box in the
-	<a href="http://code.google.com/p/teammatespes/issues/entry">'new
-		issue'</a> template in the Issue Tracker for a description of each
-	status.
-	<br>
-
-	<hr>
-	<!-- =============================================================== -->
-
-	<h1 id="bestpractices">Best Practices</h1>
-
-	<h2 id="bestpractices-ui">UI best practices</h2>
-
-	<ul>
-		<li>Be forgiving in processing input. E.g.
-			<ul>
-				<li>Forgive extra blank lines and extra white space.</li>
-				<li>Auto correct if possible</li>
-				<li>Allow ‘cancel’ at any step where it make sense</li>
-			</ul>
-		</li>
-		<br>
-		<li>Be descriptive. E.g.
-			<ul>
-				<li>Errors should be explained in as much details as possible.
-					Also explain how to correct it.</li>
-				<li>After an action, give a description of what happened. e.g.,
-					after a mass enroll operation, you can explain which students were
-					added, which were modified, and how many remained the same.</li>
-				<li>Keep user informed of what is happening. e.g., inform user
-					about sending emails to users.</li>
-				<li>Disable (rather than hide) unavailable functions so that
-					users know they exist.</li>
-			</ul>
-		</li>
-		<br>
-		<li>Minimize work (to be done by the user). User convenience is <span
-			class="bold underline">*far*</span> more important than developer
-			convenience. E.g.
-			<ul>
-				<li>Submitting a page should take the user to the next logical
-					page while showing feedback about the previous action at the same
-					time.</li>
-				<li>When possible, give an ‘undo’ instead of asking to confirm
-					every action.</li>
-				<li>Use defaults so that users are not forced to enter values
-					for each field. This applies to sorting as well (i.e., sort by
-					default using the most likely sorting order).</li>
-				<li>If only one option is available, choose it by default.</li>
-			</ul>
-		</li>
-		<br>
-		<li>Take user point of view. E.g.
-			<ul>
-				<li>Use terms from user domain.</li>
-				<li>Use terms that show ‘user intent’ rather than mechanism.
-					e.g., ‘leave this course’ instead of ‘delete’.</li>
-			</ul>
-		</li>
-		<br>
-		<li>Be consistent. E.g.
-			<ul>
-				<li>Use consistent naming guidelines for link, page name, page
-					title</li>
-			</ul>
-		</li>
-	</ul>
-
-	<h2 id="bestpractices-coding">Coding best practices</h2>
-	<ul>
-		<li><span class="bold">Quality priorities</span>: Maintainability
-			is our top priority. Less is more. Prefer simple over complex.</li>
-		<li><span class="bold">Style</span>: Prefer standard way of doing
-			something over creating special cases. The goal is to make the code
-			as if it was written by one person.</li>
-		<li><span class="bold">Refactoring</span>: Follow <a
-			href="http://programmer.97things.oreilly.com/wiki/index.php/The_Boy_Scout_Rule">the
-				boy scout rule</a> (i.e. always leave the campground cleaner than you
-			found it). Whenever you touch some code e.g., to fix a bug, try to do
-			some clean up of that code as well.</li>
-		<li><span class="bold">Style guides: </span>Follow coding style guides as much as possible. They are given in
-		the <a href="#infrastructure-knowledgebase">Knowledge base section</a> above</li>
-		<li><span class="bold">Comments</span>: Use comments ONLY when
-			the code is not-self explanatory. Avoid redundant comments. Comments
-			should be well-written. They should not be written as ‘note to self’
-			of the developer, but as explanations to help the reader.</li>
-		<li><span class="bold">Code formatting</span>: Use Eclipse to
-			auto-format code, <span class="underline">but select the area
-				of code</span> to be formatted first. Wholesale auto-formatting can create
-			unnecessary merge conflicts.</li>
-		<li><span class="bold">Issue tracking</span>:
-			<ul>
-				<li>Use a descriptive issue name with a well-defined scope.
-					'Improve DevMan' is not good because the scope is not clear
-					(improve in what way?).</li>
-				<li>All ongoing work should be reflected in the tracker
-					correctly. The issue tracker should clearly show which issues are
-					being handled at the moment, which are ready for review, etc. Use
-					status labels 'Started' 'ReadyForReview' etc. appropriately.</li>
-				<li>Do not start working on an issue before getting it assigned
-					to you.</li>
-				<li>Resist the urge to do more than one task under one issue.</li>
-				<li>Small issues are better than big ones. Big issues take
-					longer to finish and have a higher risk of merge conflicts.</li>
-			</ul></li>
-	</ul>
-
-	<h2 id="bestpractices-testing">Testing best practices</h2>
-	<ul>
-		<li>Try to follow <a
-			href=http://en.wikipedia.org/wiki/Test-driven_development> Test
-				Driven Development (TDD)</a>. In particular, when fixing a bug, write
-			the test case first before fixing it.
-		</li>
-		<li>Tests within a class may not run in the order they are
-			written. Therefore, they are to be made independent of each other.</li>
-		<li>Be mindful of the cost of running a test. Do not add
-			redundant tests.</li>
-		<li>Be mindful of missing test cases (e.g., boundary values). If
-			you writing tests for a functionality, it’s your job to ensure it is
-			fully ‘covered’ by your tests.</li>
-		<li>Test units at unit level. Do not attempt to test lower level
-			components from higher level functionality.</li>
-	</ul>
-
-	<hr>
-	<!-- =============================================================== -->
-
-	<h1 id="glossary">Glossary</h1>
-	<ul>
-		<li><span class="bold">Course</span>: we use ‘course’ to mean
-			‘module’, ‘class’. A course here means an offering of a course in a
-			particular semester/term. If the course is offered twice in two
-			semesters, they are considered two courses.</li>
-		<li><span class="bold">Contribution scale</span>:<br> <span
-			class="blue"> [equal share]+100%<br> [equal share]+90%<br>
-				...<br> [equal share]<br> [NOT SURE]<br> [equal
-				share]-10%<br> ...<br> [equal share]-90%<br> [0%]
-				(did nothing at all)<br>
-		</span></li>
-		<li><span class="bold">DevMan</span>: Developer manual (this
-			document)</li>
-		<li><span class="bold">Enrollment, Enroll </span>(NOT enrolment,
-			enrol)</li>
-		<li><span class="bold">Dev green</span>: All tests are passing on
-			the dev server (i.e. localhost)</li>
-		<li><span class="bold">Live green</span>: All tests are passing
-			on live app</li>
-		<li><span class="bold">Spec</span>: System Specification</li>
-		<li><span class="bold">Staging green</span>: All test are passing
-			against you own deployment on the GAE</li>
-	</ul>
-	<br> ---End of document---
-
-</body>
-</html>
-
-
->>>>>>> 8d8b3732
+﻿<!DOCTYPE html>
+<html>
+<head>
+<meta http-equiv="Content-Type" content="text/html; charset=UTF-8">
+<link rel="stylesheet" href="dev.css" type="text/css">
+<title>Developer Manual for TEAMMATES <br> Online Peer
+	Evaluation and Peer Feedback System
+</title>
+</head>
+
+<body>
+	<div class="title">
+		TEAMMATES <br> Online Peer Evaluation &amp; Peer Feedback System
+		<br> [Developer Manual (DevMan)]
+	</div>
+
+	<br>
+	<h3>Table of Contents</h3>
+	<ul>
+		<li><a href="#project">Project</a></li>
+		<ul>
+			<li><a href="#project-vision">Vision</a></li>
+			<li><a href="#project-challenges">Challenges</a></li>
+			<li><a href="#project-principles">Principles</a></li>
+			<li><a href="#project-contributing">Contributing</a></li>
+		</ul>
+
+		<li><a href="#design">Design</a></li>
+		<ul>
+			<li><a href="#design-architecture">Architecture</a></li>
+			<li><a href="#design-ui">UI</a></li>
+			<li><a href="#design-logic">Logic</a></li>
+			<li><a href="#design-storage">Storage</a></li>
+			<li><a href="#design-common">Common</a></li>
+			<li><a href="#design-testdriver">TestDriver</a></li>
+		</ul>
+
+		<li><a href="#infrastructure">Infrastructure</a>
+			<ul>
+				<li><a href="#infrastructure-knowledgebase">Knowledge base</a></li>
+				<li><a href="#infrastructure-toolsandtechnologies-deployment">Deployment
+						environment</a></li>
+				<li><a href="#infrastructure-toolsandtechnologies-development">Development
+						environment</a></li>
+				<li><a
+					href="#infrastructure-toolsandtechnologies-implementation">Tools
+						used in implementation</a></li>
+				<li><a href="#infrastructure-toolsandtechnologies-testing">Tools
+						used in testing</a></li>
+				<li><a href="#infrastructure-configpoints">Config points</a></li>
+			</ul></li>
+		<li><a href="#settingup">Setting Up</a></li>
+		<ul>
+			<li><a href="#settingup-prerequisites">Prerequisites</a></li>
+			<li><a href="#settingup-settingupdevserver">Setting up the
+					dev server</a></li>
+			<li><a href="#settingup-deployingtostagingserver">Deploying
+					to staging server</a></li>
+			<li><a href="#settingup-troubleshooting">Troubleshooting</a></li>
+		</ul>
+
+		<li><a href="#process">Process</a></li>
+		<ul>
+			<li><a href="#process-roles">Roles</a></li>
+			<li><a href="#process-workflow">Workflow</a></li>
+			<li><a href="#process-fixingissues">Fixing issues</a></li>
+			<li><a href="#process-reviewingafix">Reviewing a fix</a></li>
+			<li><a href="#process-applyingafix">Applying a fix</a></li>
+			<li><a href="#process-deployingfixes">Deploying fixes</a></li>
+			<li><a href="#process-issuelifecycle">Issue Lifecycle</a></li>
+		</ul>
+
+		<li><a href="#bestpractices">Best Practices</a></li>
+		<ul>
+			<li><a href="#bestpractices-ui">UI best practices</a></li>
+			<li><a href="#bestpractices-coding">Coding best practices</a></li>
+			<li><a href="#bestpractices-testing">Testing best practices</a></li>
+		</ul>
+
+		<li><a href="#glossary">Glossary</a></li>
+	</ul>
+
+	<hr>
+	<!-- =============================================================== -->
+
+	<h1 id="project">Project</h1>
+
+	<h2 id="project-vision">Vision</h2>
+
+	Long term goal: Become the
+	<span class="bold">biggest student project in the world</span>.
+	<br> {Biggest = many contributors, many users, high LOC, evolving
+	over a long period.}
+	<br>
+	<br> 'Biggest' above also implies an exceptionally high quality
+	standard because high quality is a necessity for the long-term survival
+	of a big student project.
+	<br>
+	<br> This project will also serve as a model and a training ground
+	for Software Engineering (SE) students who want to learn SE skills in
+	the context of a non-trivial real software product.
+	<br>
+
+	<h2 id="project-challenges">Challenges</h2>
+	The project differs from typical student projects in the following areas,
+	which makes it more challenging and the experience more enriching.
+	<br>
+	<ul>
+		<li><span class="bold">Developers</span>: All developers are
+			novices and their involvement with the project is short term and part
+			time.</li>
+		<li><span class="bold">Code</span>: Working with legacy code
+			written by past developers is harder than writing from scratch.</li>
+		<li><span class="bold">Data</span>: The data in the live system
+			are confidential and developers are not allowed to see them. This
+			makes troubleshooting harder.</li>
+		<li><span class="bold">Releases</span>: Frequent releases to live
+			users requires us to maintain 'production quality' constantly.</li>
+		<li><span class="bold">Platform</span>: TEAMMATES is running on
+			Google App Engine cloud platform, which adds the following
+			challenges.
+			<ul>
+				<li>It is an emerging platform evolving rapidly. We have to
+					keep up.</li>
+				<li>It imposes various restrictions on the application. e.g.
+					Each request to the app has be served within 60 seconds.</li>
+				<li>It charges us based on usage. We have to optimize usage.</li>
+			</ul></li>
+		<li><span class="bold">Software Engineering</span>: As TEAMMATES
+			serve as a model system for training students, it should also focus
+			on applying good 'Software Engineering' techniques.</li>
+	</ul>
+
+	<h2 id="project-principles">Principles</h2>
+	We apply these principles to meet the challenges stated above.
+	<br>
+	<ul>
+		<li><span class="bold">We keep moving forward, always</span>: We
+			release frequently, in weekly <a
+			href=http://en.wikipedia.org/wiki/Timeboxing">time-boxed
+				iterations</a>. Every week, our product becomes better than the previous
+			week. This means 'go back and rewrite from scratch' is only a last
+			resort.</li>
+		<li><span class="bold">We are agile</span>: We are able to change
+			the system quickly and with ease to match emerging requirements. We
+			aim for minimal yet sufficient documentation.</li>
+		<li><span class="bold">We defend our code with tests,
+				fiercely</span>: Since we practice <a
+			href="http://www.extremeprogramming.org/rules/collective.html">collective
+				code ownership</a>, we have to make sure the code is not accidentally
+			broken by others. We use fully automated regression testing. The
+			testing automation level of this project is probably higher than 99%
+			of the projects out there.</li>
+		<li><span class="bold">We are 'Gods' of the few tools we
+				use</span>: We stick to a Minimal toolset. adding third-party tools and
+			libraries to the project is done only if there is a STRONG
+			justification. Only mature, stable, and well-supported tools should
+			be considered. Once selected, we should know the tool very well to
+			get the best out of it.</li>
+		<li><span class="bold">We value quality more than
+				functionality</span>: i.e., our job is not to 'anyhow get it to work'. The
+			system should be good enough to be considered a 'model' software. Our
+			code is of 'unusually' high quality: All code is reviewed before
+			accepting.</li>
+		<li><span class="bold">We know what we are doing</span>: For us,
+			it is not enough to know something is broken, we should also know why
+			it is broken. It is not enough to get something working, we should
+			know how we got it to work.</li>
+		<li><span class="bold">We seek the best, not stop at the
+				first</span>: We do not settle for the first workable method to solve a
+			problem. We study other ways of solving it and decide what is the
+			best way for us.</li>
+		<li><span class="bold">We take pains to save the team from
+				pain</span>: Whenever we had to spend effort in figuring out something, we
+			refine code/documents so that others don't have to go through the
+			same pain. Whenever we figured out a less painful way of doing
+			something, we make sure everyone in the team learn it too.</li>
+	</ul>
+
+	<h2 id="project-contributing">Contributing</h2>
+
+	<p>TEAMMATES welcome contributions from anyone, in particular,
+		students. Please <a href="..\contact.html">contact us</a> if you are interested to contribute.</p>
+
+	<p>Although TEAMMATES uses many tools and technologies, you need
+		not all of them before you can contribute. The diagram below shows
+		which technologies you need to learn to contribute in different roles.
+		As you can see, some roles don't need learning any technologies at
+		all. Note that these role aren't fixed or formally assigned. It is
+		simply for your guidance only.</p>
+
+	<div class="image-holder">
+		<img src="images/RolesAndTechnologies.png" width="90%" />
+	</div>
+
+	<ul>
+		<li><span class="bold">Tester:</span> Tests the App manually and
+			reports bugs or suggestions for enhancements in the issue tracker.</li>
+		<li><span class="bold">Copy editor:</span> Helps in improving
+			documentation.</li>
+		<li><span class="bold">Web page developer:</span> Works on static
+			web pages, such as those used in the TEAMMATES web site</li>
+		<li><span class="bold">Test developer:</span> Works on automating
+			system tests.</li>
+		<li><span class="bold">Frontend developer:</span> Works on the
+			frontend of the App that is generated dynamically from the server
+			side.</li>
+		<li><span class="bold">Backend developer:</span> Works on the
+			backend logic of the App, including data storage.</li>
+	</ul>
+
+	<p>TEAMMATES community has three segments, defined based on the
+		level of involvement.</p>
+	<ul>
+		<li><span class="bold">Contributor: </span>Small but noteworthy
+			contribution to the project.</li>
+		<li><span class="bold">Committer: </span>Significant contributions
+			sustained over a long period of time.</li>
+		<li><span class="bold">Member: </span>Significant and sustained
+			contributions in recent times.</li>
+	</ul>
+
+	<hr>
+	<!-- =============================================================== -->
+
+	<h1 id="design">Design</h1>
+
+	<h2 id="design-architecture">Architecture</h2>
+
+	<div class="image-holder">
+		<img src="images/highlevelArchitecture.png" width="90%" />
+	</div>
+
+	<br> TEAMMATES is a Web app that runs on Google App Engine (GAE)
+	cloud platform. Given above is an overview of the main components.
+	<br>
+
+	<ul>
+		<li><span class="bold">UI</span>: The UI seen by users consists
+			of Web pages containing HTML, CSS (for styling) and JavaScripts (for
+			client-side interactions such as sorting, input validation etc.).
+			This UI is generated by Java Server Pages (JSP) and Java Servlets
+			residing on the server. Requests are sent to the server over normal
+			HTTP. In future, AJAX may be used sparingly to fetch data from the
+			server asynchronously.</li>
+		<li><span class="bold">Logic</span>: The main logic of the app is
+			in Java POJOs (Plain Old Java Objects). Some automated tasks are
+			implemented as Servlets.</li>
+		<li><span class="bold">Storage</span>: Storage uses the
+			persistence framework provided by GAE 'datastore'. While the
+			datastore is a noSQL database, we use it in SQL fashion via a JDO
+			wrapper and GQL (a datastore-specific SQL variant).</li>
+		<li><span class="bold">Test Driver</span>: TEAMMATES makes heavy
+			use of automated regression testing. JUnit is used for Java unit
+			testing and QUnit for JavaScript unit testing. We use Selenium Web
+			Driver to automate UI testing. Test Driver can access the application
+			directly to set up test data. We use JSON format to transmit such
+			data to the application.</li>
+		<li><span class="bold">Common</span>: The Common component
+			contains utility code used across the application.</li>
+	</ul>
+	The diagram below shows how the code is organized into packages inside
+	each component and dependencies among them.
+	<div class="image-holder">
+		<img class="image" src="images/packageDiagram.png" width="90%" />
+	</div>
+	<br> Notes:
+	<ul>
+		<li>[logic] - [ui::view] - [ui::controller] represent an
+			application of Model-View-Controller pattern.</li>
+		<li>ui::view and ui::website packages are not Java packages. They
+			consist of jsp, html, js and css files.</li>
+	</ul>
+
+
+	<h2 id="design-ui">UI</h2>
+	<div class="image-holder">
+		<img class="image" src="images/UiComponent.png" width="90%" />
+	</div>
+	<br>
+
+	<h3>Request flow</h3>
+	Request from the Browser will go through following steps:
+	<br></br>
+
+	<div class="image-holder">
+		<img src="images/UiWorkflow.png" width="90%"></img>
+	</div>
+
+	<ol>
+		<li>Request received by the GAE server</li>
+		<li>Forwarded to our custom filters in according to the order as
+			specified in <span class="code">web.xml</span>. In our case this
+			would be <span class="code">DatastoreFilter</span> and <span
+			class="code">LoginFilter</span>. For example, the <span class="code">LoginFilter</span>
+			will forward any request from not-logged-in users to the login page.
+			If the request is from logged in user, then it will proceed according
+			to the URL.
+		</li>
+		<li>Depending on the URL, it will be handled by its respective
+			Servlet (e.g., <span class="code">InstructorHomeServlet</span>, <span
+			class="code">InstructorCourseDeleteServlet</span>, etc)
+		</li>
+		<li>The servlet will communicate with the <span class="code">Logic</span>
+			to carry out the business logic part of the requst (e.g., accessing
+			datastore, modifying datastore, etc). After that, it will create
+			respective <span class="code">Helper</span> object and store inside
+			that object relevant data retrieved from the <span class="code">Logic</span>
+			(e.g., student list, course list, evaluation data, etc)
+		</li>
+		<li>The respective Helper object then will be passed to the
+			respective JSP page.</li>
+		<li>The JSP page will then render the page according to the data
+			inside the <span class="code">Helper</span> object.
+		</li>
+		<li>The response will then be sent back to the Browser, which
+			will render the page.</li>
+	</ol>
+
+	<h3>Process flow in Servlets</h3>
+	Since the request will undergo mostly similar processing steps, the
+	request will first be processed in the general-purpose abstract class
+	<span class="code">ActionServlet</span> (this is an application of the
+	<a href="http://en.wikipedia.org/wiki/Template_method_pattern">Template
+		Method pattern</a>). This is the sequence of steps taken by the
+	<span class="code">ActionServlet</span> object:
+	<ol>
+		<li>Check whether the request method is <span class="code">POST</span>
+			or <span class="code">GET</span>, store it in a variable <span
+			class="code">isPost</span>.
+		</li>
+		<li>Call abstract <span class="code">instantiateHelper</span>
+			method, which should have been overridden to create respective <span
+			class="code">Helper</span> object.
+		</li>
+		<li>Call concrete <span class="code">prepareHelper</span> method,
+			which will setup common data inside the <span class="code">Helper</span>
+			object, such as the <span class="code">Logic</span> object, <span
+			class="code">UserData</span> object, redirect URL, status message and
+			error status. This method will also set configure the masquerade mode
+			if required ('masquarade mode' is used by the administrator to
+			masquerade as another user).
+		</li>
+		<li>It will call the abstract <span class="code">doAction</span>
+			method, which should have been overridden to contain the main action
+			for each servlet. This is the place for highest-level error handling
+			before the response is returned to the Browser.
+		</li>
+		<li>It will finally call <span class="code">doCreateResponse</span>
+			method, which redirects the request with appropriate method: either
+			forward the request using <span class="code">requestDispatcher</span>
+			to the page specified in <span class="code">getDefaultForwardUrl</span>
+			or redirect the request to the page as specified in variable <span
+			class="code">redirectUrl</span>.
+		</li>
+	</ol>
+	When adding new pages to the app, the developer just need to subclass
+	the
+	<span class="code">ActionServlet</span> class and implement the
+	abstract methods (and override
+	<span class="code">getDefaultForwardUrl</span>) accordingly. The
+	<span class="code">Helper</span> class can also be subclassed if the
+	default one is not enough (most likely).
+	<br>
+	<br> The UI consist of following pages:
+
+	<h3>Functional pages</h3>
+	These pages represent the core functionality of the system.
+	<ul>
+		<li>login.jsp {To be removed in the near future as website home
+			page is now used for login.}</li>
+		<li>logout.jsp : Used for users to log out of the system.</li>
+		<br>
+		<li>adminHome : Page for administrative activities such as
+			creating Instructors, monitoring user activities etc.</li>
+		<br>
+		<li>instructorHome : Landing page for instructors. Lists course
+			and evaluations that the instructor is part of</li>
+		<li>instructorCourse : Page for Course-related actions.</li>
+		<li>instructorCourseEdit : Page to edit course information and Instructor list</li>
+		<li>instructorCourseEnroll : Page for enrolling students in a
+			course</li>
+		<li>instructorCourseView : Page for listing students in a course.</li>
+		<li>instructorCourseStudentDetails : Page for viewing details of
+			an individual student.</li>
+		<li>instructorCourseStudentEdit: Page for editing details of a
+			student.</li>
+		<li>instructorEval : Page for listing and creating Evaluations.</li>
+		<li>instructorEvalEdit : Page for editing an Evaluation.</li>
+		<li>instructorEvalResults : Page for viewing evaluation results.</li>
+		<li>instructorEvalSubmissionView : Page for viewing submissions
+			from and to a student for a given evaluation.</li>
+		<li>instructorEvalSubmissionEdit : Page for editing a submission
+			by a student.</li>
+		<br>
+		<li>studentHome : Landing page for students.</li>
+		<li>studentCourseDetails : Page for the student to see details of
+			his/her team in a Course.</li>
+		<li>studentEvalEdit : Page for submitting a peer evaluation.</li>
+		<li>studentEvalResults : Page for viewing evaluation results.</li>
+	</ul>
+
+	These pages can be accessed via the
+	<span class="code">[TEAMMATES URL]/page/pagename</span>, handled by a
+	Servlet and a jsp page named after the page name.
+	<br> e.g.,
+	<span>adminHome</span> can be reached by
+	<a href="http://teammatesv4.appspot.com/page/adminHome">http://teammatesv4.appspot.com/page/adminHome</a>
+	and is handled by
+	<span class="code">AdminHomeServlet.java</span> and
+	<span class="code">adminHome.jsp</span>
+	<br>
+	<br> Only logged in users can access these pages.
+	<span class="code">LoginFilter.java</span> is used to redirect
+	not-logged-in users to a login page.
+	<br>
+	<br>
+
+	<h3>Special-purpose pages</h3>
+	These pages provide peripheral functionality.These pages are not
+	access-controlled.
+	<ul>
+		<li>studentHelpPage (an html page)</li>
+		<li>instructorHelpPage (an html page)</li>
+		<li>error pages (errorPage.jsp, mobile.jsp, oldIE.jsp, etc.)</li>
+	</ul>
+
+	<h3>Website pages</h3>
+	These are the static pages that forms the product website (not the
+	product itself).
+	<ul>
+		<li>contact.html, about.html etc.</li>
+	</ul>
+
+
+	<h2 id="design-logic">Logic</h2>
+
+	The
+	<span class="code">Logic</span> component handles the business logic of
+	TEAMMATES.
+	<br> It is accessible via a thin facade class called
+	<span class="code">Logic</span> which makes use of 3
+	<span class="code">*Logic</span> classes to handle the logic related to
+	various types of data and to access data from the
+	<span class="code">Storage</span> component.
+
+	<div class="image-holder">
+		<img src="images/LogicComponent.png" width="90%" />
+	</div>
+	<br>
+
+	<h3>Logic API</h3>
+	Represented by
+	<span class="code">Logic.java</span> and
+	<span class="code">BackDoorServlet.java</span>
+	<ul>
+		<li><span class="code">Logic</span>: For the use of UI. <span
+			class="code">Logic</span> class acts as a facade between UI
+			(servlets) and the backend of the app.</li>
+		<li><span class="code">BackDoorLogic</span>: For the use of <span
+			class="code">TestDriver</span> (via <span class="code">BackDoorServlet</span>)</li>
+	</ul>
+
+	<h3>Policies</h3>
+	General:
+	<br>
+	<ul>
+		<li>Null values should <span class="bold">not</span> be used as
+			parameters to this API, except when following the KeepExisting policy
+			(explained later).
+		</li>
+	</ul>
+
+	<br>Authentication:
+	<ul>
+		<li>Calls received by <span class="code">Logic</span> are
+			authenticated against logged in user's privileges.<br>
+		</li>
+		<li>Calls received by <span class="code">BackDoorServlet</span>
+			are authenticated using the 'backdoor key'. Backdoor key is a string
+			known only to the person who deployed the app (typically, the
+			administrator).
+		</li>
+	</ul>
+	<br>API for creating entities:
+	<ul>
+		<li>Null parameters: Throws an assertion error.</li>
+		<li>Entity already exists: Throws <span class="code">EntityAlreadyExists</span>
+			exception (escalated from <span class="code">Storage</span> level).
+		</li>
+		<li>When creating <span class="code">Evaluations</span>, <span
+			class="code">Submission</span> entities are automatically created at
+			the time of creating an evaluation or a changing the team structure
+			of a course.
+		</li>
+	</ul>
+	<br>API for retrieving entities:
+	<ul>
+		<li>Attempting to retrieve objects using <span class="code">null</span>
+			parameters: Not expected. Results in assertion failure.
+		</li>
+		<li>Entity not found: <br> -Returns <span class="code">null</span>
+			if the target entity not found. This way, read operations can be used
+			easily for checking the existence of an entity.<br> -Throws <span
+			class="code">EntityDoesNotExists</span> exception if a parent entity
+			of a target entity is not found e.g., trying to list students of a
+			non-existent course.
+		</li>
+	</ul>
+	<br>API for editing entities:
+	<ul>
+		<li>Primary keys cannot be edited except: <span class="code">Student.email</span>
+		</li>
+		<li>KeepExistingPolicy: the new value of an optional attribute is
+			specified as <span class="code">null</span> or set to
+			“Uninitialized”, the existing value will prevail. {This is not a good
+			policy. To be reconsidered}
+		</li>
+		<li><span class="code">Null</span> parameters: Throws an
+			assertion error if that parameter cannot be null. Optional attributes
+			follow KeepExistingPolicy</li>
+		<li>Entity not found: Throws <span class="code">EntityDoesNotExistException</span>
+			exception
+		</li>
+		<li>Invalid parameters: Throws <span class="code">InvalidParametersException</span>
+		</li>
+	</ul>
+
+	<br>API for deleting entities:
+	<ul>
+		<li><span class="code">Null</span> parameters: Not expected.
+			Results in assertion failure.</li>
+		<li>FailDeleteSilentlyPolicy: In general, delete operation do not
+			throw exceptions if the target entity does not exist. Instead, it
+			logs a warning. This is because an entity could get deleted by one
+			user while another user is trying to delete it at the same time. In
+			any case, if it does not exist, it is as good as deleted.</li>
+		<li>Cascade policy: When a parent entity is deleted, entities
+			that have referential integrity with the deleted entity should also
+			be deleted. <br> Cascade logic:
+			<ul>
+				<li>Instructor : delete all courses and cascade onwards.</li>
+				<li>Course : delete all students, evaluations and cascade
+					onwards.</li>
+				<li>Student : delete all submissions to/from the student.</li>
+				<li>Evaluation: delete all submissions.</li>
+				<li>Submission : no cascade (this entity can only be deleted by
+					cascades).</li>
+			</ul>
+		</li>
+	</ul>
+	<h2 id="design-storage">Storage</h2>
+
+	The
+	<span class="code">Storage</span> component performs CRUD (Create,
+	Read, Update, Delete) operations on data entities individually. It is
+	accessible via the
+	<span class="code">*Db</span> classes in the
+	<span class="code">storage::api</span> package. It hides complexities
+	of datastore from the
+	<span class="code">Logic</span> component. All GQL queries are to be
+	contained inside the
+	<span class="code">Storage</span> component.
+	<br>It contains minimal logic beyond what is directly relevant to
+	CRUD operations.
+	<br>The
+	<span class="code">Storage</span> component will not perform any
+	cascade delete/create operations.Cascade logic is currently handled
+	by the
+	<span class="code">Logic</span> component.
+	<br>
+
+	<div class="image-holder">
+		<img src="images/StorageComponent.png" width=80% />
+	</div>
+
+	<br>Classes in the
+	<span class="code">storage::entity</span> package are not visible
+	outside this component to prevent accidental modification to the
+	entity's attributes (Since these classes have been marked as
+	'persistence capable', and changes to their attributes are by default
+	automatically persisted to the datastore).
+	<br> Instead, a corresponding non-persistent data transfer object
+	named
+	<span class="code">*EntityData</span> (e.g.,
+	<span class="code">CourseData</span> is the data transfer object for
+	<span class="code">Course</span> entities) object is returned, where
+	values can be get and set easily without any impact on the persistent
+	data copy. These datatransfer classes are in
+	<span class="code">common::datatransfer</span> package explained later.
+	Note: This decision was taken before GAE started supporting
+	<a
+		href="https://developers.google.com/appengine/docs/java/datastore/jdo/creatinggettinganddeletingdata">
+		the ability to 'detach' entities </a> to prevent accidental modifications
+	to persistable data. The decision to use data transfer objects is to be
+	reconsidered in the future.
+	<br> Note that the navigability of the association links between
+	entity objects appear to be in the reverse direction of what we see in
+	a normal OOP design. This is because we want to keep the data scheme
+	flexible so that new entity types can be added later with minimal
+	modifications to existing elements.
+
+	<h3>Storage API</h3>
+	Represented by classes in
+	<span class="code">storage::api</span>
+
+	<h3>Policies</h3>
+	Add and Delete operations try to wait until data is persisted in the
+	datastore before returning. This is not enough to compensate for
+	eventual consistency involving multiple servers in the GAE production
+	enviornment. However, it is expected to avoid test failures caused by
+	eventual consistency in dev server.
+	<br> Note: 'Eventual consistency' here means it takes some time
+	for a database operation to propagate across all serves of the Google's
+	distributed datastore. As a result, the data may be in an inconsistent
+	states for short periods of time although things should become
+	consistent 'eventually'. For example, an object we deleted may appear
+	to still exist for a short while.
+	<br>
+	<br> Implementation of Transaction Control has been decided
+	against due to limitations of GAE environment and the nature of our
+	data schema. Please see
+	<a
+		href="https://docs.google.com/document/d/1o6pNPshCp9S31ymHY0beQ1DVafDa1_k_k7bpxZo5GeU/edit#heading=h.1yzvgqzgobon">TEAMMATES
+		Problems and Solutions</a> documentation for more information.
+	<br>
+	<br> General:
+	<br>
+	<ul>
+		<li>If <span class="code">Null</span> is passed as a parameter, the corresponding value is <span
+			class="bold">NOT</span> modified, as per the KeepExistingPolicy that was previously mentioned. </li>
+	</ul>
+	<br> API for creating:
+	<ul>
+		<li>Attempt to create an entity that already exists: Throw <span
+			class="code">EntityAlreadyExists</span> exception.
+		</li>
+		<li>Attempt to create an entity with invalid data: assertion
+			thrown (should not occur at this level).</li>
+	</ul>
+	<br> API for retrieving:
+	<ul>
+		<li>Attempt to retrieve an entity that does not exist: Returns <span
+			class="code">null</span>.
+		</li>
+	</ul>
+	<br> API for updating:
+	<ul>
+		<li>Attempt to update an entity that does not exist: Not
+			expected. Results in assertion failure.</li>
+		<li>Attempt to update an entity with invalid data: Not expected.
+			Results in assertion failure.</li>
+	</ul>
+	<br> API for deleting:
+	<ul>
+		<li>Attempt to delete an entity that does not exist: No action.</li>
+	</ul>
+
+
+	<h2 id="design-common">Common</h2>
+
+	<div class="image-holder">
+		<img src="images/CommonComponent.png" width=90% />
+	</div>
+	<br> The Common component contains common utilities used across
+	TEAMMATES.
+	<br>
+	<span class="code">common::Common.java</span> currently holds a vast
+	collection of common constants and functions. This is a good candidate
+	for breaking into smaller classes.
+	<br>
+	<br>
+	<span class="code">common::datatransfer</span> package contains
+	lightweight classes for transferring data among components. They can be
+	combined in various ways to transfer structured data between
+	components. Given below are three examples.
+	<br>
+	<div class="image-holder">
+		<img src="images/dataTransferClasses.png" width=90% />
+	</div>
+	<br> (a)
+	<span class="code">Test Driver</span> can use the
+	<span class="code">DataBundle</span> in this manner to send an
+	arbitrary number of objects to be persisted in the database.
+	<br> (b) This structure can be used to send results of an
+	evaluation (e.g., when showing an evaluation report to an instructor)
+	<br> (c) This structure can be used to transfer data belonging to
+	an instructor (e.g., when constructing the home page for an instructor).
+	<br>
+	<br> For convenience, these classes use public variables for data.
+	This is not a good practice as it contravenes OO principle of
+	<i>information hiding</i> and increases the risk of inconsistent data.
+	This strategy is to be reconsidered at a later date.
+	<br>
+
+
+	<h2 id="design-testdriver">TestDriver</h2>
+	This component automates the testing of TEAMMATES.
+	<br>
+	<div class="image-holder">
+		<img src="images/TestDriverComponent.png" width=90% />
+	</div>
+	<br> We have two kinds of automated test cases:
+	<ul>
+		<li>Component tests: Some of these are pure unit tests (i.e.,
+			test one component in isolation) while others are integration tests
+			that tests units as well as integration of units with each other.<br>
+			<span class="code">AllJsTests.java</span> is for unit testing
+			JavaScript code.
+		</li>
+		<li>UI tests: These focus on testing the UI and the integration
+			of all components with the UI.</li>
+	</ul>
+	This is how TEAMMATES testing maps to standard types of testing.
+	<br>
+	<br>
+	&nbsp;&nbsp;&nbsp;&nbsp;&nbsp;&nbsp;&nbsp;&nbsp;&nbsp;&nbsp;Normal:
+	<span style="background: #A4C2F4">|---------acceptance
+		tests----|---system tests----|-----integration tests-----|-------unit
+		tests----------|</span>
+	<br> TEAMMATES:
+	<span style="background: #F4CCCC">|---------manual
+		testing-------------|</span>
+	<span style="background: #B6D7A8">----automated UI
+		tests----|---automated component tests ---|</span>
+	<br>
+	<br>
+	<br> Notable classes:
+	<ul>
+		<li><span class="code"><span class="bold">*Suite.java</span></span>
+			classes are containers for test cases, used to run test cases in
+			batch mode.</li>
+		<li><span class="code"><span class="bold">BrowserInstance.java</span></span>
+			represents the UI of the application. It is a wrapper around Selenium
+			Web Driver. It allows the test driver to simulate user actions on the
+			TEAMMATES UI. This class is a good candidate for further
+			decomposition as it is too big at the moment.<br> Notable
+			methods and data members (<span class="bold">IMPORTANT</span>):
+			<ul>
+				<li><span class="code">get[entity]RowID</span>: to find the
+					rowID of some specific entity on a specific page.</li>
+				<li><span class="code">get[entity]LinkLocator</span>: to
+					retrieve the locator (a By object) of an entity. This method
+					usually have two versions, one accepting primary key to that
+					entity, the other accepting rowID. The basic form is the one
+					accepting rowID.</li>
+				<li>Data member of By type: gives the locator of an entity
+					which does not require any parameter to be retrieved (such as input
+					textbox for course ID in creating course)</li>
+				<li><span class="code">click[entity]</span>: methods to click
+					on some object on the page. This is only convenience method as it
+					can be replaced by calling <span class="code">click(By
+						locator)</span> using locator as retrieved from the <span class="code">get*LinkLocator</span>.</li>
+				<li><span class="code">count[entity]</span>: to count the
+					number of that entity in the page (e.g., number of students, number
+					of evaluations, etc)</li>
+				<li><span class="code">get[entity]</span> and <span
+					class="code">studentGet[entity]</span>: method to retrieve some
+					information on the page. For some cases, this is only convenience
+					method as it can be replaced by calling <span class="code">getText(By
+						locator)</span> with respective locator, for others, it uses more
+					sophisticated method to retrieve the data easier and faster.</li>
+				<li>Methods related to form-filling such as <span class="code">fillString</span>,
+					<span class="code">fillInCourseID</span>, <span class="code">addEvaluation</span>,
+					<span class="code">addCourse</span>. These methods are there to
+					make filling forms easier, as well as giving model to new
+					developers on how to fill the forms.
+				</li>
+				<li>There are also some verification methods to test the page
+					HTML.</li>
+			</ul></li>
+		<li><span class="code"><span class="bold">BackDoor.java</span></span>
+			allows test driver to communicate with the TEAMMATES datastore. It
+			hides from Test Driver the complexity of HTTP communication that is
+			required to interact with the server.
+		<li><span class="code"><span class="bold">EmailAccount.java</span></span>
+			allows Test Driver to query email accounts of test users (e.g., to
+			verify the receipt of emails sent by TEAMMATES)
+		<li><span class="code"><span class="bold">TestProperties.java</span></span>
+			represents configuration values in test.properties and
+			appengine-web.xml that are useful for testing. e.g., the app version
+			number that we expect to see in the UI footer.
+	</ul>
+
+	<hr>
+	<!-- =============================================================== -->
+
+	<h1 id="infrastructure">Infrastructure</h1>
+
+	<h2 id="infrastructure-knowledgebase">Knowledge base</h2>
+
+	<ul>
+		<li><a href="https://teammatesv4.appspot.com/dev/devman.html">
+				Developer manual</a> (i.e. <span class="bold">DevMan</span>) {This
+			document}</li>
+		<li><a href="https://teammatesv4.appspot.com/dev/spec.html">
+				System specification</a> (i.e. <span class="bold">Spec</span>)</li>
+		<li><a
+			href="https://docs.google.com/document/pub?id=1o6pNPshCp9S31ymHY0beQ1DVafDa1_k_k7bpxZo5GeU&embedded=true">
+				Decision Analysis</a> (i.e. <span class="bold">Analysis</span>) :
+			Analysis of problems encountered, solutions considered, rationale for selection
+			etc.</li>
+		<li><a
+			href="https://docs.google.com/document/d/1Niq-VOjj0dBwYevySz1FnBPGSoFwLNkn7lcmIYKV_Cc/edit?hl=en_US">
+				Project Meeting Minutes</a> (i.e. <span class="bold">Minutes</span>)
+			{restricted to project members only}</li>
+		<li><a
+			href="https://docs.google.com/document/pub?id=1b9UmcYz8NU2TJ6Kt8i6pCcj064B98sbrM0MMEYVWs0Q&embedded=true">
+				Version History</a> (i.e. <span class="bold">History</span>)</li>
+		<li><a
+			href="https://docs.google.com/document/pub?id=1LymZ6oeEA6TZRzgW7X2FUxA2MPbZTjUrzIx6si_5ThI&embedded=true">
+				Resources Bin</a> (i.e. <span class="bold">Resources</span>) : Learning
+			materials, tips, tutorials, etc.</li>
+		<li><span class="bold">Coding standards </span>: <a
+			href="https://docs.google.com/document/pub?id=1iAESIXM0zSxEa5OY7dFURam_SgLiSMhPQtU0drQagrs&embedded=true">Java</a>,
+			<a
+			href="http://www.oracle.com/technetwork/articles/javase/code-convention-138726.html">JSP</a>,
+			<a
+			href="http://google-styleguide.googlecode.com/svn/trunk/javascriptguide.xml">JavaScript
+		</a>, <a
+			href="http://make.wordpress.org/core/handbook/coding-standards/css/">CSS
+		</a>, <a
+			href="htmlstyleguide.html">HTML
+		</a></li>
+		<br>
+		<li><span class="bold">Google Group</span> for dev team <a
+			href="http://groups.google.com/group/teammates-dev">http://groups.google.com/group/<span
+				class="bold">teammates-dev</span></a></li>
+		<li><span class="bold">Google Group</span> for contributors <a
+			href="http://groups.google.com/group/teammates-contributors">http://groups.google.com/group/<span
+				class="bold">teammates-contributors</span></a></li>
+		<br>
+		<li><span class="bold">Review Repo</span> (contains code under
+			review) and <span class="bold">Issue Tracker</span> : <a
+			href="http://code.google.com/p/teammatespes">teammatesPES.googlecode.com</a>
+			{PES = Peer Evaluation System}</li>
+		<li><span class="bold">Release Repo</span> (contains the released
+			or release-ready code): <a
+			href="http://code.google.com/p/teammates-release">teammates-release.googlecode.com</a></li>
+		<li><span class="bold">Live site</span>: <a
+			href="http://teammatesv4.appspot.com/">http://teammatesv4.appspot.com</a></li>
+	</ul>
+
+
+	<h2 id="infrastructure-toolsandtechnologies-deployment">Deployment
+		environment</h2>
+	<ul>
+		<li><span class="bold">Google App Engine (GAE)</span></li>
+		<li><span class="bold">Java</span> [version 1.6, this is the
+			highest version supported by GAE]</li>
+	</ul>
+
+	<h2 id="infrastructure-toolsandtechnologies-development">Development
+		environment</h2>
+	<ul>
+		<li><span class="bold">Eclipse</span> IDE for EE developers
+			[version juno]</li>
+		<li><span class="bold">Google App Engine Plugin for
+				Eclipse</span> [version 4.2]</li>
+		<li><span class="bold">Google App Engine SDK</span> [version
+			1.7.3]</li>
+		<li><span class="bold">TortoiseHg</span> or Mac OS equivalent
+			[version: latest stable]</li>
+		<li><span class="bold">Google Code</span> project hosting</li>
+	</ul>
+
+	<h2 id="infrastructure-toolsandtechnologies-implementation">Tools
+		used in implementation</h2>
+	<ul>
+		<li><span class="bold">HTML</span> [version 5, using latest
+			features is discouraged due to lack of enough Browser support], <span
+			class="bold">JavaScript</span>, <span class="bold">CSS</span></li>
+		<li><a class="bold" href="http://jquery.com/">jQuery</a> </span>
+			[version 1.8.3] <br>jQuery is a JavaScript Library that
+			simplifies HTML document traversing, event handling, animating, and
+			Ajax interactions for rapid web development.</li>
+		<li><span class="bold">JSON </span><span>(JavaScript
+				Object Notation) <br>JSON is a lightweight data-interchange
+				format. It is easy for humans to read and write. It is easy for
+				machines to parse and generate. It is based on a subset of the
+				JavaScript. </li>
+		<li><a class="bold" href="http://code.google.com/p/google-gson/">Gson</a></span>
+			[version 2.2.2] <br>Gson is a Java library that can be used to
+			convert Java Objects into their JSON representation. It can also be
+			used to convert a JSON string to an equivalent Java object.</li>
+		<li><span class="bold">Java Server Pages (JSP)</span> <br>JSP
+			technology provides a simplified way to create dynamic web content. A
+			JSP page can be thought as an HTML page with embedded Java code
+			snippets.</li>
+		<li><span class="bold">Java Servlets</span> <br>Java Servlet
+			technology provides a simple, consistent mechanism for extending the
+			functionality of a Web server and for accessing existing business
+			systems. A servlet can almost be thought of as an applet that runs on
+			the server side--without a face.</li>
+		<li><span class="bold"><a
+				href="https://developers.google.com/appengine/docs/java/datastore/jdo/overview">
+					Java Data Objects (JDO)</a></span> [version 2.3; while GAE supports JDO 3.0 as
+			well, we continue to use JDO 2.3 because it is easier to set up.] <br>JDO
+			is a standard interface for storing objects containing data into a
+			database. The standard defines interfaces for annotating Java
+			objects, retrieving objects with queries, and interacting with a
+			database using transactions. An application that uses the JDO
+			interface can work with different kinds of databases without using
+			any database-specific code, including relational databases,
+			hierarchical databases, and object databases.</li>
+		<li><span class="bold">Datanucleus Access Platform</span>
+			[version 1; while GAE supports Datanucleus v2 as well, the version
+			that goes with JDO 2.3 is v1] <br>The DataNucleus Access
+			Platform provides persistence and retrieval of data to a range of
+			datastores using a range of APIs, with a range of query languages. <br>Comes
+			with App Engine SDK.</li>
+		<li><span class="bold">Xerces XML Parser</span>
+			[version 2.9.1] <br/>This library is required to parse the XML config files. This library may not be 
+			needed on some platforms as it may already come packaged on some JREs (particulary windows)</li>
+	</ul>
+
+	<h2 id="infrastructure-toolsandtechnologies-testing">Tools used in
+		testing</h2>
+	<ul>
+		<li><span class="bold"><a
+				href="http://code.google.com/p/selenium/wiki/UsingWebDriver">
+					Selenium</a></span> [version 2.26.0] <br>Selenium automates browsers. We
+			use it for automating our UI tests. <br>We require Selenium
+			standalone server, Chrome driver, IE driver, and Java language
+			bindings.</li>
+		<li><span class="bold"><a
+				href="http://www.oracle.com/technetwork/java/javamail/index.html">JavaMail</a></span>
+			[version 1.4.5] <br>The JavaMail API provides a
+			platform-independent and protocol-independent framework to build mail
+			and messaging applications. <br> Usage: For accessing test
+			users' email accounts to examine emails sent from TEAMMATES.</li>
+		<li><span class="bold"><a
+				href="https://github.com/kentbeck/junit/wiki">JUnit</a></span> [version
+			4.11] <br>JUnit is a Java test automation framework.</li>
+		<li><span class="bold"><a href="http://qunitjs.com/">QUnit</a></span>
+			[version 1.10.0] <br>QUnit is a JavaScript unit test suite.</li>
+		<li><span class="bold">NekoHtml</span> [version 1.9.16] <br>NekoHTML
+			is a simple HTML scanner and tag balancer that enables application
+			programmers to parse HTML documents and access the information using
+			standard XML interfaces. <br>NekoHTML is included in the
+			Selenium libraries. <br>Usage: During UI testing, for doing a
+			logical comparison of the pages generated against expected pages.</li>
+	</ul>
+	<h2 id="infrastructure-configpoints">Config points</h2>
+	There are several files used to configure various aspects of the
+	system.
+	<ul>
+		<li><span class="code"><span class="bold">build.properties
+			</span></span>: This is the main general purpose configuration file.
+		<li><span class="code"><span class="bold">logging.properties
+			</span></span>: Configuration for java.util.logging users.
+		<li><span class="code"><span class="bold">log4j.properties
+			</span></span>: Configuration for log4j users. Not used by us.
+		<li><span class="code"><span class="bold">test.properties
+			</span></span>: Contains configuration values for the test driver.
+		<li><span class="code"><span class="bold">appengine-web.xml
+			</span></span>: Contains configuration for deploying the application on app engine.
+
+
+
+
+
+
+
+
+
+
+
+
+
+
+
+
+
+
+		
+		<li><span class="code"><span class="bold">web.xml </span></span>:
+			This is the configurations for the webserver. It specifies servlets
+			to run, mapping from URLs to servlets/JSPs, security constraints,
+			etc.
+		<li><span class="code"><span class="bold">cron.xml
+			</span></span>: This specifies cron jobs to run.
+		<li><span class="code"><span class="bold">queue.xml
+			</span></span>: Specifies configuration of task queues.
+		<li><span class="code"><span class="bold">jdoconfig.xml
+			</span></span>: Specifies the JDO configuration.
+		<li><span class="code"><span class="bold">persistence.xml
+			</span></span>: auto-generated.
+	</ul>
+
+	<hr>
+	<!-- =============================================================== -->
+
+	<h1 id="settingup">Setting Up</h1>
+	These instructions are for the Windows environment. Instructions for
+	Mac OS is similar, with slight variations that you can figure out
+	yourself.
+
+	<h2 id="settingup-prerequisites">Prerequisites</h2>
+	<ul>
+
+<li>Install <a href="http://www.oracle.com/technetwork/java/javase/downloads/jdk6u38-downloads-1877406.html">JDK6</a> [This is the highest version supported by GAE]<br>If you already have a version higher than JDK 6 installed in your computer, you still need to install JDK 6.</li>
+		<li>Install <a href="http://tortoisehg.bitbucket.org/">TortoiseHg</a>
+			latest stable version. <br>If you are on Mac OS, you can install
+			<a href="http://mercurial.selenic.com/">Mercurial (Commandline
+				version)</a> or a Hg GUI such as <a
+			href="http://jasonfharris.com/machg/">MacHg</a>.<br> Configure
+			the user name in Hg global settings. The recommended format is <span
+			class="code">Full name &lt;email&gt;</span> e.g. <span class="code">John
+				Mayor &lt;john.m@gmail.com&gt; </span>
+		</li>
+		<li>Download <i>Eclipse IDE for Java EE Developers</i> (version:
+			Juno) from <a href="http://www.eclipse.org/downloads/">http://www.eclipse.org/downloads/
+		</a>
+		</li>
+		<li>Install <i>Google App Engine plug-in for Eclipse</i> version
+			4.2 (but omit the App Engine SDK that comes with the plugin). <br>Instructions
+			are at <a
+			href="https://developers.google.com/eclipse/docs/install-eclipse-4.2">https://developers.google.com/eclipse/docs/install-eclipse-4.2</a>.
+			<br>Do not install GWT plugin as it might interfere with the GAE
+			plugin.
+			<br>Note: Sometimes the update site for the GAE plug-in does not work. In which case, follow the instructions at <a
+			href="https://developers.google.com/eclipse/docs/install-from-zip">https://developers.google.com/eclipse/docs/install-from-zip</a>.
+		</li>
+		<li>Install <i>Google App Engine SDK</i> version 1.7.3. <br>Instructions
+			are at <a
+			href="https://developers.google.com/eclipse/docs/using_sdks">https://developers.google.com/eclipse/docs/using_sdks</a>.
+			<br>Download link to the SDK is <a
+			href="http://googleappengine.googlecode.com/files/appengine-java-sdk-1.7.3.zip">http://googleappengine.googlecode.com/files/appengine-java-sdk-1.7.3.zip</a>.
+		</li>
+		<li>If your Firefox is higher than version 12, downgrade to
+			Firefox 12.0 from <a
+			href="https://ftp.mozilla.org/pub/mozilla.org/firefox/releases/">here</a>
+			{The web driver for later Firefox is significantly slower than the
+			one used for FF12}
+		</li>
+	</ul>
+
+	<h2 id="settingup-settingupdevserver">Setting up the dev server</h2>
+	'Dev server' means running the server in localhost mode.
+	<ol>
+		<li>Clone the source code from: <span class="code"><a
+				href="https://code.google.com/p/teammatespes/">https://code.google.com/p/teammatespes/</a></span>
+		<li>Create config files (these are not under revision control
+			because their content vary from developer to developer).
+			<ol type="a">
+				<li><span class="code"><span class="blue">src/main/resources/</span><span
+						class="bold">build.properties</span></span> <br> Use <span
+					class="code">build.template.properties</span> as a template (i.e.
+					copy → paste → rename)<br> For dev server testing, property
+					values can remain as they are. </li>
+				<li><span class="code"><span class="blue">src/test/resources/</span><span
+						class="bold">test.properties </span></span> <br> Create it using <span
+					class="code">test.template.properties</span> (in the same folder).
+					For dev server testing, property values can remain as they are.</li>
+				<li><span class="code"><span class="blue">src/main/webapp/WEB-INF/</span><span
+						class="bold">appengine-web.xml</span></span> <br> Create using <span
+					class="code">appengine-web.template.xml</span>. For dev server
+					testing, property values can remain as they are.</li>
+			</ol>
+		</li>
+		<li>Open Eclipse and import → general → 'existing projects into
+			workspace' (see the <span class="bold">Troubleshooting</span> section
+			below if encounter any problem). After the importing is complete, following
+			settings should be applied automatically (they are here for reference
+			only).
+			<ol type="a">
+				<li>Properties→Google→Web application
+					<ol type="i">
+						<li>'this project has a WAR directory' is selected.</li>
+						<li>'Launch and deploy from this directory' points to <span
+							class="code">src/main/webapp</span></li>
+					</ol>
+				</li>
+				<li>Properties→Google→App engine
+					<ol type="i">
+						<li>'use Google App Engine' selected</li>
+					</ol>
+				</li>
+				<li>Properties → Google → App Engine → ORM
+					<ol type="i">
+						<li>This is where we specify where are your Entity classes so
+							that they can be enhanced by the DataNucleus Enhancer tool. Only
+							the folder <span class="code bold">src/main/java/teammates/storage/entity/*.java</span>
+							should appear in the list . That way, DataNucleus Enhancer runs
+							only when you modify your entity classes.
+						</li>
+					</ol>
+				</li>
+
+			</ol>
+		</li>
+		<li>Right-click on the project folder and choose 'Run' → 'As Web
+			Application'. After some time, you should see this message on the
+			console “The server is running at http://localhost:8888/”.<br>
+			The dev server is now ready to start requests at the given URL. You
+			can verify by visiting the URL in your Browser. 
+			<br>You can login to the system, you need to add yourself as an
+			instructor first.
+		</li>
+	</ol>
+
+	<h3>Adding instructor accounts</h3>
+	<ol type="a">
+		<li>Go to <span class="code">http://appURL/page/adminHome</span></li>
+		<li>Log in using your Google ID. If this is the dev server, enter
+			any email address, but remember to check the 'log in as
+			administrator' check box.</li>
+		<li>Enter credentials for an instructor. e.g., <br> Google
+			id: teammates.instructor<br> Name: Dr. John Adams <br>
+			Email: teammates.instructor@gmail.com<br>
+		</li>
+	</ol>
+
+	<h3>Running the test suite</h3>
+	Run
+	<span class="bold code">src/test/java/teammates.test.cases.AllTestsSuite.java</span>
+	to confirm the app works as expected. This can be done using the "TM -
+	Run all tests" option under the green "Run" button in the toolbar. Most
+	of the tests should pass. If a few cases fail (this can happen due to
+	timing issues), run the failed cases individually (right click and
+	choose 'Run as → Junit Test') and ensure they pass. The default browser
+	used for testing is the Firefox browser. Testing on the Firefox browser
+	is relatively faster as compared to the other browsers, and it can be
+	run in the background. Nevertheless, it is still necessary to test with
+	the other supported browsers as well.
+	<br>
+	<br>
+	To change the browser that is used in the UI tests, go to the
+	<span class="code">test.properties</span> file and change the
+	<span class="code">test.selenium.browser</span> value to the browser
+	you want to test. Possible values are
+	<span class="code"> firefox, chrome, iexplore, safari.</span> In
+	addition, you need to configure the browser you have selected so that
+	it works with the test suite.
+	<br>
+	<br>
+	<span class="bold">Firefox</span>
+	<ul>
+		<li>If you are planning to test changes to JavaScript code,
+			disable javascript caching for Firefox - Enter "about:config" into
+			the Firefox address bar and set: network.http.use-cache = false</li>
+	</ul>
+	<span class="bold">Chrome</span>
+	<ul>
+		<li>If you are planning to test changes to JavaScript code,
+			disable javascript caching for Chrome - Press ctrl-shift-j to bring
+			up the Web Console. At the bottom-right corner, there is a settings
+			button. Click on that. Under the General tab, check 'Disable Cache'</li>
+	</ul>
+	<span class="bold">Internet Explorer</span>
+	<ul>
+		<li>If you are planning to test changes to JavaScript code,
+			disable javascript caching for Internet Explorer - Go to Internet
+			Options. On the General tab, under Browsing History click Settings.
+			Select the "Every time I visit the webpage" radio button.</li>
+		<li>Ensure that the browser zoom level is set to 100% </li>
+		<li>Set the Protected Mode settings for each zone to be the same
+			value. The value can be on or off, as long as it is the same for
+			every zone. To set the Protected Mode settings, choose "Internet
+			Options..." from the Tools menu, and click on the Security tab. For
+			each zone, there will be a check box at the bottom of the tab labeled
+			"Enable Protected Mode".</li>
+	</ul>
+	<span class="bold">Safari</span>
+	<ul>
+		<li>If you are planning to test changes to JavaScript code,
+			disable javascript caching for Safari - Enable the Developer menu:
+			Safari -> Preferences -> Advanced -> Show Develop menu in menu bar
+			and select Disable Caches there.</li>
+	</ul>
+	
+	<span class="bold">Note:</span>
+	When testing with Chrome and Internet Explorer, the chromedriver process 
+	and the IEDriverServer process will not automatically get killed after the tests 
+	have finished executing. You will need to manually kill these processes after the 
+	tests are done.
+
+	<h2 id="settingup-deployingtostagingserver">Deploying to staging
+		server</h2>
+	"Staging server" is the server instance you set up on Google App Engine
+	for hosting the app for testing purposes.
+	<ol>
+		<li>Create your own app on GAE.<br> Suggested app name:
+			teammates-name (replace the name with your own name). The URL of the
+			app will be like this.<br> <span class="blue code">http://teammates-name.appspot.com</span><br>
+		</li>
+		<br>
+		<li>Modify configuration files.
+			<ol type="a">
+				<li><span class="code"><span class="blue">src/main/resources/</span><span
+						class="bold">build.properties </span></span><br> Follow instructions
+					in the file itself.</li>
+				<li><span class="code"><span class="blue">src/test/resources/</span><span
+						class="bold">test.properties </span></span><br> Get from a project
+					member details of Gmail accounts used for testing. Alternatively,
+					create a few Gmail accounts yourself for testing the app. Edit the
+					file as instructed in its comments.</li>
+				<li><span class="code"><span class="blue">src/main/webapp/WEB-INF/</span><span
+						class="bold">appengine-web.xml </span></span><br> Modify to match
+					app name and app id of your own app.</li>
+			</ol>
+		</li>
+		<li>Deploy the application to an appspot
+			<ol type="a">
+				<li>Choose 'Deploy to app engine' from eclipse and follow the
+					steps.</li>
+				<li>Wait until you see this message in Eclipse console
+					“Deployment completed successfully”</li>
+				<li>Go to appengine dashboard <br> <span class="code">
+						<span class="blue">https://appengine.google.com/dashboard?&app_id=teammates-</span><span
+						class="red">name</span>
+				</span></li>
+				<li>Click “Versions” under “Main” menu on the left bar.</li>
+				<li>Set the version you deployed as the 'default'.</li>
+			</ol> Note: You can skip the steps to set the deployed version as the
+			default. In that case, you can access the deployed app using <span
+			class="code">http://{version}.{app-id}.appspot.com</span> e.g. <span
+			class="code">http://4-18.teammates-john.appspot.com </span>
+		</li>
+		<li>You can run the tests again against the deployed app (modify
+			<span class="code">test.properties</span> so that tests execute
+			against the deployed app and not the dev server). <br> Note that
+			GAE daily quota will be exhausted after 2-3 runs of the full test
+			suite.
+		</li>
+	</ol>
+
+	<h2 id="settingup-troubleshooting">Troubleshooting</h2>
+	<ol>
+		<li>ERROR: Eclipse complains about <span class="code">FileWriter</span>
+			and <span class="code">ConsoleHandler</span> e.g. <span class="code">java.io.FileWriter
+				is not supported by Google App Engine's Java runtime environment</span> <br>
+			SOLUTION: These are OK because the offending files belong to test
+			driver and will not be deployed to GAE. Choose to 'Quick Fix' and
+			then choose to exclude those files from validation.
+		</li>
+		<br>
+		<li>ERROR: Eclipse complains <span class="code">"...your
+				project must be configured to use a jdk in order to use jsp"</span>. <br>
+			SOLUTION: This happens because Eclipse is only aware of JRE, not JDK
+			(Compiling JSP requires the JDK). Go to
+			Window→Preferences→Java→Installed JREs. You will note that a JRE path
+			is the one selected, not a JDK path. To fix this, Click add→Standard
+			VM, then for the JRE Path enter the path of the <span class="code">jre</span>
+			folder inside your jdk installation folder. e.g., <span class="code">C:\jdk1.6\jre</span>
+			Now you should see all of the JARs added to the library section.
+		</li>
+		<br>
+		<li>ERROR (on Windows): Dev server launched by Eclipse keeps
+			running even after closing Eclipse. After restarting Eclipse, you'll
+			be able to relaunch dev server on the same port but requests will be
+			received by the previous server instance.<br> SOLUTION: If
+			Eclipse crashes while development server is running inside Eclipse,
+			the server might keep running even after Eclipse is closed. Go to
+			Windows Task Manager and kill processes named javaw.exe.
+		</li>
+		<br>
+		<li>ERROR (on Windows), <span class="code">NullPointerException</span>
+			when trying to access email box. The error message looks something
+			like this:<br> <span class="code">java.lang.NullPointerException
+				at <br>
+				javax.mail.internet.ParameterList.set(ParameterList.java:165) at <br>
+				com.sun.mail.imap.protocol.BODYSTRUCTURE.parseParameters(BODYSTRUCTURE.java:390)<br>
+		</span> SOLUTION: In eclipse, move the <span class="code">javax.mail.....jar</span>
+			(from Oracle) to the top of the build class path. (Properties → Java
+			build path → 'order and export' tab)
+		</li>
+		<br>
+		<li>ERROR: Eclipse complains "file out of sync".<br>
+			SOLUTION: 'refresh' the project in eclipse.
+		</li>
+		<br>
+		<li>ERROR: Tests fail randomly during dev server testing.<br>
+			SOLUTION: Make sure there is only one dev server running. Eclipse
+			will happily allow you to start multiple dev servers.
+		</li>
+	</ol>
+
+	<hr>
+	<!-- =============================================================== -->
+
+	<h1 id="process">Process</h1>
+
+	<h2 id="process-roles">Roles</h2>
+
+	<ul>
+		<li>Dev - Issue owner who fixes the issue. Can be a core team
+			member or a contributor.</li>
+		<li>Reviewer - Assigned per issue. Usually, a core team member.</li>
+		<li>Team lead - responsible for keeping all tests green, for
+			release repo, workflow issues, updating version history, and meeting
+			deadlines</li>
+		<li>Project Manager</li>
+	</ul>
+
+	<h2 id="process-workflow">Workflow</h2>
+
+	<div class="image-holder">
+		<img src="images/workflow.png" width=75% />
+	</div>
+	<br>
+
+	<h2 id="process-fixingissues">Fixing Issues</h2>
+	Role: Dev
+	<br>
+	<ol>
+		<li>Select an issue to handle. Get it assigned to you.
+			Contributors can request for an issue to be assigned to you by
+			posting a comment under the issue in concern.</li>
+		<br>
+		<li>Optionally, you can discuss alternative solutions before
+			choosing one to implement. This can be done through Issue tracker or
+			email group. Such a discussion reduces the chance of the fix being
+			rejected later.</li>
+		<br>
+		<li>Mark the issue as <span class="code">Started</span>. Add
+			reviewer in the CC field.
+		</li>
+		<br>
+		<li>Get the latest version of the code from the review repo <br>
+			<span class="code"> hg pull
+				https://yourname@code.google.com/p/teammatespes/ <br> hg
+				update
+		</span>
+		</li>
+		<br>
+		<li>Start a new branch named <span class="code">Issue{IssueNumber}</span>.
+			If you are already working in a branch, remember to switch to trunk
+			(i.e. <span class="code">default</span> branch) before creating the
+			new branch. e.g., <br> <span class="code"> #switch to
+				trunk (if required)<br> hg update default<br> #create new
+				branch<br> hg branch Issue236
+		</span>
+		</li>
+		<br>
+		<li>Fix the issue. <br> Select the code segments you
+			modified and apply the code formatting function of Eclipse (Sourse
+			--> Format). This is to ensure that the code is properly formatted.<br>
+			<br> Format of the commit comment : <br>
+			<ol type="a">
+				<li>The first line should be in the format: <br> <span
+					class="code">Starting Issue nnn [Issue title as given in
+						issue tracker]</span> <br>OR<br> <span class="code">Continuing
+						Issue nnn [Issue title as given in issue tracker] </span> <br>depending
+					on whether it is the first commit of the branch.<br>This helps
+					to locate the start of the branch easily (this is useful when
+					reviewing code) and identify what the issue is about without having
+					to refer to issue tracker.
+				</li>
+				<li>The 2nd line should be <span class="code">Update
+						Issue nnn</span></li> This line tells Google Code to automatically update the
+				corresponding issue in the Issue tracker with a link to the revision
+				being committed. Do not put a fullstop at the end of this line.
+				<li>The Remaining lines can be used to describe the changes you
+					are committing. These lines too will be added to the Issue tracker.</li>
+				<li>Here's a sample commit message:<br> <span class="code">
+						Starting Issue 234 [Adding commit comment format to DevMan]<br>
+						Update Issue 234<br> Clarified the exact format for commit
+						comments.
+				</span>
+				</li>
+			</ol> <br> Tip: Try to minimize the number of commits per issue. This
+			will ease the review process. Define issues to be of small size so
+			that you don't need more than one commit to fix it. For bigger
+			issues, you can use <a
+			href="http://mercurial.selenic.com/wiki/MqTutorial">Mercurial
+				Queues</a> to accumulate your work as patches and combine them into one
+			commit. (Note: Do not attempt to use Queues unless you are already
+			familiar with Hg basics).
+		</li>
+		<br>
+		<li>When the work is ready for review:
+			<ol type="a">
+				<li>Update your repo with any new changes from review repo and
+					merge those updates to your branch<br> <span class="code">
+						hg pull {review repo url}<br> hg update<br> hg merge
+						default<br> hg commit -m "Syncing Issue {nnn} [{Issue
+						title}]" <br># e.g. hg commit -m "Syncing Issue 453 [Add
+						sitemap to website]" <br> #'Syncing' is used to indicate that
+						this changeset is simply merging the trunk to this branch.<br>
+				</span>
+				</li>
+				<li>Ensure dev green (i.e., all tests are passing on dev
+					server).</li>
+				<li>If your new code might behave differently on a production
+					server than how it behaves on the dev server, ensure staging green
+					(i.e., all tests are passing against the modified app running on
+					your own GAE staging server).</li>
+				<li>Push to review repo (this will create a new branch in the
+					review repo).<br> <span class="code">hg push
+						https://yourname@code.google.com/p/teammatespes/ --new-branch -b
+						Issue234</span><br>If you don't have permission to push to review
+					repo, you can push to your own clone.
+				</li>
+				<li>Change Issue status to <span class="code">ReadyForReview</span>.
+					If the new code is in your own clone (i.e. not in the review repo),
+					Give the direct URL (here is <a
+					href=http://code.google.com/r/freddusya111-teammates2/source/detail?r=22394d4380ccd25dedbbf636d0e3cd13739f258b">an
+						example URL</a>) to the relevant changeset. This way, the reviewer can
+					reach your new code in one click.
+				</li>
+			</ol>
+		</li>
+		<br>
+		<li>Repeat above two steps until the Issue is marked as <span
+			class="code">ReadyToMerge</span> by the reviewer. If the Issue is
+			marked as <span class="code">ChangesRequired</span>, you need to do
+			further changes based on comments reviewer added in the issue tracker
+			or in the repo.
+		</li>
+	</ol>
+	<br> Role: Contributor
+	<br>
+	<br> A contributor will work closely with a developer from the project
+	team, who will act as the mentor for the contributor. If you don't have
+	a specific mentor assigned to you, simply post your queries in the
+	<a
+		href="https://groups.google.com/forum/?fromgroups#!forum/teammates-contributors">teammates-contributors
+		Google group</a>. The workflow is similar to that of developer (given
+	above) except for the following.
+	<ul>
+		<li>You will not have permission to push to <a
+			href="http://code.google.com/p/teammatespes/source/checkout">review
+				repo</a>. Go to review repo, create <a
+			href="http://googlecode.blogspot.sg/2009/10/mercurial-server-side-clone-support-for.html">a
+				server-side clone</a>, and push to that instead. Once the Issue is <span
+			class="code">ReadyToMerge</span>, project lead will pull the branch
+			to the review repo.<br> Recommended name for the clone is <span
+			class="code">{your name}-teammates</span>. e.g., <span class="code">john-teammates</span>
+			<br> Remember to include your full name under the 'Clone
+			summary' field. This is because sometimes the clone name is not
+			enough to identify the clone owner. <br>Remember to enable
+			'non-member code reviews' in your clone (Administer --> Source -->
+			check 'Allow non-members to review code').
+		</li>
+		<li>For help or clarifications, email your mentor or post in the
+			<a
+			href="https://groups.google.com/forum/?fromgroups#!forum/teammates-contributors">teammates-contributors
+				Google group</a>.
+		</li>
+	</ul>
+
+
+	<h2 id="process-reviewingafix">Reviewing a fix</h2>
+	Role: reviewer
+	<br>
+	<br> This is a static code review. No need to apply fix or run
+	tests.
+	<br> Add comments in the review repo or in the contributor's clone
+	(as appropriate).
+	<br>
+	<br> Try to make sure
+	<br> a) The solution is optimal.
+	<br> b) The code is of acceptable quality.
+	<br> c) Tests have enough coverage.
+	<br> d) Appropriate documentation have been updated (if
+	applicable). DevMan, Spec, Analysis doc, Help pages, and the Features
+	page are some pages that might need updating.
+	<br>
+	<br> Try to finish the review within a day of submission.
+	<br> Once the review is done, publish your comments. If the code
+	is ready for release, change the status to
+	<span class="code">ReadyToMerge</span> and ask the team lead to merge
+	the branch.
+	<br>If the code is not ready for release, change the status to
+	<span class="code">ChangesRequested</span>.
+	<br> Give either 'positive' or 'negative' rating to each review
+	(avoid 'neutral'). This helps us to detect which revisions were
+	reviewed (when browsing repo in Google Code)
+	<br>
+	<br> Tip: You can use keyboard shortcuts to navigate code changes
+	(see
+	<a href="http://code.google.com/p/support/wiki/CodeReviews">here</a>).
+	<br>
+
+	<h2 id="process-applyingafix">Applying a fix</h2>
+	Role: team lead
+	<ol>
+		<li>Pull the latest code from the review repo</li>
+		<br>
+		<li>Pull branch from review repo or the contributor's clone. <br>
+			<span class="code"> hg pull -b {branch name}<br> hg
+				update
+		</span>
+		</li>
+		<br>
+		<li>Switch to branch<br> <span class="code">hg update
+				{branch name}</span>
+		</li>
+		<br>
+		<li>Merge default to branch (if default has more new stuff not in
+			branch)<br> <span class="code">hg merge default</span>
+		</li>
+		<br>
+		<li>Verify 'dev green'. If the change does not involve automated
+			tests, do a manual test. e.g., changes to documentation.</li>
+		<br>
+		<li>Verify 'staging green' (i.e. use your own app on appengine as
+			the 'staging site')</li>
+		<br>
+		<li>If not green: <br>
+			<ul>
+				<li>Inform Developer of any broken code.</li>
+				<li>Undo the merge.The command is (<a
+					href="http://mercurial.selenic.com/wiki/TutorialMerge">source</a>)
+					<br> <span class="code">hg update -C -r.</span>
+				</li>
+			</ul> <br> If green:
+			<ul>
+				<li>Merge branch to default<br> <span class="code">
+						hg update default <br> hg merge {branch name}<br> hg
+						commit -m “Merging {branch name} [{branch description}]”
+				</span>
+				</li>
+				<li>Push code to release repo. Be careful to push only the
+					branch that was merged.<br> <span class="code">hg push
+						{release repo} --new-branch -b {branch name} </span>
+				</li>
+			</ul>
+		</li>
+		<br>
+		<li>Set issue status to <span class="code">Delivered</span>.
+		</li>
+	</ol>
+
+	<h2 id="process-deployingfixes">Deploying fixes</h2>
+	Roles: team lead, PM
+	<ol>
+		<li>PM deploys to live site as a new version.<br> Version
+			numbering is x.yy.zz (x-yy-zz on GAE because GAE does not allow '.')
+			<br> x: major version, yy: feature release, zz: builds for
+			feature yy or updates that doesn't affect functionality<br>
+			e.g., 4.01.02
+		</li>
+		<br>
+		<li>PM verifies 'live green'.</li>
+		<br>
+		<li>PM set new version as default.</li>
+		<br>
+		<li>Team lead
+			<ol>
+				<li>Marks issues as <span class="code">Deployed</span></li>
+				<li>Updates version history</li>
+				<li>Tags repo with version number<br> <span class="code">hg
+						tag V4.18</span>
+				</li>
+				<li>Pushes trunk to release repo (to send the tag to release
+					repo).<br> <span class="code">hg push {release repo url}
+						-b default</span>
+			</ol>
+		</li>
+	</ol>
+
+	<h2 id="process-issuelifecycle">Issue Lifecycle</h2>
+	<span class="bold">Issue classification:</span>
+	<ul>
+		<li><span class="bold">Urgent</span>: would like to handle in the
+			very next release.</li>
+		<li><span class="bold">High</span>: enhances user experience
+			significantly, would like to do in the next few releases.</li>
+		<li><span class="bold">Medium</span>: marginal impact on user
+			experience.</li>
+		<li><span class="bold">Low</span>: very little impact, unlikely
+			to do in the near future.</li>
+	</ul>
+	
+	<div class="image-holder">
+		<img src="images/IssueLifecycle.png" width="90%" />
+	</div>
+	
+	Given above is an illustration of the issue lifecycle. Colors indicate
+	which roles are involved in which states/transitions. Click on the
+	'status' text box in the
+	<a href="http://code.google.com/p/teammatespes/issues/entry">'new
+		issue'</a> template in the Issue Tracker for a description of each
+	status.
+	<br>
+
+	<hr>
+	<!-- =============================================================== -->
+
+	<h1 id="bestpractices">Best Practices</h1>
+
+	<h2 id="bestpractices-ui">UI best practices</h2>
+
+	<ul>
+		<li>Be forgiving in processing input. E.g.
+			<ul>
+				<li>Forgive extra blank lines and extra white space.</li>
+				<li>Auto correct if possible</li>
+				<li>Allow 'cancel' at any step where it make sense</li>
+			</ul>
+		</li>
+		<br>
+		<li>Be descriptive. E.g.
+			<ul>
+				<li>Errors should be explained in as much details as possible.
+					Also explain how to correct it.</li>
+				<li>After an action, give a description of what happened. e.g.,
+					after a mass enroll operation, you can explain which students were
+					added, which were modified, and how many remained the same.</li>
+				<li>Keep user informed of what is happening. e.g., inform user
+					about sending emails to users.</li>
+				<li>Disable (rather than hide) unavailable functions so that
+					users know they exist.</li>
+			</ul>
+		</li>
+		<br>
+		<li>Minimize work (to be done by the user). User convenience is <span
+			class="bold underline">*far*</span> more important than developer
+			convenience. E.g.
+			<ul>
+				<li>Submitting a page should take the user to the next logical
+					page while showing feedback about the previous action at the same
+					time.</li>
+				<li>When possible, give an 'undo' instead of asking to confirm
+					every action.</li>
+				<li>Use defaults so that users are not forced to enter values
+					for each field. This applies to sorting as well (i.e., sort by
+					default using the most likely sorting order).</li>
+				<li>If only one option is available, choose it by default.</li>
+			</ul>
+		</li>
+		<br>
+		<li>Take user point of view. E.g.
+			<ul>
+				<li>Use terms from user domain.</li>
+				<li>Use terms that show 'user intent' rather than mechanism.
+					e.g., 'leave this course' instead of 'delete'.</li>
+			</ul>
+		</li>
+		<br>
+		<li>Be consistent. E.g.
+			<ul>
+				<li>Use consistent naming guidelines for link, page name, page
+					title</li>
+			</ul>
+		</li>
+	</ul>
+
+	<h2 id="bestpractices-coding">Coding best practices</h2>
+	<ul>
+		<li><span class="bold">Quality priorities</span>: Maintainability
+			is our top priority. Less is more. Prefer simple over complex.</li>
+		<li><span class="bold">Style</span>: Prefer standard way of doing
+			something over creating special cases. The goal is to make the code
+			as if it was written by one person.</li>
+		<li><span class="bold">Refactoring</span>: Follow <a
+			href="http://programmer.97things.oreilly.com/wiki/index.php/The_Boy_Scout_Rule">the
+				boy scout rule</a> (i.e. always leave the campground cleaner than you
+			found it). Whenever you touch some code e.g., to fix a bug, try to do
+			some clean up of that code as well.</li>
+		<li><span class="bold">Style guides: </span>Follow coding style guides as much as possible. They are given in
+		the <a href="#infrastructure-knowledgebase">Knowledge base section</a> above</li>
+		<li><span class="bold">Comments</span>: Use comments ONLY when
+			the code is not-self explanatory. Avoid redundant comments. Comments
+			should be well-written. They should not be written as 'note to self'
+			of the developer, but as explanations to help the reader.</li>
+		<li><span class="bold">Code formatting</span>: Use Eclipse to
+			auto-format code, <span class="underline">but select the area
+				of code</span> to be formatted first. Wholesale auto-formatting can create
+			unnecessary merge conflicts.</li>
+		<li><span class="bold">Issue tracking</span>:
+			<ul>
+				<li>Use a descriptive issue name with a well-defined scope.
+					'Improve DevMan' is not good because the scope is not clear
+					(improve in what way?).</li>
+				<li>All ongoing work should be reflected in the tracker
+					correctly. The issue tracker should clearly show which issues are
+					being handled at the moment, which are ready for review, etc. Use
+					status labels 'Started' 'ReadyForReview' etc. appropriately.</li>
+				<li>Do not start working on an issue before getting it assigned
+					to you.</li>
+				<li>Resist the urge to do more than one task under one issue.</li>
+				<li>Small issues are better than big ones. Big issues take
+					longer to finish and have a higher risk of merge conflicts.</li>
+			</ul></li>
+	</ul>
+
+	<h2 id="bestpractices-testing">Testing best practices</h2>
+	<ul>
+		<li>Try to follow <a
+			href=http://en.wikipedia.org/wiki/Test-driven_development> Test
+				Driven Development (TDD)</a>. In particular, when fixing a bug, write
+			the test case first before fixing it.
+		</li>
+		<li>Tests within a class may not run in the order they are
+			written. Therefore, they are to be made independent of each other.</li>
+		<li>Be mindful of the cost of running a test. Do not add
+			redundant tests.</li>
+		<li>Be mindful of missing test cases (e.g., boundary values). If
+			you writing tests for a functionality, it's your job to ensure it is
+			fully 'covered' by your tests.</li>
+		<li>Test units at unit level. Do not attempt to test lower level
+			components from higher level functionality.</li>
+	</ul>
+
+	<hr>
+	<!-- =============================================================== -->
+
+	<h1 id="glossary">Glossary</h1>
+	<ul>
+		<li><span class="bold">Course</span>: we use 'course' to mean
+			'module', 'class'. A course here means an offering of a course in a
+			particular semester/term. If the course is offered twice in two
+			semesters, they are considered two courses.</li>
+		<li><span class="bold">Contribution scale</span>:<br> <span
+			class="blue"> [equal share]+100%<br> [equal share]+90%<br>
+				...<br> [equal share]<br> [NOT SURE]<br> [equal
+				share]-10%<br> ...<br> [equal share]-90%<br> [0%]
+				(did nothing at all)<br>
+		</span></li>
+		<li><span class="bold">DevMan</span>: Developer manual (this
+			document)</li>
+		<li><span class="bold">Enrollment, Enroll </span>(NOT enrolment,
+			enrol)</li>
+		<li><span class="bold">Dev green</span>: All tests are passing on
+			the dev server (i.e. localhost)</li>
+		<li><span class="bold">Live green</span>: All tests are passing
+			on live app</li>
+		<li><span class="bold">Spec</span>: System Specification</li>
+		<li><span class="bold">Staging green</span>: All test are passing
+			against you own deployment on the GAE</li>
+	</ul>
+	<br> ---End of document---
+
+</body>
+</html>
+
+