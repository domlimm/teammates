--- conflicted
+++ resolved
@@ -71,11 +71,7 @@
             errors.add(error); 
         }
         
-<<<<<<< HEAD
-        error = validator.getInvalidityInfoForCourseName(name);
-=======
-        error = validator.getInvalidityInfo(FieldType.COURSE_NAME, getName());
->>>>>>> 3cae49fe
+        error = validator.getInvalidityInfoForCourseName(getName());
         if (!error.isEmpty()) { 
             errors.add(error); 
         }
