package teammates.common.datatransfer;

import java.util.ArrayList;
import java.util.Collections;
import java.util.Comparator;
import java.util.Date;
import java.util.List;

import teammates.common.util.Const;
import teammates.common.util.FieldValidator;
import teammates.common.util.Sanitizer;
import teammates.common.util.Utils;
import teammates.common.util.FieldValidator.FieldType;
import teammates.storage.entity.Course;

/**
 * The data transfer object for Course entities.
 */
public class CourseAttributes extends EntityAttributes implements Comparable<CourseAttributes> {
    
    //Note: be careful when changing these variables as their names are used in *.json files.
    public String id;
    public String name;
    public Date createdAt;
    public boolean isArchived;
    
    public CourseAttributes() {
    }

    public CourseAttributes(String courseId, String name) {
        this.id = Sanitizer.sanitizeTitle(courseId);
        this.name = Sanitizer.sanitizeTitle(name);
        this.isArchived = false;
    }
    
    public CourseAttributes(String courseId, String name, boolean archiveStatus) {
        this.id = Sanitizer.sanitizeTitle(courseId);
        this.name = Sanitizer.sanitizeTitle(name);
        this.isArchived = archiveStatus;
    }

    public CourseAttributes(Course course) {
        this.id = course.getUniqueId();
        this.name = course.getName();
        this.createdAt = course.getCreatedAt();
        
        Boolean status = course.getArchiveStatus();
        if (status == null) {
            this.isArchived = false;
        } else {
            this.isArchived = status.booleanValue(); 
        }
    }

    public String getId() {
        return id;
    }
<<<<<<< HEAD

=======
    
>>>>>>> 6dc5ed24
    public String getName() {
        return name;
    }
    
    public List<String> getInvalidityInfo() {
        
        FieldValidator validator = new FieldValidator();
        List<String> errors = new ArrayList<String>();
        String error;
        
        error= validator.getInvalidityInfo(FieldType.COURSE_ID, id);
        if (!error.isEmpty()) { 
            errors.add(error); 
        }
        
        error= validator.getInvalidityInfo(FieldType.COURSE_NAME, name);
        if (!error.isEmpty()) { 
            errors.add(error); 
        }
        
        return errors;
    }

    public Course toEntity() {
        return new Course(id, name, Boolean.valueOf(isArchived), createdAt);
    }

    public String toString() {
        return "[" + CourseAttributes.class.getSimpleName() + "] id: " + id + " name: " + name + " isArchived: " 
               + isArchived;
    }

    @Override
    public String getIdentificationString() {
        return id;
    }

    @Override
    public String getEntityTypeAsString() {
        return "Course";
    }

    @Override
    public String getBackupIdentifier() {
        return Const.SystemParams.COURSE_BACKUP_LOG_MSG + id;
    }
    
    @Override
    public String getJsonString() {
        return Utils.getTeammatesGson().toJson(this, CourseAttributes.class);
    }
    
    @Override
    public void sanitizeForSaving() {
        id = Sanitizer.sanitizeForHtml(id);
        name = Sanitizer.sanitizeForHtml(name);
    }

    @Override
    public int compareTo(CourseAttributes o) {
        if(o == null){
            return 0;
        }
        return o.createdAt.compareTo(createdAt);
    }
    
    public static void sortByCreatedDate(List<CourseAttributes> courses) {
        Collections.sort(courses, createdDateComparator);
    }
    
    private static Comparator<CourseAttributes> createdDateComparator = new Comparator<CourseAttributes>() {
        public int compare(CourseAttributes course1, CourseAttributes course2) {
            if (course1.createdAt.compareTo(course2.createdAt) == 0) {
                return course1.id.compareTo(course2.id);
            }
            
            // sort by newest course first
            return -1 * course1.createdAt.compareTo(course2.createdAt);
        }
    };
}<|MERGE_RESOLUTION|>--- conflicted
+++ resolved
@@ -55,11 +55,7 @@
     public String getId() {
         return id;
     }
-<<<<<<< HEAD
 
-=======
-    
->>>>>>> 6dc5ed24
     public String getName() {
         return name;
     }
