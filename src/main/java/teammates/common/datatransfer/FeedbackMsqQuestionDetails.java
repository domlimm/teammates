package teammates.common.datatransfer;

import java.text.DecimalFormat;
import java.util.ArrayList;
import java.util.Collections;
import java.util.LinkedHashMap;
import java.util.LinkedList;
import java.util.List;
import java.util.Map;
import java.util.Map.Entry;

import teammates.common.exception.EntityDoesNotExistException;
import teammates.common.util.Assumption;
import teammates.common.util.Const;
import teammates.common.util.FeedbackQuestionFormTemplates;
import teammates.common.util.HttpRequestHelper;
import teammates.common.util.Sanitizer;
import teammates.common.util.StringHelper;
import teammates.logic.core.CoursesLogic;
import teammates.logic.core.InstructorsLogic;
import teammates.logic.core.StudentsLogic;

public class FeedbackMsqQuestionDetails extends FeedbackQuestionDetails {
    public int numOfMsqChoices;
    public List<String> msqChoices;
    public boolean otherEnabled;
    FeedbackParticipantType generateOptionsFor;
    
    public FeedbackMsqQuestionDetails() {
        super(FeedbackQuestionType.MSQ);
        
        this.numOfMsqChoices = 0;
        this.msqChoices = new ArrayList<String>();
        this.otherEnabled = false;
        this.generateOptionsFor = FeedbackParticipantType.NONE;
    }

    @Override
    public boolean extractQuestionDetails(
            Map<String, String[]> requestParameters,
            FeedbackQuestionType questionType) {
        int numOfMsqChoices = 0;
        List<String> msqChoices = new LinkedList<String>();
        boolean msqOtherEnabled = false; 
        
        String otherOptionFlag = HttpRequestHelper.getValueFromParamMap(requestParameters, Const.ParamsNames.FEEDBACK_QUESTION_MSQOTHEROPTIONFLAG);
        
        if (otherOptionFlag != null && otherOptionFlag.equals("on")) {
            msqOtherEnabled = true;
        }
            
        String generatedMsqOptions = HttpRequestHelper.getValueFromParamMap(requestParameters, Const.ParamsNames.FEEDBACK_QUESTION_GENERATEDOPTIONS);
        if (generatedMsqOptions.equals(FeedbackParticipantType.NONE.toString())) {
            String numMsqChoicesCreatedString = HttpRequestHelper.getValueFromParamMap(requestParameters, Const.ParamsNames.FEEDBACK_QUESTION_NUMBEROFCHOICECREATED);
            Assumption.assertNotNull("Null number of choice for MSQ", numMsqChoicesCreatedString);
            int numMsqChoicesCreated = Integer.parseInt(numMsqChoicesCreatedString);
            
            for (int i = 0; i < numMsqChoicesCreated; i++) {
                String msqChoice = HttpRequestHelper.getValueFromParamMap(requestParameters, Const.ParamsNames.FEEDBACK_QUESTION_MSQCHOICE + "-" + i);
                if (msqChoice != null && !msqChoice.trim().isEmpty()) {
                    msqChoices.add(msqChoice);
                    numOfMsqChoices++;
                }
            }
        
            this.setMsqQuestionDetails(numOfMsqChoices, msqChoices, msqOtherEnabled);
        } else {
            this.setMsqQuestionDetails(FeedbackParticipantType.valueOf(generatedMsqOptions));
        }
        return true;
    }

    private void setMsqQuestionDetails(int numOfMsqChoices,
            List<String> msqChoices,
            boolean otherEnabled) {
        
        this.numOfMsqChoices = numOfMsqChoices;
        this.msqChoices = msqChoices;
        this.otherEnabled = otherEnabled;
        this.generateOptionsFor = FeedbackParticipantType.NONE;
    }
    
    private void setMsqQuestionDetails(FeedbackParticipantType generateOptionsFor) {
        
        this.numOfMsqChoices = 0;
        this.msqChoices = new ArrayList<String>();
        this.otherEnabled = false;
        this.generateOptionsFor = generateOptionsFor;
        Assumption.assertTrue("Can only generate students, teams or instructors",
                generateOptionsFor == FeedbackParticipantType.STUDENTS ||
                generateOptionsFor == FeedbackParticipantType.TEAMS ||
                generateOptionsFor == FeedbackParticipantType.INSTRUCTORS);
    }

    @Override
    public String getQuestionTypeDisplayName() {
        return Const.FeedbackQuestionTypeNames.MSQ;
    }
    
    public boolean getOtherEnabled() {
        return otherEnabled;
    }
    
    @Override
    public boolean isChangesRequiresResponseDeletion(FeedbackQuestionDetails newDetails) {
        FeedbackMsqQuestionDetails newMsqDetails = (FeedbackMsqQuestionDetails) newDetails;

        if (this.numOfMsqChoices != newMsqDetails.numOfMsqChoices ||
            this.msqChoices.containsAll(newMsqDetails.msqChoices) == false ||
            newMsqDetails.msqChoices.containsAll(this.msqChoices) == false) {
            return true;
        }
        
        if (this.generateOptionsFor != newMsqDetails.generateOptionsFor) {
            return true;
        }
        
        if (this.otherEnabled != newMsqDetails.otherEnabled) {
            return true;
        }
        
        return false;
    }


    @Override
    public String getQuestionWithExistingResponseSubmissionFormHtml(
            boolean sessionIsOpen, int qnIdx, int responseIdx, String courseId,
            int totalNumRecipients, FeedbackResponseDetails existingResponseDetails) {
        FeedbackMsqResponseDetails existingMsqResponse = (FeedbackMsqResponseDetails) existingResponseDetails;
        List<String> choices = generateOptionList(courseId);
        
        StringBuilder optionListHtml = new StringBuilder();
        String optionFragmentTemplate = FeedbackQuestionFormTemplates.MSQ_SUBMISSION_FORM_OPTIONFRAGMENT;
        Boolean isOtherSelected = existingMsqResponse.isOtherOptionAnswer();
        
        for (int i = 0; i < choices.size(); i++) {
            String optionFragment = 
                    FeedbackQuestionFormTemplates.populateTemplate(optionFragmentTemplate,
                            "${qnIdx}", Integer.toString(qnIdx),
                            "${responseIdx}", Integer.toString(responseIdx),
                            "${disabled}", sessionIsOpen ? "" : "disabled",
                            "${checked}", existingMsqResponse.contains(choices.get(i)) ? "checked" : "",
                            "${Const.ParamsNames.FEEDBACK_RESPONSE_TEXT}", Const.ParamsNames.FEEDBACK_RESPONSE_TEXT,
                            "${msqChoiceValue}",  Sanitizer.sanitizeForHtml(choices.get(i)),
                            "${msqChoiceText}",  Sanitizer.sanitizeForHtml(choices.get(i)));
            optionListHtml.append(optionFragment).append(Const.EOL);
        }
        
        if (otherEnabled) {
            String otherOptionFragmentTemplate = FeedbackQuestionFormTemplates.MSQ_SUBMISSION_FORM_OTHEROPTIONFRAGMENT;
            String otherOptionFragment = 
                    FeedbackQuestionFormTemplates.populateTemplate(otherOptionFragmentTemplate,
                            "${qnIdx}", Integer.toString(qnIdx),
                            "${responseIdx}", Integer.toString(responseIdx),
                            "${disabled}", sessionIsOpen ? "" : "disabled",
                            "${text-disabled}", sessionIsOpen && isOtherSelected ? "" : "disabled",
                            "${checked}", isOtherSelected ? "checked" : "",
                            "${Const.ParamsNames.FEEDBACK_RESPONSE_TEXT}", Const.ParamsNames.FEEDBACK_RESPONSE_TEXT,
                            "${Const.ParamsNames.FEEDBACK_QUESTION_MSQ_ISOTHEROPTIONANSWER}", Const.ParamsNames.FEEDBACK_QUESTION_MSQ_ISOTHEROPTIONANSWER,
                            "${msqChoiceValue}", Sanitizer.sanitizeForHtml(existingMsqResponse.getOtherFieldContent()),
                            "${msqOtherOptionAnswer}", isOtherSelected ? "1" : "0");
            optionListHtml.append(otherOptionFragment).append(Const.EOL);
        }
        
        // additional checkbox for user to submit a blank response ("None of the above")
        String optionFragment = 
                FeedbackQuestionFormTemplates.populateTemplate(optionFragmentTemplate,
                        "${qnIdx}", Integer.toString(qnIdx),
                        "${responseIdx}", Integer.toString(responseIdx),
                        "${disabled}", sessionIsOpen ? "" : "disabled",
                        "${checked}", existingMsqResponse.contains("") ? "checked" : "",
                        "${Const.ParamsNames.FEEDBACK_RESPONSE_TEXT}", Const.ParamsNames.FEEDBACK_RESPONSE_TEXT,
                        "${msqChoiceValue}",  "",
                        "${msqChoiceText}",  "<i>" + Const.NONE_OF_THE_ABOVE + "</i>");
        optionListHtml.append(optionFragment).append(Const.EOL);
        
        String html = FeedbackQuestionFormTemplates.populateTemplate(
                FeedbackQuestionFormTemplates.MSQ_SUBMISSION_FORM,
                "${msqSubmissionFormOptionFragments}", optionListHtml.toString());
        
        return html;
    }

    @Override
    public String getQuestionWithoutExistingResponseSubmissionFormHtml(
            boolean sessionIsOpen, int qnIdx, int responseIdx, String courseId, int totalNumRecipients) {
        List<String> choices = generateOptionList(courseId);
                
        StringBuilder optionListHtml = new StringBuilder();
        String optionFragmentTemplate = FeedbackQuestionFormTemplates.MSQ_SUBMISSION_FORM_OPTIONFRAGMENT;
        for (int i = 0; i < choices.size(); i++) {
            String optionFragment = 
                    FeedbackQuestionFormTemplates.populateTemplate(optionFragmentTemplate,
                            "${qnIdx}", Integer.toString(qnIdx),
                            "${responseIdx}", Integer.toString(responseIdx),
                            "${disabled}", sessionIsOpen ? "" : "disabled",
                            "${checked}", "",
                            "${Const.ParamsNames.FEEDBACK_RESPONSE_TEXT}", Const.ParamsNames.FEEDBACK_RESPONSE_TEXT,
                            "${msqChoiceValue}",  Sanitizer.sanitizeForHtml(choices.get(i)),
                            "${msqChoiceText}", Sanitizer.sanitizeForHtml(choices.get(i)));
            optionListHtml.append(optionFragment); 
            optionListHtml.append(Const.EOL);
        }
        
        if (otherEnabled) {
            String otherOptionFragmentTemplate = FeedbackQuestionFormTemplates.MSQ_SUBMISSION_FORM_OTHEROPTIONFRAGMENT;
            String otherOptionFragment = 
                       FeedbackQuestionFormTemplates.populateTemplate(otherOptionFragmentTemplate,
                            "${qnIdx}", Integer.toString(qnIdx),
                            "${responseIdx}", Integer.toString(responseIdx),
                            "${disabled}", sessionIsOpen ? "" : "disabled",
                            "${text-disabled}", "disabled",
                            "${checked}", "",
                            "${Const.ParamsNames.FEEDBACK_RESPONSE_TEXT}", Const.ParamsNames.FEEDBACK_RESPONSE_TEXT,
                            "${Const.ParamsNames.FEEDBACK_QUESTION_MSQ_ISOTHEROPTIONANSWER}", Const.ParamsNames.FEEDBACK_QUESTION_MSQ_ISOTHEROPTIONANSWER,
                            "${msqChoiceValue}", "",
                            "${msqOtherOptionAnswer}", "0");
            optionListHtml.append(otherOptionFragment).append(Const.EOL);
        } 
        
        // additional checkbox for user to submit a blank response ("None of the above")
        String optionFragment = 
                FeedbackQuestionFormTemplates.populateTemplate(optionFragmentTemplate,
                        "${qnIdx}", Integer.toString(qnIdx),
                        "${responseIdx}", Integer.toString(responseIdx),
                        "${disabled}", sessionIsOpen ? "" : "disabled",
                        "${checked}", "",
                        "${Const.ParamsNames.FEEDBACK_RESPONSE_TEXT}", Const.ParamsNames.FEEDBACK_RESPONSE_TEXT,
                        "${msqChoiceValue}",  "",
                        "${msqChoiceText}",  "<i>" + Const.NONE_OF_THE_ABOVE + "</i>");
        optionListHtml.append(optionFragment).append(Const.EOL);
        
        
        String html = FeedbackQuestionFormTemplates.populateTemplate(
                FeedbackQuestionFormTemplates.MSQ_SUBMISSION_FORM,
                "${msqSubmissionFormOptionFragments}", optionListHtml.toString());
        
        return html;
    }
    
    private List<String> generateOptionList(String courseId) {
        List<String> optionList = new ArrayList<String>();

        switch(generateOptionsFor) {
        case NONE:
            optionList = msqChoices;
            break;
        case STUDENTS:
            List<StudentAttributes> studentList = 
                    StudentsLogic.inst().getStudentsForCourse(courseId);

            for (StudentAttributes student : studentList) {
                optionList.add(student.name + " (" + student.team + ")");
            }
            
            Collections.sort(optionList);
            break;
        case TEAMS:
            try {
                List<TeamDetailsBundle> teamList = 
                        CoursesLogic.inst().getTeamsForCourse(courseId);
                
                for (TeamDetailsBundle team : teamList) {
                    optionList.add(team.name);
                }
                
                Collections.sort(optionList);
            } catch (EntityDoesNotExistException e) {
                Assumption.fail("Course disappeared");
            }
            break;
        case INSTRUCTORS:
            List<InstructorAttributes> instructorList =
                    InstructorsLogic.inst().getInstructorsForCourse(
                            courseId);

            for (InstructorAttributes instructor : instructorList) {
                optionList.add(instructor.name);
            }

            Collections.sort(optionList);
            break;
        default:
            Assumption.fail("Trying to generate options for neither students, teams nor instructors");
            break;
        }

        return optionList;
    }

    @Override
    public String getQuestionSpecificEditFormHtml(int questionNumber) {
        StringBuilder optionListHtml = new StringBuilder();
        String optionFragmentTemplate = FeedbackQuestionFormTemplates.MSQ_EDIT_FORM_OPTIONFRAGMENT;
        for (int i = 0; i < numOfMsqChoices; i++) {
            String optionFragment = 
                    FeedbackQuestionFormTemplates.populateTemplate(optionFragmentTemplate,
                            "${i}", Integer.toString(i),
                            "${msqChoiceValue}",  Sanitizer.sanitizeForHtml(msqChoices.get(i)),
                            "${Const.ParamsNames.FEEDBACK_QUESTION_MSQCHOICE}", Const.ParamsNames.FEEDBACK_QUESTION_MSQCHOICE);

            optionListHtml.append(optionFragment).append(Const.EOL);
        }
        
        String html = FeedbackQuestionFormTemplates.populateTemplate(
                FeedbackQuestionFormTemplates.MSQ_EDIT_FORM,
                "${msqEditFormOptionFragments}", optionListHtml.toString(),
                "${questionNumber}", Integer.toString(questionNumber),
                "${Const.ParamsNames.FEEDBACK_QUESTION_NUMBEROFCHOICECREATED}", Const.ParamsNames.FEEDBACK_QUESTION_NUMBEROFCHOICECREATED,
                "${numOfMsqChoices}", Integer.toString(numOfMsqChoices),
                "${checkedOtherOptionEnabled}", (otherEnabled ? "checked" : ""),
                "${Const.ParamsNames.FEEDBACK_QUESTION_MSQOTHEROPTION}", Const.ParamsNames.FEEDBACK_QUESTION_MSQOTHEROPTION,
                "${Const.ParamsNames.FEEDBACK_QUESTION_MSQOTHEROPTIONFLAG}", Const.ParamsNames.FEEDBACK_QUESTION_MSQOTHEROPTIONFLAG,
                "${checkedGeneratedOptions}", (generateOptionsFor == FeedbackParticipantType.NONE) ? "" : "checked", 
                "${Const.ParamsNames.FEEDBACK_QUESTION_GENERATEDOPTIONS}", Const.ParamsNames.FEEDBACK_QUESTION_GENERATEDOPTIONS,
                "${generateOptionsForValue}", generateOptionsFor.toString(),
                "${studentSelected}", generateOptionsFor == FeedbackParticipantType.STUDENTS ? "selected" : "",
                "${FeedbackParticipantType.STUDENTS.toString()}", FeedbackParticipantType.STUDENTS.toString(),
                "${teamSelected}", generateOptionsFor == FeedbackParticipantType.TEAMS ? "selected" : "",
                "${FeedbackParticipantType.TEAMS.toString()}", FeedbackParticipantType.TEAMS.toString(),
                "${instructorSelected}", generateOptionsFor == FeedbackParticipantType.INSTRUCTORS ? "selected" : "",
                "${FeedbackParticipantType.INSTRUCTORS.toString()}", FeedbackParticipantType.INSTRUCTORS.toString());
        return html;
    }
    
    @Override
    public String getNewQuestionSpecificEditFormHtml() {
        // Add two empty options by default
        this.numOfMsqChoices = 2;
        this.msqChoices.add("");
        this.msqChoices.add("");
        
        return "<div id=\"msqForm\">" + 
                    this.getQuestionSpecificEditFormHtml(-1) +
               "</div>";
    }

    @Override
    public String getQuestionAdditionalInfoHtml(int questionNumber, String additionalInfoId) {
        StringBuilder optionListHtml = new StringBuilder(200);
        String optionFragmentTemplate = FeedbackQuestionFormTemplates.MSQ_ADDITIONAL_INFO_FRAGMENT;
        
<<<<<<< HEAD
        if (this.generateOptionsFor != FeedbackParticipantType.NONE){
            optionListHtml.append("<br>"
                                + "The options for this question is "
                                + "automatically generated from the list of all "
                                + generateOptionsFor.toString().toLowerCase()
                                + " in this course.");
=======
        if(this.generateOptionsFor != FeedbackParticipantType.NONE){
            String optionHelpText = String.format(
                "<br>The options for this question is automatically generated from the list of all %s in this course.", 
                generateOptionsFor.toString().toLowerCase());
            optionListHtml.append(optionHelpText);
>>>>>>> ce0ae4b7
        }
        
        if (numOfMsqChoices > 0){
            optionListHtml.append("<ul style=\"list-style-type: disc;margin-left: 20px;\" >");
            for (int i = 0; i < numOfMsqChoices; i++) {
                String optionFragment = 
                        FeedbackQuestionFormTemplates.populateTemplate(optionFragmentTemplate,
                                "${msqChoiceValue}",  Sanitizer.sanitizeForHtml(msqChoices.get(i)));
                
                optionListHtml.append(optionFragment);
            }
            
            if (otherEnabled) {
                String optionFragment = 
                        FeedbackQuestionFormTemplates.populateTemplate(optionFragmentTemplate, "${msqChoiceValue}", "Other");
                optionListHtml.append(optionFragment);
            }
            
            optionListHtml.append("</ul>");
        }
        
        String additionalInfo = FeedbackQuestionFormTemplates.populateTemplate(
                FeedbackQuestionFormTemplates.MSQ_ADDITIONAL_INFO,
                "${questionTypeName}", this.getQuestionTypeDisplayName(),
                "${msqAdditionalInfoFragments}", optionListHtml.toString());
        
        String html = FeedbackQuestionFormTemplates.populateTemplate(
                FeedbackQuestionFormTemplates.FEEDBACK_QUESTION_ADDITIONAL_INFO,
                "${more}", "[more]",
                "${less}", "[less]",
                "${questionNumber}", Integer.toString(questionNumber),
                "${additionalInfoId}", additionalInfoId,
                "${questionAdditionalInfo}", additionalInfo);
        
        return html;
    }

    @Override
    public String getQuestionResultStatisticsHtml(List<FeedbackResponseAttributes> responses,
            FeedbackQuestionAttributes question,
            String studentEmail,
            FeedbackSessionResultsBundle bundle,
            String view) {
        
        if (view.equals("student")){
            return "";
        }
        
        if (responses.size() == 0){
            return "";
        }
        
        boolean isContainsNonEmptyResponse = false; // we will only show stats if there is at least one nonempty response
        String html = "";
        String fragments = "";
        Map<String, Integer> answerFrequency = new LinkedHashMap<String, Integer>();
        
        for (String option : msqChoices){
            answerFrequency.put(option, 0);
        }
        
        if (otherEnabled) {
            answerFrequency.put("Other", 0);
        }
        
        int numChoicesSelected = 0;
        for (FeedbackResponseAttributes response : responses){
            List<String> answerStrings = ((FeedbackMsqResponseDetails) response.getResponseDetails()).getAnswerStrings(); 
            Boolean isOtherOptionAnswer = ((FeedbackMsqResponseDetails) (response.getResponseDetails())).isOtherOptionAnswer();
            String otherAnswer = "";
            
            if (isOtherOptionAnswer) {
                if (!answerFrequency.containsKey("Other")) {
                    answerFrequency.put("Other", 1);
                } else {
                    answerFrequency.put("Other", answerFrequency.get("Other") + 1);
                }
                
                numChoicesSelected++;
                // remove other answer temporarily to calculate stats for other options
                otherAnswer = answerStrings.get(answerStrings.size() - 1);
                answerStrings.remove(otherAnswer);
            }
            
            for (String answerString : answerStrings){
                if (answerString.equals("")) {
                    continue;
                }
                
                isContainsNonEmptyResponse = true;
                numChoicesSelected++;
                
                if (!answerFrequency.containsKey(answerString)){
                    answerFrequency.put(answerString, 1);
                } else {
                    answerFrequency.put(answerString, answerFrequency.get(answerString) + 1);
                }               
            }
            
            // restore other answer if any
            if (isOtherOptionAnswer) {
                answerStrings.add(otherAnswer);
            }
        }
        
        if (!isContainsNonEmptyResponse) {
            return "";
        }
        
        DecimalFormat df = new DecimalFormat("#.##");
        
        for (Entry<String, Integer> entry : answerFrequency.entrySet() ){
            fragments += FeedbackQuestionFormTemplates.populateTemplate(FeedbackQuestionFormTemplates.MCQ_RESULT_STATS_OPTIONFRAGMENT,
                                "${mcqChoiceValue}", entry.getKey(),
                                "${count}", entry.getValue().toString(),
<<<<<<< HEAD
                                "${percentage}", df.format(100 * (double)entry.getValue() / numChoicesSelected));
=======
                                "${percentage}", df.format(100*(double) entry.getValue() / numChoicesSelected));
>>>>>>> ce0ae4b7
        }
        //Use same template as MCQ for now, until they need to be different.
        html = FeedbackQuestionFormTemplates.populateTemplate(FeedbackQuestionFormTemplates.MCQ_RESULT_STATS,
                "${fragments}", fragments);
        
        return html;
    }
    

    @Override
    public String getQuestionResultStatisticsCsv(
            List<FeedbackResponseAttributes> responses,
            FeedbackQuestionAttributes question,
            FeedbackSessionResultsBundle bundle) {
        if (responses.size() == 0){
            return "";
        }
        
        String csv = "";
        String fragments = "";
        Map<String, Integer> answerFrequency = new LinkedHashMap<String, Integer>();
        boolean isContainsNonEmptyResponse = false; // we will only show stats if there is at least one nonempty response
        
        for (String option : msqChoices){
            answerFrequency.put(option, 0);
        }
        
        if (otherEnabled) {
            answerFrequency.put("Other", 0);
        }
        
        int numChoicesSelected = 0;
        
        for (FeedbackResponseAttributes response : responses){
            List<String> answerStrings = ((FeedbackMsqResponseDetails) response.getResponseDetails()).getAnswerStrings();
            Boolean isOtherOptionAnswer = ((FeedbackMsqResponseDetails) (response.getResponseDetails())).isOtherOptionAnswer();
            String otherAnswer = "";
            
            if (isOtherOptionAnswer) {
                if (!answerFrequency.containsKey("Other")) {
                    answerFrequency.put("Other", 1);
                } else {
                    answerFrequency.put("Other", answerFrequency.get("Other") + 1);
                }
                
                numChoicesSelected++;
                // remove other answer temporarily to calculate stats for other options
                otherAnswer = answerStrings.get(answerStrings.size() - 1);
                answerStrings.remove(otherAnswer);
            }
            
            for (String answerString : answerStrings){
                if (answerString.equals("")) {
                    continue;
                }
                isContainsNonEmptyResponse = true;
                numChoicesSelected++;
                if (!answerFrequency.containsKey(answerString)){
                    answerFrequency.put(answerString, 1);
                } else {
                    answerFrequency.put(answerString, answerFrequency.get(answerString) + 1);
                }
            }
            
            // restore other answer if any
            if (isOtherOptionAnswer) {
                answerStrings.add(otherAnswer);
            }
        }
        
        if (!isContainsNonEmptyResponse) {
            return "";
        }
        
        DecimalFormat df = new DecimalFormat("#.##");
        
        for (Entry<String, Integer> entry : answerFrequency.entrySet() ){
            fragments += Sanitizer.sanitizeForCsv(entry.getKey()) + ","
                      + entry.getValue().toString() + ","
<<<<<<< HEAD
                      + df.format(100 * (double)entry.getValue() / numChoicesSelected) + Const.EOL;
=======
                      + df.format(100*(double) entry.getValue() / numChoicesSelected) + Const.EOL;
>>>>>>> ce0ae4b7
                    
        }

        csv += "Choice, Response Count, Percentage" + Const.EOL;
        
        csv += fragments + Const.EOL;
        
        return csv;
    }

    @Override
    public String getCsvHeader() {
        List<String> sanitizedChoices = Sanitizer.sanitizeListForCsv(msqChoices);
        return "Feedbacks:," + StringHelper.toString(sanitizedChoices, ",");
    }
    
    @Override
    public String getQuestionTypeChoiceOption() {
        return "<option value = \"MSQ\">"+Const.FeedbackQuestionTypeNames.MSQ+"</option>";
    }

    @Override
    public List<String> validateQuestionDetails() {
        List<String> errors = new ArrayList<String>();
        if (generateOptionsFor == FeedbackParticipantType.NONE &&
                numOfMsqChoices < Const.FeedbackQuestion.MSQ_MIN_NUM_OF_CHOICES){
            errors.add(Const.FeedbackQuestion.MSQ_ERROR_NOT_ENOUGH_CHOICES + Const.FeedbackQuestion.MSQ_MIN_NUM_OF_CHOICES+".");
        }
        //TODO: check that msq options do not repeat. needed?
        
        return errors;
    }
    
    @Override
    public List<String> validateResponseAttributes(
            List<FeedbackResponseAttributes> responses,
            int numRecipients) {
        List<String> errors = new ArrayList<String>();
        for (FeedbackResponseAttributes response : responses){
            FeedbackMsqResponseDetails frd = (FeedbackMsqResponseDetails) response.getResponseDetails();
            if (!otherEnabled){
                List<String> validChoices = msqChoices;
                validChoices.add("");
                if (!validChoices.containsAll(frd.answers) && generateOptionsFor == FeedbackParticipantType.NONE){
                    errors.add(frd.getAnswerString() + Const.FeedbackQuestion.MSQ_ERROR_INVALID_OPTION);
                }
            }
        }
        return errors;
    }
    
    /**
     * Checks if the question has been skipped. 
     * MSQ allows a blank response, as that represents "None of the above" 
     */
    @Override
    public boolean isQuestionSkipped(String[] answer) {
        return answer == null;
    }


}<|MERGE_RESOLUTION|>--- conflicted
+++ resolved
@@ -341,20 +341,11 @@
         StringBuilder optionListHtml = new StringBuilder(200);
         String optionFragmentTemplate = FeedbackQuestionFormTemplates.MSQ_ADDITIONAL_INFO_FRAGMENT;
         
-<<<<<<< HEAD
         if (this.generateOptionsFor != FeedbackParticipantType.NONE){
-            optionListHtml.append("<br>"
-                                + "The options for this question is "
-                                + "automatically generated from the list of all "
-                                + generateOptionsFor.toString().toLowerCase()
-                                + " in this course.");
-=======
-        if(this.generateOptionsFor != FeedbackParticipantType.NONE){
             String optionHelpText = String.format(
                 "<br>The options for this question is automatically generated from the list of all %s in this course.", 
                 generateOptionsFor.toString().toLowerCase());
             optionListHtml.append(optionHelpText);
->>>>>>> ce0ae4b7
         }
         
         if (numOfMsqChoices > 0){
@@ -470,11 +461,7 @@
             fragments += FeedbackQuestionFormTemplates.populateTemplate(FeedbackQuestionFormTemplates.MCQ_RESULT_STATS_OPTIONFRAGMENT,
                                 "${mcqChoiceValue}", entry.getKey(),
                                 "${count}", entry.getValue().toString(),
-<<<<<<< HEAD
-                                "${percentage}", df.format(100 * (double)entry.getValue() / numChoicesSelected));
-=======
-                                "${percentage}", df.format(100*(double) entry.getValue() / numChoicesSelected));
->>>>>>> ce0ae4b7
+                                "${percentage}", df.format(100 * (double) entry.getValue() / numChoicesSelected));
         }
         //Use same template as MCQ for now, until they need to be different.
         html = FeedbackQuestionFormTemplates.populateTemplate(FeedbackQuestionFormTemplates.MCQ_RESULT_STATS,
@@ -554,11 +541,7 @@
         for (Entry<String, Integer> entry : answerFrequency.entrySet() ){
             fragments += Sanitizer.sanitizeForCsv(entry.getKey()) + ","
                       + entry.getValue().toString() + ","
-<<<<<<< HEAD
-                      + df.format(100 * (double)entry.getValue() / numChoicesSelected) + Const.EOL;
-=======
-                      + df.format(100*(double) entry.getValue() / numChoicesSelected) + Const.EOL;
->>>>>>> ce0ae4b7
+                      + df.format(100 * (double) entry.getValue() / numChoicesSelected) + Const.EOL;
                     
         }
 
