package teammates.logic.core;

import static teammates.common.util.Const.EOL;

import java.util.ArrayList;
import java.util.Collections;
import java.util.HashMap;
import java.util.List;
import java.util.logging.Logger;

import teammates.common.datatransfer.AccountAttributes;
import teammates.common.datatransfer.CourseAttributes;
import teammates.common.datatransfer.CourseDetailsBundle;
import teammates.common.datatransfer.CourseSummaryBundle;
import teammates.common.datatransfer.EvaluationAttributes;
import teammates.common.datatransfer.EvaluationAttributes.EvalStatus;
import teammates.common.datatransfer.EvaluationDetailsBundle;
import teammates.common.datatransfer.FeedbackSessionAttributes;
import teammates.common.datatransfer.FeedbackSessionDetailsBundle;
import teammates.common.datatransfer.InstructorAttributes;
import teammates.common.datatransfer.InstructorPrivileges;
import teammates.common.datatransfer.StudentAttributes;
import teammates.common.datatransfer.TeamDetailsBundle;
import teammates.common.datatransfer.SectionDetailsBundle;
import teammates.common.exception.EntityAlreadyExistsException;
import teammates.common.exception.EntityDoesNotExistException;
import teammates.common.exception.InvalidParametersException;
import teammates.common.exception.TeammatesException;
import teammates.common.util.Assumption;
import teammates.common.util.Const;
import teammates.common.util.FieldValidator;
import teammates.common.util.Sanitizer;
import teammates.common.util.StringHelper;
import teammates.common.util.Utils;
import teammates.storage.api.CoursesDb;

/**
 * Handles  operations related to courses.
 */
public class CoursesLogic {
    /* Explanation: Most methods in the API of this class doesn't have header 
     *  comments because it sits behind the API of the logic class. 
     *  Those who use this class is expected to be familiar with the its code 
     *  and Logic's code. Hence, no need for header comments.
     */ 
    
    //TODO: There's no need for this class to be a Singleton.
    private static CoursesLogic instance = null;
    
    private static final Logger log = Utils.getLogger();
    
    /* Explanation: This class depends on CoursesDb class but no other *Db classes.
     * That is because reading/writing entities from/to the datastore is the 
     * responsibility of the matching *Logic class.
     * However, this class can talk to other *Logic classes. That is because
     * the logic related to one entity type can involve the logic related to
     * other entity types.
     */

    private static final CoursesDb coursesDb = new CoursesDb();
    
    private static final StudentsLogic studentsLogic = StudentsLogic.inst();
    private static final EvaluationsLogic evaluationsLogic = EvaluationsLogic.inst();
    private static final InstructorsLogic instructorsLogic = InstructorsLogic.inst();
    private static final AccountsLogic accountsLogic = AccountsLogic.inst();
    private static final FeedbackSessionsLogic feedbackSessionsLogic = FeedbackSessionsLogic.inst();
    private static final CommentsLogic commentsLogic = CommentsLogic.inst();

    
    public static CoursesLogic inst() {
        if (instance == null)
            instance = new CoursesLogic();
        return instance;
    }

    public void createCourse(String courseId, String courseName) 
            throws InvalidParametersException, EntityAlreadyExistsException {
        
        CourseAttributes courseToAdd = new CourseAttributes(courseId, courseName);
        coursesDb.createEntity(courseToAdd);
    }
    
    /**
     * Creates a Course object and an Instructor object for the Course.
     */
    public void createCourseAndInstructor(String instructorGoogleId, String courseId, String courseName) 
            throws InvalidParametersException, EntityAlreadyExistsException {
        
        AccountAttributes courseCreator = accountsLogic.getAccount(instructorGoogleId);
        Assumption.assertNotNull(
                "Trying to create a course for a non-existent instructor :"+ instructorGoogleId, 
                courseCreator);
        Assumption.assertTrue(
                "Trying to create a course for a person who doesn't have instructor privileges :"+ instructorGoogleId, 
                courseCreator.isInstructor);
        
        createCourse(courseId, courseName);
        
        /* Create the initial instructor for the course */
        InstructorPrivileges privileges = new InstructorPrivileges(Const.InstructorPermissionRoleNames.INSTRUCTOR_PERMISSION_ROLE_COOWNER);
        InstructorAttributes instructor = new InstructorAttributes(instructorGoogleId, courseId, courseCreator.name, courseCreator.email, 
                Const.InstructorPermissionRoleNames.INSTRUCTOR_PERMISSION_ROLE_COOWNER, true, InstructorAttributes.DEFAULT_DISPLAY_NAME,
                privileges);
        
        try {
            instructorsLogic.createInstructor(instructor);
        } catch (EntityAlreadyExistsException | InvalidParametersException e) {
            //roll back the transaction
            coursesDb.deleteCourse(courseId);
            String errorMessage = "Unexpected exception while trying to create instructor for a new course "+ EOL 
                    + instructor.toString() + EOL
                    + TeammatesException.toStringWithStackTrace(e);
            Assumption.fail(errorMessage);
        }
    }

    public CourseAttributes getCourse(String courseId) {
        return coursesDb.getCourse(courseId);
    }

    public boolean isCoursePresent(String courseId) {
        return coursesDb.getCourse(courseId) != null;
    }
    
    public boolean isSampleCourse(String courseId) {
        Assumption.assertNotNull("Course ID is null", courseId);
        return StringHelper.isMatching(courseId, FieldValidator.REGEX_SAMPLE_COURSE_ID);
    }

    public void verifyCourseIsPresent(String courseId) throws EntityDoesNotExistException{
        if (!isCoursePresent(courseId)){
            throw new EntityDoesNotExistException("Course does not exist: "+courseId);
        }
    }

    public CourseDetailsBundle getCourseDetails(String courseId) 
            throws EntityDoesNotExistException {
        CourseDetailsBundle courseSummary = getCourseSummary(courseId);

        ArrayList<EvaluationDetailsBundle> evaluationList = 
                evaluationsLogic.getEvaluationsDetailsForCourse(courseSummary.course.id);
        
        for (EvaluationDetailsBundle edd : evaluationList) {
            courseSummary.evaluations.add(edd);
        }

        return courseSummary;
    }

    public List<CourseDetailsBundle> getCourseDetailsListForStudent(
            String googleId) throws EntityDoesNotExistException {
        
        List<CourseAttributes> courseList = getCoursesForStudentAccount(googleId);
        List<CourseDetailsBundle> courseDetailsList = new ArrayList<CourseDetailsBundle>();
        
        for (CourseAttributes c : courseList) {

            StudentAttributes s = studentsLogic.getStudentForCourseIdAndGoogleId(c.id, googleId);
            
            if (s == null) {
                //TODO Remove excessive logging after the reason why s can be null is found
                String logMsg = "Student is null in CoursesLogic.getCourseDetailsListForStudent(String googleId)"
                        + "<br/> Student Google ID: " + googleId
                        + "<br/> Course: " + c.id
                        + "<br/> All Courses Retrieved using the Google ID:";
                for (CourseAttributes course : courseList) {
                    logMsg += "<br/>" + course.id;
                }
                log.severe(logMsg);
                
                //TODO Failing might not be the best course of action here. 
                //Maybe throw a custom exception and tell user to wait due to eventual consistency?
                Assumption.assertNotNull("Student should not be null at this point.", s);
            }
            
            List<EvaluationAttributes> evaluationDataList = evaluationsLogic
                    .getEvaluationsForCourse(c.id);            
            List<FeedbackSessionAttributes> feedbackSessionList = 
                    feedbackSessionsLogic.getFeedbackSessionsForUserInCourse(c.id, s.email);
            
            CourseDetailsBundle cdd = new CourseDetailsBundle(c);
            
            for (EvaluationAttributes ed : evaluationDataList) {
                EvaluationDetailsBundle edd = new EvaluationDetailsBundle(ed);
                log.fine("Adding evaluation " + ed.name + " to course " + c.id);
                if (ed.getStatus() != EvalStatus.AWAITING) {
                    cdd.evaluations.add(edd);
                }
            }
            for (FeedbackSessionAttributes fs : feedbackSessionList) {
                cdd.feedbackSessions.add(new FeedbackSessionDetailsBundle(fs));
            }
            
            courseDetailsList.add(cdd);
        }
        return courseDetailsList;
    }

    public List<String> getSectionsNameForCourse(String courseId) 
            throws EntityDoesNotExistException {

        verifyCourseIsPresent(courseId);
        
        List<StudentAttributes> studentDataList = 
                studentsLogic.getStudentsForCourse(courseId);

        List<String> sectionNameList = new ArrayList<String>();

        for(StudentAttributes sd: studentDataList) {
            if (!sd.section.equals(Const.DEFAULT_SECTION) && !sectionNameList.contains(sd.section)) {
                sectionNameList.add(sd.section);
            }
        }

        Collections.sort(sectionNameList);

        return sectionNameList;
    }

    public SectionDetailsBundle getSectionForCourse(String section, String courseId)
            throws EntityDoesNotExistException {

        verifyCourseIsPresent(courseId);
        
        List<StudentAttributes> students = studentsLogic.getStudentsForSection(section, courseId);
        StudentAttributes.sortByTeamName(students);

        SectionDetailsBundle sectionDetails = new SectionDetailsBundle();
        TeamDetailsBundle team = null;
        sectionDetails.name = section;
        for(int i = 0; i < students.size(); i++){
            StudentAttributes s = students.get(i);
    
            // first student of first team
            if (team == null) {
                team = new TeamDetailsBundle();
                team.name = s.team;
                team.students.add(s);
            } 
            // student in the same team as the previous student
            else if (s.team.equals(team.name)) {
                team.students.add(s);
            } 
            // first student of subsequent teams (not the first team)
            else {
                sectionDetails.teams.add(team);
                team = new TeamDetailsBundle();
                team.name = s.team;
                team.students.add(s);
            }
    
            // if last iteration
            if (i == (students.size() - 1)) {
                sectionDetails.teams.add(team);
            }
        }
        return sectionDetails;
    }

    public List<SectionDetailsBundle> getSectionsForCourse(String courseId, CourseDetailsBundle cdd) 
            throws EntityDoesNotExistException {
        
        verifyCourseIsPresent(courseId);
        
        List<StudentAttributes> students = studentsLogic.getStudentsForCourse(courseId);
        StudentAttributes.sortBySectionName(students);
        
        List<SectionDetailsBundle> sections = new ArrayList<SectionDetailsBundle>();
        
        SectionDetailsBundle section = null;
        int teamIndexWithinSection = 0;
        
        for(int i = 0; i < students.size(); i++) {
            
            StudentAttributes s = students.get(i);
            cdd.stats.studentsTotal++;
            if(!s.isRegistered()){
                cdd.stats.unregisteredTotal++;
            }
            
            if(section == null) {   // First student of first section
                section = new SectionDetailsBundle();
                section.name = s.section;
                section.teams.add(new TeamDetailsBundle());
                cdd.stats.teamsTotal++;
                section.teams.get(teamIndexWithinSection).name = s.team;
                section.teams.get(teamIndexWithinSection).students.add(s);
            } else if(s.section.equals(section.name)){
                if(s.team.equals(section.teams.get(teamIndexWithinSection).name)){
                    section.teams.get(teamIndexWithinSection).students.add(s);
                } else {
                    teamIndexWithinSection++;
                    section.teams.add(new TeamDetailsBundle());
                    cdd.stats.teamsTotal++;
                    section.teams.get(teamIndexWithinSection).name = s.team;
                    section.teams.get(teamIndexWithinSection).students.add(s);
                }
            } else { // first student of subsequent section
                sections.add(section);
                if(!section.name.equals(Const.DEFAULT_SECTION)){
                    cdd.stats.sectionsTotal++;
                }
                teamIndexWithinSection = 0;
                section = new SectionDetailsBundle();
                section.name = s.section;
                section.teams.add(new TeamDetailsBundle());
                cdd.stats.teamsTotal++;
                section.teams.get(teamIndexWithinSection).name = s.team;
                section.teams.get(teamIndexWithinSection).students.add(s);
            }
            
            boolean isLastStudent = i == (students.size() -1);
            if(isLastStudent){
                sections.add(section);
                if(!section.name.equals(Const.DEFAULT_SECTION)){
                    cdd.stats.sectionsTotal++;
                }
            }
        }
        
        return sections;
    }
    
    public List<SectionDetailsBundle> getSectionsForCourseWithoutStats(String courseId) 
            throws EntityDoesNotExistException {
        
        verifyCourseIsPresent(courseId);
        
        List<StudentAttributes> students = studentsLogic.getStudentsForCourse(courseId);
        StudentAttributes.sortBySectionName(students);
        
        List<SectionDetailsBundle> sections = new ArrayList<SectionDetailsBundle>();
        
        SectionDetailsBundle section = null;
        int teamIndexWithinSection = 0;
        
        for(int i = 0; i < students.size(); i++) {
            
            StudentAttributes s = students.get(i);
            
            if(section == null) {   // First student of first section
                section = new SectionDetailsBundle();
                section.name = s.section;
                section.teams.add(new TeamDetailsBundle());
                section.teams.get(teamIndexWithinSection).name = s.team;
                section.teams.get(teamIndexWithinSection).students.add(s);
            } else if(s.section.equals(section.name)){
                if(s.team.equals(section.teams.get(teamIndexWithinSection).name)){
                    section.teams.get(teamIndexWithinSection).students.add(s);
                } else {
                    teamIndexWithinSection++;
                    section.teams.add(new TeamDetailsBundle());
                    section.teams.get(teamIndexWithinSection).name = s.team;
                    section.teams.get(teamIndexWithinSection).students.add(s);
                }
            } else { // first student of subsequent section
                sections.add(section);
                teamIndexWithinSection = 0;
                section = new SectionDetailsBundle();
                section.name = s.section;
                section.teams.add(new TeamDetailsBundle());
                section.teams.get(teamIndexWithinSection).name = s.team;
                section.teams.get(teamIndexWithinSection).students.add(s);
            }
            
            boolean isLastStudent = i == (students.size() -1);
            if(isLastStudent){
                sections.add(section);
            }
        }
        
        return sections;
    }

    /**
     * Returns Teams for a particular courseId.<br> 
     * <b>Note:</b><br>
     * This method does not returns any Loner information presently,<br>
     * Loner information must be returned as we decide to support loners<br>in future.
     *  
     */
    public List<TeamDetailsBundle> getTeamsForCourse(String courseId) 
            throws EntityDoesNotExistException {

        if (getCourse(courseId) == null) {
            throw new EntityDoesNotExistException("The course " + courseId + " does not exist");
        }
    
        List<StudentAttributes> students = studentsLogic.getStudentsForCourse(courseId);
        StudentAttributes.sortByTeamName(students);
        
        List<TeamDetailsBundle> teams = new ArrayList<TeamDetailsBundle>(); 
        
        TeamDetailsBundle team = null;
        
        for (int i = 0; i < students.size(); i++) {
    
            StudentAttributes s = students.get(i);
    
            // first student of first team
            if (team == null) {
                team = new TeamDetailsBundle();
                team.name = s.team;
                team.students.add(s);
            } 
            // student in the same team as the previous student
            else if (s.team.equals(team.name)) {
                team.students.add(s);
            } 
            // first student of subsequent teams (not the first team)
            else {
                teams.add(team);
                team = new TeamDetailsBundle();
                team.name = s.team;
                team.students.add(s);
            }
    
            // if last iteration
            if (i == (students.size() - 1)) {
                teams.add(team);
            }
        }
    
        return teams;
    }

    public int getNumberOfSections(String courseID) throws EntityDoesNotExistException {

        List<String> sectionNameList = getSectionsNameForCourse(courseID);

        return sectionNameList.size();
    }

    public int getNumberOfTeams(String courseID) throws EntityDoesNotExistException {

        verifyCourseIsPresent(courseID);
        List<StudentAttributes> studentDataList = 
                studentsLogic.getStudentsForCourse(courseID);

        List<String> teamNameList = new ArrayList<String>();

        for (StudentAttributes sd : studentDataList) {
            if (!teamNameList.contains(sd.team)) {
                teamNameList.add(sd.team);
            }
        }

        return teamNameList.size();
    }

    public int getTotalEnrolledInCourse(String courseId) throws EntityDoesNotExistException {
        verifyCourseIsPresent(courseId);
        return studentsLogic.getStudentsForCourse(courseId).size();
    }

    public int getTotalUnregisteredInCourse(String courseId) throws EntityDoesNotExistException {
        verifyCourseIsPresent(courseId);
        return studentsLogic.getUnregisteredStudentsForCourse(courseId).size();
    }

    public CourseDetailsBundle getCourseSummary(String courseId)
            throws EntityDoesNotExistException {
        CourseAttributes cd = coursesDb.getCourse(courseId);

        if (cd == null) {
            throw new EntityDoesNotExistException("The course does not exist: "
                    + courseId);
        }

        CourseDetailsBundle cdd = new CourseDetailsBundle(cd);
        cdd.sections= (ArrayList<SectionDetailsBundle>) getSectionsForCourse(courseId, cdd);
        
        return cdd;
    }

    public CourseSummaryBundle getCourseSummaryWithoutStats(String courseId)
            throws EntityDoesNotExistException {
        CourseAttributes cd = coursesDb.getCourse(courseId);

        if (cd == null) {
            throw new EntityDoesNotExistException("The course does not exist: "
                    + courseId);
        }

        CourseSummaryBundle cdd = new CourseSummaryBundle(cd);
        return cdd;
    }
    
    public List<CourseAttributes> getCoursesForStudentAccount(String googleId) throws EntityDoesNotExistException {
        
        List<StudentAttributes> studentDataList = studentsLogic.getStudentsForGoogleId(googleId);
        
        if (studentDataList.size() == 0) {
            throw new EntityDoesNotExistException("Student with Google ID "
                    + googleId + " does not exist");
        }
        
        ArrayList<CourseAttributes> courseList = new ArrayList<CourseAttributes>();

        for (StudentAttributes s : studentDataList) {
            CourseAttributes course = coursesDb.getCourse(s.course);
            if(course==null){
                log.warning(
                        "Course was deleted but the Student still exists :"+Const.EOL 
                        + s.toString());
            }else{
                courseList.add(course);
            }
        }
        return courseList;
    }

    public List<CourseAttributes> getCoursesForInstructor(String googleId) throws EntityDoesNotExistException {

        List<InstructorAttributes> instructorList = instructorsLogic.getInstructorsForGoogleId(googleId);

        ArrayList<CourseAttributes> courseList = new ArrayList<CourseAttributes>();

        for (InstructorAttributes instructor : instructorList) {
            CourseAttributes course = coursesDb.getCourse(instructor.courseId);
            
            if (course == null) {
                log.warning("Course was deleted but the Instructor still exists: " + Const.EOL 
                        + instructor.toString());
            } else {
                courseList.add(course);
            }
        }
        
        return courseList;
    }
    
    public HashMap<String, CourseDetailsBundle> getCourseSummariesForInstructor(String googleId) throws EntityDoesNotExistException {
        
        instructorsLogic.verifyInstructorExists(googleId);

        List<InstructorAttributes> instructorAttributesList = instructorsLogic.getInstructorsForGoogleId(googleId);
    
        HashMap<String, CourseDetailsBundle> courseSummaryList = new HashMap<String, CourseDetailsBundle>();
        
        for (InstructorAttributes ia : instructorAttributesList) {
            CourseAttributes course = coursesDb.getCourse(ia.courseId);
            
            try {
                if (course != null) {
                    courseSummaryList.put(course.id, getCourseSummary(course.id));
                } else {
                    log.warning("Course was deleted but the Instructor still exists: "+Const.EOL 
                            + ia.toString());
                }
            } catch (EntityDoesNotExistException e) {
                log.warning("Course was deleted but the Instructor still exists: "+Const.EOL 
                        + ia.toString());
            }
        }
        
        return courseSummaryList;
    }
 
    public HashMap<String, CourseDetailsBundle> getCoursesDetailsListForInstructor(
            String instructorId) throws EntityDoesNotExistException {
        
        HashMap<String, CourseDetailsBundle> courseList = 
                getCourseSummariesForInstructor(instructorId);
        
        ArrayList<EvaluationDetailsBundle> evaluationList = 
                evaluationsLogic.getEvaluationsDetailsForInstructor(instructorId);
        List<FeedbackSessionDetailsBundle> feedbackSessionList = 
                feedbackSessionsLogic.getFeedbackSessionDetailsForInstructor(instructorId);
        
        for (EvaluationDetailsBundle edd : evaluationList) {
            CourseDetailsBundle courseSummary = courseList.get(edd.evaluation.courseId);
            courseSummary.evaluations.add(edd);
        }
        for (FeedbackSessionDetailsBundle fsb : feedbackSessionList) {
            CourseDetailsBundle courseSummary = courseList.get(fsb.feedbackSession.courseId);
            courseSummary.feedbackSessions.add(fsb);
        }
        return courseList;
    }
    
    public HashMap<String, CourseSummaryBundle> getCoursesSummaryWithoutStatsForInstructor(
            String instructorId) throws EntityDoesNotExistException {
        
        HashMap<String, CourseSummaryBundle> courseList = 
                getCourseSummaryWithoutStatsForInstructor(instructorId);
        
        ArrayList<EvaluationAttributes> evaluationList = 
                evaluationsLogic.getEvaluationsListForInstructor(instructorId);
        List<FeedbackSessionAttributes> feedbackSessionList = 
                feedbackSessionsLogic.getFeedbackSessionsListForInstructor(instructorId);
        
        for (EvaluationAttributes edd : evaluationList) {
            CourseSummaryBundle courseSummary = courseList.get(edd.courseId);
            courseSummary.evaluations.add(edd);
        }
        for (FeedbackSessionAttributes fsb : feedbackSessionList) {
            CourseSummaryBundle courseSummary = courseList.get(fsb.courseId);
            courseSummary.feedbackSessions.add(fsb);
        }
        return courseList;
    }
    
    public List<CourseAttributes> getArchivedCoursesForInstructor(String googleId) throws EntityDoesNotExistException {
        
        List<InstructorAttributes> instructorList = instructorsLogic.getInstructorsForGoogleId(googleId);
        
        ArrayList<CourseAttributes> courseList = new ArrayList<CourseAttributes>();

        for (InstructorAttributes instructor : instructorList) {
            CourseAttributes course = coursesDb.getCourse(instructor.courseId);
            
            if (course == null) {
                log.warning("Course was deleted but the Instructor still exists: " + Const.EOL 
                        + instructor.toString());
            } else if (course.isArchived) {
                courseList.add(course);
            }
        }
        
        return courseList;
    }
    
    public void setArchiveStatusOfCourse(String courseId, boolean archiveStatus)
            throws InvalidParametersException, EntityDoesNotExistException {
        
        CourseAttributes courseToUpdate = getCourse(courseId);
        if (courseToUpdate != null) {
            courseToUpdate.isArchived = archiveStatus;
            coursesDb.updateCourse(courseToUpdate);
        } else {
            throw new EntityDoesNotExistException("Course does not exist: "+courseId);
        }
    }

    /**
     * Delete a course from its given corresponding ID
     * This will also cascade the data in other databases which are related to this course
     */ 
    public void deleteCourseCascade(String courseId) {
        evaluationsLogic.deleteEvaluationsForCourse(courseId);
        studentsLogic.deleteStudentsForCourse(courseId);
        instructorsLogic.deleteInstructorsForCourse(courseId);
        commentsLogic.deleteCommentsForCourse(courseId);
        feedbackSessionsLogic.deleteFeedbackSessionsForCourse(courseId);
        coursesDb.deleteCourse(courseId);
    }
    
    private HashMap<String, CourseSummaryBundle> getCourseSummaryWithoutStatsForInstructor(String googleId) throws EntityDoesNotExistException {
        
        instructorsLogic.verifyInstructorExists(googleId);
        
        List<InstructorAttributes> instructorAttributesList = instructorsLogic.getInstructorsForGoogleId(googleId);
        
        HashMap<String, CourseSummaryBundle> courseSummaryList = new HashMap<String, CourseSummaryBundle>();
        
        for (InstructorAttributes ia : instructorAttributesList) {
            CourseAttributes course = coursesDb.getCourse(ia.courseId);
            
            try {
                courseSummaryList.put(course.id, getCourseSummaryWithoutStats(course.id));
            } catch (EntityDoesNotExistException e) {
                log.warning("Course was deleted but the Instructor still exists: "+Const.EOL 
                        + ia.toString());
            }
        }
        
        return courseSummaryList;
    }
    
    public String getCourseStudentListAsCsv(String courseId, String googleId) throws EntityDoesNotExistException {

        HashMap<String, CourseDetailsBundle> courses = getCourseSummariesForInstructor(googleId);
        CourseDetailsBundle course = courses.get(courseId);
        boolean hasSection = hasIndicatedSections(courseId);
        
        String export = "";
        export += "Course ID" + "," + Sanitizer.sanitizeForCsv(courseId) + Const.EOL + 
                  "Course Name" + "," + Sanitizer.sanitizeForCsv(course.course.name) + Const.EOL + 
                  Const.EOL + Const.EOL;
        if(hasSection){
            export += "Section" + ",";
        }
        export  += "Team,Full Name,Last Name,Status,Email" + Const.EOL;
        
        for (SectionDetailsBundle section : course.sections) {
            for (TeamDetailsBundle team  :   section.teams) {
                for(StudentAttributes student : team.students){
                    String studentStatus = null;
                    if(student.googleId == null || student.googleId.equals("")){
                        studentStatus = Const.STUDENT_COURSE_STATUS_YET_TO_JOIN;
                    } else {
                        studentStatus = Const.STUDENT_COURSE_STATUS_JOINED;
                    }
                    
                    if(hasSection){
                        export += Sanitizer.sanitizeForCsv(section.name) + ",";
                    }
<<<<<<< HEAD
                                        
                    String firstName = student.name.replace(student.lastName, "").trim();

                    export += Sanitizer.sanitizeForCsv(StringHelper.recoverFromSanitizedText(team.name)) + "," + 
                        Sanitizer.sanitizeForCsv(StringHelper.recoverFromSanitizedText(StringHelper.removeExtraSpace(firstName))) + "," +
=======

                    export += Sanitizer.sanitizeForCsv(StringHelper.recoverFromSanitizedText(team.name)) + "," + 
                        Sanitizer.sanitizeForCsv(StringHelper.recoverFromSanitizedText(StringHelper.removeExtraSpace(student.name))) + "," +
>>>>>>> 216edd13
                        Sanitizer.sanitizeForCsv(StringHelper.recoverFromSanitizedText(StringHelper.removeExtraSpace(student.lastName))) + "," +
                        Sanitizer.sanitizeForCsv(studentStatus) + "," +
                        Sanitizer.sanitizeForCsv(student.email) + Const.EOL;
                }
            }
        }
        return export;
    }

    public boolean hasIndicatedSections(String courseId) throws EntityDoesNotExistException{

        verifyCourseIsPresent(courseId);
        
        List<StudentAttributes> studentList = studentsLogic.getStudentsForCourse(courseId);
        for(StudentAttributes student : studentList) {
            if(!student.section.equals(Const.DEFAULT_SECTION)){
                return true;
            }
        }
        return false;
    }
}<|MERGE_RESOLUTION|>--- conflicted
+++ resolved
@@ -696,17 +696,9 @@
                     if(hasSection){
                         export += Sanitizer.sanitizeForCsv(section.name) + ",";
                     }
-<<<<<<< HEAD
-                                        
-                    String firstName = student.name.replace(student.lastName, "").trim();
-
-                    export += Sanitizer.sanitizeForCsv(StringHelper.recoverFromSanitizedText(team.name)) + "," + 
-                        Sanitizer.sanitizeForCsv(StringHelper.recoverFromSanitizedText(StringHelper.removeExtraSpace(firstName))) + "," +
-=======
 
                     export += Sanitizer.sanitizeForCsv(StringHelper.recoverFromSanitizedText(team.name)) + "," + 
                         Sanitizer.sanitizeForCsv(StringHelper.recoverFromSanitizedText(StringHelper.removeExtraSpace(student.name))) + "," +
->>>>>>> 216edd13
                         Sanitizer.sanitizeForCsv(StringHelper.recoverFromSanitizedText(StringHelper.removeExtraSpace(student.lastName))) + "," +
                         Sanitizer.sanitizeForCsv(studentStatus) + "," +
                         Sanitizer.sanitizeForCsv(student.email) + Const.EOL;
