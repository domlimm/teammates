--- conflicted
+++ resolved
@@ -865,14 +865,9 @@
                              Sanitizer.sanitizeForCsv(results.feedbackSession.feedbackSessionName)))
                      .append(Const.EOL);
         
-<<<<<<< HEAD
         if (section != null){
-            exportBuilder.append("Section Name" + "," + Sanitizer.sanitizeForCsv(section) + Const.EOL);
-=======
-        if(section != null){
             exportBuilder.append(String.format("Section Name,%s", Sanitizer.sanitizeForCsv(section)))
                          .append(Const.EOL);
->>>>>>> ce0ae4b7
         }
 
         exportBuilder.append(Const.EOL).append(Const.EOL);
