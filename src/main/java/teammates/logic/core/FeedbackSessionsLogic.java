package teammates.logic.core;

import java.util.ArrayList;
import java.util.Collections;
import java.util.Comparator;
import java.util.Date;
import java.util.HashMap;
import java.util.HashSet;
import java.util.Iterator;
import java.util.List;
import java.util.Map;
import java.util.Set;
import java.util.logging.Logger;

import javax.mail.internet.MimeMessage;

import teammates.common.datatransfer.CourseAttributes;
import teammates.common.datatransfer.CourseRoster;
import teammates.common.datatransfer.FeedbackQuestionDetails;
import teammates.common.datatransfer.FeedbackParticipantType;
import teammates.common.datatransfer.FeedbackQuestionAttributes;
import teammates.common.datatransfer.FeedbackResponseAttributes;
import teammates.common.datatransfer.FeedbackResponseCommentAttributes;
import teammates.common.datatransfer.FeedbackSessionAttributes;
import teammates.common.datatransfer.FeedbackSessionDetailsBundle;
import teammates.common.datatransfer.FeedbackSessionQuestionsBundle;
import teammates.common.datatransfer.FeedbackSessionResponseStatus;
import teammates.common.datatransfer.FeedbackSessionResultsBundle;
import teammates.common.datatransfer.FeedbackSessionType;
import teammates.common.datatransfer.InstructorAttributes;
import teammates.common.datatransfer.StudentAttributes;
import teammates.common.datatransfer.UserType;
import teammates.common.datatransfer.UserType.Role;
import teammates.common.exception.EntityAlreadyExistsException;
import teammates.common.exception.EntityDoesNotExistException;
import teammates.common.exception.ExceedingRangeException;
import teammates.common.exception.InvalidParametersException;
import teammates.common.exception.NotImplementedException;
import teammates.common.exception.UnauthorizedAccessException;
import teammates.common.util.Assumption;
import teammates.common.util.Const;
import teammates.common.util.Const.ParamsNames;
import teammates.common.util.Const.SystemParams;
import teammates.common.util.Sanitizer;
import teammates.common.util.StringHelper;
import teammates.common.util.TimeHelper;
import teammates.common.util.Utils;
import teammates.storage.api.FeedbackSessionsDb;
import teammates.storage.api.InstructorsDb;
import teammates.storage.api.StudentsDb;
import teammates.storage.entity.FeedbackResponse;

public class FeedbackSessionsLogic {

    private static FeedbackSessionsLogic instance = null;

    @SuppressWarnings("unused")
    private static Logger log = Utils.getLogger();
    // Used by the FeedbackSessionsLogicTest for logging

    private static final FeedbackSessionsDb fsDb = new FeedbackSessionsDb();
    private static final FeedbackQuestionsLogic fqLogic = FeedbackQuestionsLogic.inst();
    private static final FeedbackResponsesLogic frLogic = FeedbackResponsesLogic.inst();
    private static final FeedbackResponseCommentsLogic frcLogic = FeedbackResponseCommentsLogic.inst();
    private static final InstructorsLogic instructorsLogic = InstructorsLogic.inst();
    private static final CoursesLogic coursesLogic = CoursesLogic.inst();
    private static final StudentsLogic studentsLogic = StudentsLogic.inst();
    private static final int EMAIL_NAME_PAIR = 0;
    private static final int EMAIL_LASTNAME_PAIR = 1;
    private static final int EMAIL_TEAMNAME_PAIR = 2;

    public static FeedbackSessionsLogic inst() {
        if (instance == null)
            instance = new FeedbackSessionsLogic();
        return instance;
    }

    // TODO: in general, try to reduce method length and nesting-level in
    // Feedback*Logic classes.

    public void createFeedbackSession(FeedbackSessionAttributes fsa)
            throws InvalidParametersException, EntityAlreadyExistsException {
        fsDb.createEntity(fsa);
    }

    

    public List<FeedbackSessionAttributes> getAllOpenFeedbackSessions(Date start, Date end, double zone) {
        
        return fsDb.getAllOpenFeedbackSessions(start, end, zone);
    }
    
    /**
     * This method returns a single feedback session. Returns null if not found.
     */
    public FeedbackSessionAttributes getFeedbackSession(
            String feedbackSessionName, String courseId) {
        return fsDb.getFeedbackSession(courseId, feedbackSessionName);
    }

    public List<FeedbackSessionAttributes> getFeedbackSessionsForCourse(
            String courseId) {
        return fsDb.getFeedbackSessionsForCourse(courseId);
    }

    public FeedbackSessionAttributes copyFeedbackSession(
            String newFeedbackSessionName, String newCourseId, String feedbackSessionName,
            String courseId, String instructorEmail)
            throws InvalidParametersException, EntityAlreadyExistsException, EntityDoesNotExistException {
        FeedbackSessionAttributes copiedFeedbackSession = getFeedbackSession(
                feedbackSessionName, courseId);
        copiedFeedbackSession.creatorEmail = instructorEmail;
        copiedFeedbackSession.feedbackSessionName = newFeedbackSessionName;
        copiedFeedbackSession.courseId = newCourseId;
        copiedFeedbackSession.createdTime = new Date();
        copiedFeedbackSession.respondingInstructorList = new HashSet<String>();
        copiedFeedbackSession.respondingStudentList = new HashSet<String>();
        fsDb.createEntity(copiedFeedbackSession);
        
        List<FeedbackQuestionAttributes> feedbackQuestions = fqLogic.getFeedbackQuestionsForSession(feedbackSessionName, courseId);
        for(FeedbackQuestionAttributes question : feedbackQuestions){
            question.courseId = newCourseId;
            question.feedbackSessionName = newFeedbackSessionName;
            question.creatorEmail =instructorEmail;
            fqLogic.createFeedbackQuestion(question);
        }
        
        return copiedFeedbackSession;
    }

    /**
     * 
     * @param courseId
     * @param userEmail
     * @return a list of viewable feedback sessions for any user for his course.
     * @throws EntityDoesNotExistException
     */
    public List<FeedbackSessionAttributes> getFeedbackSessionsForUserInCourse(
            String courseId, String userEmail)
            throws EntityDoesNotExistException {

        if (coursesLogic.isCoursePresent(courseId) == false) {
            throw new EntityDoesNotExistException(
                    "Trying to get feedback sessions for a course that does not exist.");
        }

        List<FeedbackSessionAttributes> sessions =
                getFeedbackSessionsForCourse(courseId);
        List<FeedbackSessionAttributes> viewableSessions = new ArrayList<FeedbackSessionAttributes>();
        for (FeedbackSessionAttributes session : sessions) {
            if (isFeedbackSessionViewableTo(session, userEmail)) {
                viewableSessions.add(session);
            }
        }

        return viewableSessions;
    }

    /**
     * Returns a {@code List} of all feedback sessions bundled with their
     * response statistics for a instructor given by his googleId.<br>
     * Does not return private sessions unless the instructor is the creator.
     * 
     * @param googleId
     * @return
     * @throws EntityDoesNotExistException
     */
    public List<FeedbackSessionDetailsBundle> getFeedbackSessionDetailsForInstructor(
            String googleId)
            throws EntityDoesNotExistException {

        List<FeedbackSessionDetailsBundle> fsDetails = new ArrayList<FeedbackSessionDetailsBundle>();
        List<InstructorAttributes> instructors =
                instructorsLogic.getInstructorsForGoogleId(googleId);

        for (InstructorAttributes instructor : instructors) {
            fsDetails.addAll(getFeedbackSessionDetailsForCourse(
                    instructor.courseId, instructor.email));
        }

        return fsDetails;
    }

    /**
     * Returns a {@code List} of all feedback sessions WITHOUT their response
     * statistics for a instructor given by his googleId.<br>
     * Does not return private sessions unless the instructor is the creator.
     * 
     * @param googleId
     * @return
     * @throws EntityDoesNotExistException
     */
    public List<FeedbackSessionAttributes> getFeedbackSessionsListForInstructor(
            String googleId)
            throws EntityDoesNotExistException {

        List<FeedbackSessionAttributes> fsList = new ArrayList<FeedbackSessionAttributes>();
        List<InstructorAttributes> instructors =
                instructorsLogic.getInstructorsForGoogleId(googleId);

        for (InstructorAttributes instructor : instructors) {
            fsList.addAll(getFeedbackSessionsListForCourse(instructor.courseId,
                    instructor.email));
        }

        return fsList;
    }

    /**
     * Gets {@code FeedbackQuestions} and previously filled
     * {@code FeedbackResponses} that an instructor can view/submit as a
     * {@link FeedbackSessionQuestionsBundle}
     */
    public FeedbackSessionQuestionsBundle getFeedbackSessionQuestionsForInstructor(
            String feedbackSessionName, String courseId, String userEmail)
            throws EntityDoesNotExistException {

        FeedbackSessionAttributes fsa = fsDb.getFeedbackSession(
                courseId, feedbackSessionName);

        if (fsa == null) {
            throw new EntityDoesNotExistException(
                    "Trying to get a feedback session that does not exist.");
        }

        InstructorAttributes instructor = instructorsLogic.getInstructorForEmail(courseId, userEmail);
        Map<FeedbackQuestionAttributes, List<FeedbackResponseAttributes>> bundle
            = new HashMap<FeedbackQuestionAttributes, List<FeedbackResponseAttributes>>(); 
        Map<String, Map<String,String>> recipientList
            = new HashMap<String, Map<String,String>>();
        
        List<FeedbackQuestionAttributes> questions =
                fqLogic.getFeedbackQuestionsForInstructor(feedbackSessionName,
                        courseId, userEmail);

        for (FeedbackQuestionAttributes question : questions) {

            List<FeedbackResponseAttributes> responses =
                    frLogic.getFeedbackResponsesFromGiverForQuestion(
                            question.getId(), userEmail);
            Map<String, String> recipients =
                    fqLogic.getRecipientsForQuestion(question, userEmail);
            // instructor can only see students in allowed sections for him/her
            if (question.recipientType.equals(FeedbackParticipantType.STUDENTS)) {
                Iterator<Map.Entry<String, String>> iter = recipients.entrySet().iterator();
                while (iter.hasNext()) {
                    Map.Entry<String, String> studentEntry = iter.next();
                    StudentAttributes student = studentsLogic.getStudentForEmail(courseId, studentEntry.getKey());
                    if (!instructor.isAllowedForPrivilege(student.section, 
                            fsa.feedbackSessionName, Const.ParamsNames.INSTRUCTOR_PERMISSION_SUBMIT_SESSION_IN_SECTIONS)) {
                        iter.remove();
                    }
                }
            }
            // instructor can only see teams in allowed sections for him/her
            if (question.recipientType.equals(FeedbackParticipantType.TEAMS)) {
                Iterator<Map.Entry<String, String>> iter = recipients.entrySet().iterator();
                while (iter.hasNext()) {
                    Map.Entry<String, String> teamEntry = iter.next();
                    String teamSection = studentsLogic.getSectionForTeam(courseId, teamEntry.getKey());
                    if (!instructor.isAllowedForPrivilege(teamSection,
                            fsa.feedbackSessionName, Const.ParamsNames.INSTRUCTOR_PERMISSION_SUBMIT_SESSION_IN_SECTIONS)) {
                        iter.remove();
                    }
                }
            }
            normalizeMaximumResponseEntities(question, recipients);

            bundle.put(question, responses);
            recipientList.put(question.getId(), recipients);
        }

        return new FeedbackSessionQuestionsBundle(fsa, bundle, recipientList);
    }

    /**
     * Gets {@code FeedbackQuestions} and previously filled
     * {@code FeedbackResponses} that a student can view/submit as a
     * {@link FeedbackSessionQuestionsBundle}
     */
    public FeedbackSessionQuestionsBundle getFeedbackSessionQuestionsForStudent(
            String feedbackSessionName, String courseId, String userEmail)
            throws EntityDoesNotExistException {

        FeedbackSessionAttributes fsa = fsDb.getFeedbackSession(
                courseId, feedbackSessionName);
        StudentAttributes student = studentsLogic.getStudentForEmail(courseId,
                userEmail);

        if (fsa == null) {
            throw new EntityDoesNotExistException(
                    "Trying to get a feedback session that does not exist.");
        }
        if (student == null) {
            throw new EntityDoesNotExistException(
                    "Trying to get a feedback session for student that does not exist.");
        }

        Map<FeedbackQuestionAttributes, List<FeedbackResponseAttributes>> bundle = new HashMap<FeedbackQuestionAttributes, List<FeedbackResponseAttributes>>();
        Map<String, Map<String, String>> recipientList = new HashMap<String, Map<String, String>>();

        List<FeedbackQuestionAttributes> questions =
                fqLogic.getFeedbackQuestionsForStudents(feedbackSessionName,
                        courseId);

        for (FeedbackQuestionAttributes question : questions) {

            List<FeedbackResponseAttributes> responses =
                    frLogic.getFeedbackResponsesFromStudentOrTeamForQuestion(
                            question, student);
            Map<String, String> recipients =
                    fqLogic.getRecipientsForQuestion(question, userEmail);
            normalizeMaximumResponseEntities(question, recipients);

            bundle.put(question, responses);
            recipientList.put(question.getId(), recipients);
        }

        return new FeedbackSessionQuestionsBundle(fsa, bundle, recipientList);
    }
    
    public FeedbackSessionResponseStatus getFeedbackSessionResponseStatus(String feedbackSessionName, String courseId) throws EntityDoesNotExistException{
        
        CourseRoster roster = new CourseRoster(
                new StudentsDb().getStudentsForCourse(courseId),
                new InstructorsDb().getInstructorsForCourse(courseId));
        FeedbackSessionAttributes session = fsDb.getFeedbackSession(
                courseId, feedbackSessionName);

        if (session == null) {
            throw new EntityDoesNotExistException(
                    "Trying to view non-existent feedback session.");
        }

        List<FeedbackQuestionAttributes> allQuestions = fqLogic.getFeedbackQuestionsForSession(feedbackSessionName,
                        courseId);
        
        return getFeedbackSessionResponseStatus(session, roster, allQuestions);
    }
    
    
    /**
     * Gets results of a feedback session to show to an instructor from an indicated question
     * This will not retrieve the list of comments for this question
     * @throws ExceedingRangeException if the results are beyond the range
     */
    public FeedbackSessionResultsBundle getFeedbackSessionResultsForInstructorFromQuestion(
            String feedbackSessionName, String courseId, String userEmail, int questionNumber)
                    throws EntityDoesNotExistException{

        // Load details of students and instructors once and pass it to callee
        // methods
        // (rather than loading them many times).
        CourseRoster roster = new CourseRoster(
                new StudentsDb().getStudentsForCourse(courseId),
                new InstructorsDb().getInstructorsForCourse(courseId));
        Map<String, String> params = new HashMap<String, String>();
        params.put("isIncludeResponseStatus", "true");
        params.put("inSection", "false");
        params.put("fromSection", "fasle");
        params.put("toSection", "false");
        params.put("questionNum", String.valueOf(questionNumber));
        
        return getFeedbackSessionResultsForUserWithParams(feedbackSessionName, courseId, userEmail, UserType.Role.INSTRUCTOR, roster, params);
    }

    /**
     * Gets results of a feedback session to show to an instructor in an indicated range
     * @throws ExceedingRangeException if the results are beyond the range
     */
    public FeedbackSessionResultsBundle getFeedbackSessionResultsForInstructorWithinRangeFromView(
            String feedbackSessionName, String courseId, String userEmail, long range, String viewType)
            throws EntityDoesNotExistException{
        
       return getFeedbackSessionResultsForInstructorInSectionWithinRangeFromView(feedbackSessionName, courseId, userEmail, null , range, viewType);
    }

    /**
     * Gets results of a feedback session to show to an instructor in a section in an indicated range
     * @throws ExceedingRangeException if the results are beyond the range
     */
    public FeedbackSessionResultsBundle getFeedbackSessionResultsForInstructorInSectionWithinRangeFromView(
            String feedbackSessionName, String courseId, String userEmail, String section, long range, String viewType)
            throws EntityDoesNotExistException{
        
        CourseRoster roster = new CourseRoster(
                new StudentsDb().getStudentsForCourse(courseId),
                new InstructorsDb().getInstructorsForCourse(courseId));
        Map<String, String> params = new HashMap<String, String>();
        params.put("isIncludeResponseStatus", "true");
        params.put("inSection", "true");
        params.put("fromSection", "false");
        params.put("toSection", "false");
        params.put("section", section);
        if(range > 0){
            params.put("range", String.valueOf(range));
        }
        params.put("viewType", viewType);

        return getFeedbackSessionResultsForUserWithParams(feedbackSessionName, courseId, userEmail, UserType.Role.INSTRUCTOR, roster, params);
    }

    /**
     * Gets results of a feedback session to show to an instructor in a section in an indicated range
     * @throws ExceedingRangeException if the results are beyond the range
     */
    public FeedbackSessionResultsBundle getFeedbackSessionResultsForInstructorFromSectionWithinRange(
            String feedbackSessionName, String courseId, String userEmail, String section, long range)
            throws EntityDoesNotExistException{
        
        CourseRoster roster = new CourseRoster(
                new StudentsDb().getStudentsForCourse(courseId),
                new InstructorsDb().getInstructorsForCourse(courseId));
        Map<String, String> params = new HashMap<String, String>();
        params.put("isIncludeResponseStatus", "true");
        params.put("inSection", "false");
        params.put("fromSection", "true");
        params.put("toSection", "false");
        params.put("section", section);
        if(range > 0){
            params.put("range", String.valueOf(range));
        }
        return getFeedbackSessionResultsForUserWithParams(feedbackSessionName, courseId, userEmail, UserType.Role.INSTRUCTOR, roster, params);
    }

    /**
     * Gets results of a feedback session to show to an instructor in a section in an indicated range
     * @throws ExceedingRangeException if the results are beyond the range
     */
    public FeedbackSessionResultsBundle getFeedbackSessionResultsForInstructorToSectionWithinRange(
            String feedbackSessionName, String courseId, String userEmail, String section, long range)
            throws EntityDoesNotExistException{
        
        CourseRoster roster = new CourseRoster(
                new StudentsDb().getStudentsForCourse(courseId),
                new InstructorsDb().getInstructorsForCourse(courseId));
        Map<String, String> params = new HashMap<String, String>();
        params.put("isIncludeResponseStatus", "true");
        params.put("inSection", "false");
        params.put("fromSection", "false");
        params.put("toSection", "true");
        params.put("section", section);
        if(range > 0){
            params.put("range", String.valueOf(range));
        }
        return getFeedbackSessionResultsForUserWithParams(feedbackSessionName, courseId, userEmail, UserType.Role.INSTRUCTOR, roster, params);
    }
    
    /**
     * Gets results of a feedback session to show to an instructor.
     */
    public FeedbackSessionResultsBundle getFeedbackSessionResultsForInstructor(
            String feedbackSessionName, String courseId, String userEmail)
            throws EntityDoesNotExistException {
        
       return getFeedbackSessionResultsForInstructorInSection(feedbackSessionName, courseId, userEmail, null);
    }

    /**
     * Gets results of a feedback session to show to an instructor for a
     * specific section
     */
    public FeedbackSessionResultsBundle getFeedbackSessionResultsForInstructorInSection(
            String feedbackSessionName, String courseId, String userEmail,
            String section)
            throws EntityDoesNotExistException {
        
        CourseRoster roster = new CourseRoster(
                new StudentsDb().getStudentsForCourse(courseId),
                new InstructorsDb().getInstructorsForCourse(courseId));
        Map<String, String> params = new HashMap<String, String>();
        params.put("isIncludeResponseStatus", "true");
        params.put("inSection", "true");
        params.put("fromSection", "false");
        params.put("toSection", "false");
        params.put("section", section);
        return getFeedbackSessionResultsForUserWithParams(feedbackSessionName,
                courseId, userEmail, UserType.Role.INSTRUCTOR, roster, params);
    }

    /**
     *  Gets results of  a feedback session to show to an instructor from a 
     *  specific section
     */
    public FeedbackSessionResultsBundle getFeedbackSessionResultsForInstructorFromSection(
            String feedbackSessionName, String courseId, String userEmail,
            String section)
            throws EntityDoesNotExistException {

        CourseRoster roster = new CourseRoster(
                new StudentsDb().getStudentsForCourse(courseId),
                new InstructorsDb().getInstructorsForCourse(courseId));
        Map<String, String> params = new HashMap<String, String>();
        params.put("isIncludeResponseStatus", "false");
        params.put("inSection", "false");
        params.put("fromSection", "true");
        params.put("toSection", "false");
        params.put("section", section);
        return getFeedbackSessionResultsForUserWithParams(feedbackSessionName,
                courseId, userEmail, UserType.Role.INSTRUCTOR, roster, params);
    }

    /**
     *  Gets results of  a feedback session to show to an instructor to a 
     *  specific section
     */
    public FeedbackSessionResultsBundle getFeedbackSessionResultsForInstructorToSection(
            String feedbackSessionName, String courseId, String userEmail,
            String section)
            throws EntityDoesNotExistException {

        CourseRoster roster = new CourseRoster(
                new StudentsDb().getStudentsForCourse(courseId),
                new InstructorsDb().getInstructorsForCourse(courseId));
        Map<String, String> params = new HashMap<String, String>();
        params.put("isIncludeResponseStatus", "true");
        params.put("inSection", "false");
        params.put("fromSection", "false");
        params.put("toSection", "true");
        params.put("section", section);
        return getFeedbackSessionResultsForUserWithParams(feedbackSessionName,
                courseId, userEmail, UserType.Role.INSTRUCTOR, roster, params);
    }

    /**
     * Gets results of a feedback session in a roster to show to an instructor.
     */
    public FeedbackSessionResultsBundle getFeedbackSessionResultsForInstructor(
            String feedbackSessionName, String courseId, String userEmail,
            CourseRoster roster, Boolean isIncludeResponseStatus)
            throws EntityDoesNotExistException {
        
        Map<String, String> params = new HashMap<String, String>();
        params.put("isIncludeResponseStatus", String.valueOf(isIncludeResponseStatus));
        params.put("inSection", "true");
        params.put("fromSection", "false");
        params.put("toSection", "false");
        return getFeedbackSessionResultsForUserWithParams(feedbackSessionName,
                courseId, userEmail,
                UserType.Role.INSTRUCTOR, roster, params);
    }

    /**
     * Gets results of a feedback session to show to a student.
     */
    public FeedbackSessionResultsBundle getFeedbackSessionResultsForStudent(
            String feedbackSessionName, String courseId, String userEmail)
            throws EntityDoesNotExistException {
        return getFeedbackSessionResultsForUserInSectionByQuestions(
                feedbackSessionName, courseId, userEmail,
                UserType.Role.STUDENT, null);
    }
    
    /**
     * Gets results of a feedback session to show to a student.
     */
    public FeedbackSessionResultsBundle getFeedbackSessionResultsForStudent(
            String feedbackSessionName, String courseId, String userEmail, CourseRoster roster)
            throws EntityDoesNotExistException {
        return getFeedbackSessionResultsForUserInSectionByQuestions(
                feedbackSessionName, courseId, userEmail,
                UserType.Role.STUDENT, null, roster);
    }

    public String getFeedbackSessionResultsSummaryAsCsv(
            String feedbackSessionName, String courseId, String userEmail)
            throws UnauthorizedAccessException, EntityDoesNotExistException, ExceedingRangeException {
        
        return getFeedbackSessionResultsSummaryInSectionAsCsv(feedbackSessionName, courseId, userEmail, null);
    }

    public String getFeedbackSessionResultsSummaryInSectionAsCsv(
            String feedbackSessionName, String courseId, String userEmail, String section)
            throws UnauthorizedAccessException, EntityDoesNotExistException, ExceedingRangeException {
        
        long indicatedRange = (section == null) ? 10000 : -1;
        FeedbackSessionResultsBundle results = getFeedbackSessionResultsForInstructorInSectionWithinRangeFromView(
                feedbackSessionName, courseId, userEmail, section,
                indicatedRange, "question");
        
        if(!results.isComplete){
            throw new ExceedingRangeException("Number of responses exceeds the limited range");
        }
        // sort responses by giver > recipient > qnNumber
        Collections.sort(results.responses,
                results.compareByGiverRecipientQuestion);
        
        StringBuilder exportBuilder = new StringBuilder();

        exportBuilder.append("Course" + "," + Sanitizer.sanitizeForCsv(results.feedbackSession.courseId) + Const.EOL
                + "Session Name" + "," + Sanitizer.sanitizeForCsv(results.feedbackSession.feedbackSessionName) + Const.EOL);
        
        if(section != null){
            exportBuilder.append("Section Name" + "," + Sanitizer.sanitizeForCsv(section) + Const.EOL);
        }

        exportBuilder.append(Const.EOL + Const.EOL);

        for (Map.Entry<FeedbackQuestionAttributes, List<FeedbackResponseAttributes>> entry : results
                .getQuestionResponseMap().entrySet()) {
            exportBuilder.append(getFeedbackSessionResultsForQuestionInCsvFormat(results, entry));
        }
        return exportBuilder.toString();
        
    }

    private StringBuilder getFeedbackSessionResultsForQuestionInCsvFormat(
            FeedbackSessionResultsBundle results,
            Map.Entry<FeedbackQuestionAttributes, List<FeedbackResponseAttributes>> entry) {
        FeedbackQuestionAttributes question = entry.getKey();
        FeedbackQuestionDetails questionDetails = question.getQuestionDetails();
        List<FeedbackResponseAttributes> allResponses = entry.getValue();
        
        StringBuilder exportBuilder = new StringBuilder();
        
        exportBuilder.append("Question " + Integer.toString(question.questionNumber) + "," 
                + Sanitizer.sanitizeForCsv(questionDetails.questionText)
                + Const.EOL + Const.EOL);
        
        String statistics = questionDetails.getQuestionResultStatisticsCsv(allResponses,
                                    question, results);
        if(statistics != ""){
            exportBuilder.append("Summary Statistics," + Const.EOL);
            exportBuilder.append(statistics + Const.EOL);
        }
        
        exportBuilder.append("Team" + "," + "Giver's Full Name" + "," + "Giver's Last Name" + "," + "Recipient's Team" + ","
                + "Recipient's Full Name" + "," + "Recipient's Last Name" + "," + questionDetails.getCsvHeader() + Const.EOL);

        List<String> possibleGiversWithoutResponses = results.getPossibleGivers(question);
        List<String> possibleRecipientsForGiver = new ArrayList<String>();
        String prevGiver = "";
        
        for (FeedbackResponseAttributes response : allResponses) {

            // do not show all possible givers and recipients if there are anonymous givers and recipients 
            if (response.giverEmail.contains("@@") || response.recipientEmail.contains("@@")) {
                possibleGiversWithoutResponses.clear();
                possibleRecipientsForGiver.clear();
            }
            
<<<<<<< HEAD
            String giverLastName = results.getLastNameForEmail(response.giverEmail);
            String giverFullName = results.getNameForEmail(response.giverEmail);
            String recipientLastName = results.getLastNameForEmail(response.recipientEmail);
            String recipientFullName = results.getNameForEmail(response.recipientEmail);
            
            
            // keep track of possible recipients with no responses
            removeParticipantIdentifierFromList(question.giverType,
                    possibleGiversWithoutResponses, response.giverEmail, results);
            
            boolean isNewGiver = !prevGiver.equals(response.giverEmail);
            // print missing responses from the current giver
            if (isNewGiver) {
                exportBuilder.append(getRowsOfPossibleRecipientsInCsvFormat(results,
                        question, questionDetails,
                        possibleRecipientsForGiver, prevGiver));
                
                String giverEmail = (question.giverType == FeedbackParticipantType.TEAMS)? 
                                    results.getNameFromRoster(response.giverEmail):
                                    response.giverEmail;
                
                possibleRecipientsForGiver = results.getPossibleRecipients(entry.getKey(), giverEmail);
=======
            exportBuilder.append("Team" + "," + "Giver's Full Name" + "," + "Giver's Last Name" + ","+"Giver's Email" + "," + "Recipient's Team" + ","
                    + "Recipient's Full Name" + "," + "Recipient's Last Name"
                    + "," + "Recipient's Email" + ","
                    + questionDetails.getCsvHeader() + Const.EOL);

            for (FeedbackResponseAttributes response : entry.getValue()) {
             
                // Retrieve giver details
                String giverLastName = results.getLastNameForEmail(response.giverEmail);
                String giverFullName = results.getNameForEmail(response.giverEmail);
                String giverTeamName =results.getTeamNameForEmail(response.giverEmail);
                String giverEmail = results.getDisplayableEmailGiver(response);
                
                // Retrieve recipient details
                String recipientLastName = results.getLastNameForEmail(response.recipientEmail);
                String recipientFulltName = results.getNameForEmail(response.recipientEmail);
                String recipientTeamName =results.getTeamNameForEmail(response.recipientEmail);
                String recipientEmail = results.getDisplayableEmailRecipient(response);
                
                exportBuilder.append(Sanitizer.sanitizeForCsv(StringHelper.removeExtraSpace(giverTeamName)) 
                                     + "," + Sanitizer.sanitizeForCsv(StringHelper.removeExtraSpace(giverFullName)) 
                                     + "," + Sanitizer.sanitizeForCsv(StringHelper.removeExtraSpace(giverLastName))
                                     + "," + Sanitizer.sanitizeForCsv(StringHelper.removeExtraSpace(giverEmail))
                                     + "," + Sanitizer.sanitizeForCsv(StringHelper.removeExtraSpace(recipientTeamName))
                                     + "," + Sanitizer.sanitizeForCsv(StringHelper.removeExtraSpace(recipientFulltName))
                                     + "," + Sanitizer.sanitizeForCsv(StringHelper.removeExtraSpace(recipientLastName))
                                     + "," + Sanitizer.sanitizeForCsv(StringHelper.removeExtraSpace(recipientEmail))
                                     + "," + results.getResponseAnswerCsv(response, question) + Const.EOL);
>>>>>>> c43f7b3a
            }
            
            removeParticipantIdentifierFromList(question.giverType, possibleRecipientsForGiver, response.giverEmail, results);
            prevGiver = response.giverEmail;
            
            
            exportBuilder.append(Sanitizer.sanitizeForCsv(results.getTeamNameForEmail(response.giverEmail)) 
                                 + "," + Sanitizer.sanitizeForCsv(StringHelper.removeExtraSpace(giverFullName)) 
                                 + "," + Sanitizer.sanitizeForCsv(StringHelper.removeExtraSpace(giverLastName))
                                 + "," + Sanitizer.sanitizeForCsv(results.getTeamNameForEmail(response.recipientEmail))
                                 + "," + Sanitizer.sanitizeForCsv(StringHelper.removeExtraSpace(recipientFullName))
                                 + "," + Sanitizer.sanitizeForCsv(StringHelper.removeExtraSpace(recipientLastName))
                                 + "," + results.getResponseAnswerCsv(response, question) + Const.EOL);
            
        }
        
        // add the rows for the possible givers and recipients who have missing responses
        exportBuilder.append(getRemainingRowsInCsvFormat(results, entry, question, questionDetails,
                possibleGiversWithoutResponses, possibleRecipientsForGiver, prevGiver));
        exportBuilder.append(Const.EOL + Const.EOL);
        
        return exportBuilder;
    }

    /**
     * Given a participantIdentifier, remove it from participantIdentifierList. 
     * 
     * Before removal, FeedbackSessionResultsBundle.getNameFromRoster is used to 
     * convert the identifier into a canonical form if the participantIdentifierType is TEAMS. 
     *  
     * @param participantIdentifierType
     * @param participantIdentifierList
     * @param participantIdentifier
     * @param bundle
     */
    private void removeParticipantIdentifierFromList(
            FeedbackParticipantType participantIdentifierType,
            List<String> participantIdentifierList, String participantIdentifier,
            FeedbackSessionResultsBundle bundle) {
        if (participantIdentifierType == FeedbackParticipantType.TEAMS) {
            participantIdentifierList.remove(bundle.getNameFromRoster(participantIdentifier)); 
        } else {
            participantIdentifierList.remove(participantIdentifier);
        }
    }

    /**
     * Generate rows of missing responses for the remaining possible givers and recipients.
     * 
     * If for the prevGiver, possibleRecipientsForGiver is not empty,
     * the remaining missing responses for the prevGiver will be generated first.
     * 
     * @param results
     * @param entry
     * @param question
     * @param questionDetails
     * @param remainingPossibleGivers
     * @param possibleRecipientsForGiver
     * @param prevGiver
     * @return the remaining rows of missing responses in csv format
     */
    private StringBuilder getRemainingRowsInCsvFormat(
            FeedbackSessionResultsBundle results,
            Map.Entry<FeedbackQuestionAttributes, List<FeedbackResponseAttributes>> entry,
            FeedbackQuestionAttributes question,
            FeedbackQuestionDetails questionDetails,
            List<String> remainingPossibleGivers,
            List<String> possibleRecipientsForGiver, String prevGiver) {
        StringBuilder exportBuilder = new StringBuilder();
        
        if (possibleRecipientsForGiver != null) {
            exportBuilder.append(getRowsOfPossibleRecipientsInCsvFormat(results,
                    question, questionDetails, possibleRecipientsForGiver,
                    prevGiver));
            
        }
        
        removeParticipantIdentifierFromList(question.giverType, possibleRecipientsForGiver, prevGiver, results);
            
        
        for (String possibleGiverWithNoResponses : remainingPossibleGivers) {
            possibleRecipientsForGiver = results.getPossibleRecipients(entry.getKey(), possibleGiverWithNoResponses);
            
            exportBuilder.append(getRowsOfPossibleRecipientsInCsvFormat(results,
                    question, questionDetails, possibleRecipientsForGiver,
                    possibleGiverWithNoResponses));
        }
        
        return exportBuilder;
    }


    /**
     * For a giver and a list of possibleRecipientsForGiver, generate rows 
     * of missing responses.
     * 
     * @param results
     * @param question
     * @param questionDetails
     * @param possibleRecipientsForGiver
     * @param giver
     * @return
     */
    private StringBuilder getRowsOfPossibleRecipientsInCsvFormat(
            FeedbackSessionResultsBundle results, 
            FeedbackQuestionAttributes question,
            FeedbackQuestionDetails questionDetails,
            List<String> possibleRecipientsForGiver, String giver) {
        StringBuilder exportBuilder = new StringBuilder();
        for (String possibleRecipient : possibleRecipientsForGiver) {
            String giverName = results.getNameFromRoster(giver);
            String giverLastName = results.getLastNameFromRoster(giver);
            String possibleRecipientName = results.getNameFromRoster(possibleRecipient);
            String possibleRecipientLastName = results.getLastNameFromRoster(possibleRecipient);
            
            if (questionDetails.shouldShowNoResponseText(giver, possibleRecipient, question)) {
                exportBuilder.append(Sanitizer.sanitizeForCsv(results.getTeamNameFromRoster(giver)) 
                        + "," + Sanitizer.sanitizeForCsv(StringHelper.removeExtraSpace(giverName))
                        + "," + Sanitizer.sanitizeForCsv(StringHelper.removeExtraSpace(giverLastName))
                        + "," + Sanitizer.sanitizeForCsv(results.getTeamNameFromRoster(possibleRecipient))
                        + "," + Sanitizer.sanitizeForCsv(StringHelper.removeExtraSpace(possibleRecipientName))
                        + "," + Sanitizer.sanitizeForCsv(StringHelper.removeExtraSpace(possibleRecipientLastName))
                        + "," + Sanitizer.sanitizeForCsv(
                                questionDetails.getNoResponseTextInCsv(giver, possibleRecipient, results, question)) + Const.EOL);
            }
        }
        return exportBuilder;
    }

    /**
     * Criteria: must be published, publishEmail must be enabled and
     * resultsVisibleTime must be custom.
     * 
     * @return returns a list of sessions that require automated emails to be
     *         sent as they are published
     */
    public List<FeedbackSessionAttributes> getFeedbackSessionsWhichNeedAutomatedPublishedEmailsToBeSent() {
        List<FeedbackSessionAttributes> sessions =
                fsDb.getFeedbackSessionsWithUnsentPublishedEmail();
        List<FeedbackSessionAttributes> sessionsToSendEmailsFor =
                new ArrayList<FeedbackSessionAttributes>();

        for (FeedbackSessionAttributes session : sessions) {
            // automated emails are required only for custom publish times
            if (session.isPublished() && session.isPublishedEmailEnabled
                  && !TimeHelper.isSpecialTime(session.resultsVisibleFromTime)) {
                sessionsToSendEmailsFor.add(session);
            }
        }
        return sessionsToSendEmailsFor;
    }

    public List<FeedbackSessionAttributes> getFeedbackSessionsWhichNeedOpenEmailsToBeSent() {
        List<FeedbackSessionAttributes> sessions =
                fsDb.getFeedbackSessionsWithUnsentOpenEmail();
        List<FeedbackSessionAttributes> sessionsToSendEmailsFor =
                new ArrayList<FeedbackSessionAttributes>();

        for (FeedbackSessionAttributes session : sessions) {
            if (session.isOpened()) {
                sessionsToSendEmailsFor.add(session);
            }
        }
        return sessionsToSendEmailsFor;
    }

    public boolean isCreatorOfSession(String feedbackSessionName, String courseId, String userEmail) {
        FeedbackSessionAttributes fs = getFeedbackSession(feedbackSessionName, courseId);
        return (fs.creatorEmail.equals(userEmail));
    }

    public boolean isFeedbackSessionExists(String feedbackSessionName, String courseId) {
        return fsDb.getFeedbackSession(courseId, feedbackSessionName) != null;
    }

    public boolean isFeedbackSessionHasQuestionForStudents(
            String feedbackSessionName,
            String courseId) throws EntityDoesNotExistException {
        if (isFeedbackSessionExists(feedbackSessionName, courseId) == false) {
            throw new EntityDoesNotExistException(
                    "Trying to check a feedback session that does not exist.");
        }

        List<FeedbackQuestionAttributes> allQuestions =
                fqLogic.getFeedbackQuestionsForStudents(feedbackSessionName,
                        courseId);

        return !allQuestions.isEmpty();
    }

    public boolean isFeedbackSessionCompletedByStudent(
            String feedbackSessionName,
            String courseId, String userEmail)
            throws EntityDoesNotExistException {

        if (isFeedbackSessionExists(feedbackSessionName, courseId) == false) {
            throw new EntityDoesNotExistException(
                    "Trying to check a feedback session that does not exist.");
        }

        List<FeedbackQuestionAttributes> allQuestions =
                fqLogic.getFeedbackQuestionsForStudents(feedbackSessionName,
                        courseId);

        if (allQuestions.isEmpty()) {
            // if there is no question for students, session is complete
            return true;
        }

        for (FeedbackQuestionAttributes question : allQuestions) {
            if (fqLogic.isQuestionAnsweredByUser(question, userEmail)) {
                // If any question is answered, session is complete.
                return true;
            }
        }
        return false;
    }

    public boolean isFeedbackSessionCompletedByInstructor(
            String feedbackSessionName,
            String courseId, String userEmail)
            throws EntityDoesNotExistException {

        if (isFeedbackSessionExists(feedbackSessionName, courseId) == false) {
            throw new EntityDoesNotExistException(
                    "Trying to check a feedback session that does not exist.");
        }

        List<FeedbackQuestionAttributes> allQuestions =
                fqLogic.getFeedbackQuestionsForInstructor(feedbackSessionName,
                        courseId, userEmail);

        if (allQuestions.isEmpty()) {
            // if there is no question for instructor, session is complete
            return true;
        }

        for (FeedbackQuestionAttributes question : allQuestions) {
            if (fqLogic.isQuestionAnsweredByUser(question, userEmail)) {
                // If any question is answered, session is complete.
                return true;
            }
        }
        return false;
    }

    // This method is for manual adding of additional responses to a FS.
    public void addResponsesToFeedbackSession(List<FeedbackResponse> responses,
            String feedbackSessionName, String courseId)
            throws NotImplementedException {
        throw new NotImplementedException(
                "Can't do manual adding of responses yet");
    }

    public void updateFeedbackSession(FeedbackSessionAttributes newSession)
            throws InvalidParametersException, EntityDoesNotExistException {

        Assumption.assertNotNull(Const.StatusCodes.NULL_PARAMETER, newSession);

        FeedbackSessionAttributes oldSession =
                fsDb.getFeedbackSession(newSession.courseId,
                        newSession.feedbackSessionName);

        if (oldSession == null) {
            throw new EntityDoesNotExistException(
                    "Trying to update a feedback session that does not exist.");
        }

        // These can't be changed anyway. Copy values to defensively avoid
        // invalid parameters.
        newSession.creatorEmail = oldSession.creatorEmail;
        newSession.createdTime = oldSession.createdTime;

        if (newSession.instructions == null) {
            newSession.instructions = oldSession.instructions;
        }
        if (newSession.startTime == null) {
            newSession.startTime = oldSession.startTime;
        }
        if (newSession.endTime == null) {
            newSession.endTime = oldSession.endTime;
        }
        if (newSession.feedbackSessionType == null) {
            newSession.feedbackSessionType = oldSession.feedbackSessionType;
        }
        if (newSession.sessionVisibleFromTime == null) {
            newSession.sessionVisibleFromTime = oldSession.sessionVisibleFromTime;
        }
        if (newSession.resultsVisibleFromTime == null) {
            newSession.resultsVisibleFromTime = oldSession.resultsVisibleFromTime;
        }

        makeEmailStateConsistent(oldSession, newSession);

        fsDb.updateFeedbackSession(newSession);
    }
    
    public void updateRespondantsForInstructor(String oldEmail, String newEmail, String courseId) throws InvalidParametersException, EntityDoesNotExistException {
        
        List<FeedbackSessionAttributes> feedbackSessions = getFeedbackSessionsForCourse(courseId);
        for(FeedbackSessionAttributes session : feedbackSessions) {
            fsDb.updateInstructorRespondant(oldEmail, newEmail, session);
        }
    }

    public void updateRespondantsForStudent(String oldEmail, String newEmail, String courseId) throws InvalidParametersException, EntityDoesNotExistException {

        List<FeedbackSessionAttributes> feedbackSessions = getFeedbackSessionsForCourse(courseId);
        for(FeedbackSessionAttributes session : feedbackSessions) {
            fsDb.updateStudentRespondant(oldEmail, newEmail, session);
        }
    }
    
    public void updateRespondantsForSession(String feedbackSessionName, String courseId) throws InvalidParametersException, EntityDoesNotExistException {

        clearInstructorRespondants(feedbackSessionName, courseId);
        clearStudentRespondants(feedbackSessionName, courseId);
        
        FeedbackSessionAttributes fsa = getFeedbackSession(feedbackSessionName, courseId);
        List<FeedbackQuestionAttributes> questions = fqLogic.getFeedbackQuestionsForSession(feedbackSessionName, courseId);
        List<InstructorAttributes> instructors = instructorsLogic.getInstructorsForCourse(courseId);
        
        Map<String, List<String>> instructorQuestionsMap = new HashMap<String, List<String>>();
        
        for (InstructorAttributes instructor : instructors) {
            List<FeedbackQuestionAttributes> instructorQns = fqLogic
                    .getFeedbackQuestionsForInstructor(questions,
                            fsa.isCreator(instructor.email));
            
            if (!instructorQns.isEmpty()) {
                List<String> questionIds = new ArrayList<String>();
                for(FeedbackQuestionAttributes question : instructorQns){
                    questionIds.add(question.getId());
                }
                instructorQuestionsMap.put(instructor.email, questionIds);
            }
        }
        
        Set<String> respondingStudentList = new HashSet<String>();
        Set<String> respondingInstructorList = new HashSet<String>();
        List<FeedbackResponseAttributes> responses = frLogic.getFeedbackResponsesForSession(feedbackSessionName, courseId);
        for(FeedbackResponseAttributes response : responses) {
            List<String> instructorQuestions = instructorQuestionsMap.get(response.giverEmail);
            if(instructorQuestions != null && instructorQuestions.contains(response.feedbackQuestionId)){
                    respondingInstructorList.add(response.giverEmail);
            } else {
                    respondingStudentList.add(response.giverEmail);
            }
        }
        
        addInstructorRespondants(new ArrayList<String>(respondingInstructorList), feedbackSessionName, courseId);
        addStudentRespondants(new ArrayList<String>(respondingStudentList), feedbackSessionName, courseId);
    }

    public void deleteInstructorFromRespondantsList(InstructorAttributes instructor) {
        if(instructor == null || instructor.email == null){
            return;
        }
        List<FeedbackSessionAttributes> sessionsToUpdate =
                fsDb.getFeedbackSessionsForCourse(instructor.courseId);

        for(FeedbackSessionAttributes session : sessionsToUpdate){
            try {
                deleteInstructorRespondant(instructor.email, session.feedbackSessionName, session.courseId);
            } catch (InvalidParametersException | EntityDoesNotExistException e) {
                Assumption.fail("Fail to delete instructor respondant for " + session.feedbackSessionName);
            }
        }
    }

    public void deleteStudentFromRespondantsList(StudentAttributes student) {  
        if(student == null || student.email == null){
            return;
        }
        List<FeedbackSessionAttributes> sessionsToUpdate =
                fsDb.getFeedbackSessionsForCourse(student.course);

        for(FeedbackSessionAttributes session : sessionsToUpdate) {
            try {
                deleteStudentRespondant(student.email, session.feedbackSessionName, session.courseId);
            } catch (InvalidParametersException | EntityDoesNotExistException e) {
                Assumption.fail("Fail to delete instructor respondant for " + session.feedbackSessionName);
            }
        }
    }

    public void addInstructorRespondant(String email, String feedbackSessionName, String courseId) throws EntityDoesNotExistException, InvalidParametersException {

        Assumption.assertNotNull(Const.StatusCodes.NULL_PARAMETER, feedbackSessionName);
        Assumption.assertNotNull(Const.StatusCodes.NULL_PARAMETER, courseId);
        Assumption.assertNotNull(Const.StatusCodes.NULL_PARAMETER, email);

        FeedbackSessionAttributes sessionToUpdate = getFeedbackSession(feedbackSessionName, courseId);
        if (sessionToUpdate == null) {
            throw new EntityDoesNotExistException(
                    "Trying to update a feedback session that does not exist.");
        }

        fsDb.addInstructorRespondant(email, sessionToUpdate);
    }

    public void addInstructorRespondants(List<String> emails, String feedbackSessionName, String courseId) throws EntityDoesNotExistException, InvalidParametersException {

        Assumption.assertNotNull(Const.StatusCodes.NULL_PARAMETER, feedbackSessionName);
        Assumption.assertNotNull(Const.StatusCodes.NULL_PARAMETER, courseId);
        Assumption.assertNotNull(Const.StatusCodes.NULL_PARAMETER, emails);

        FeedbackSessionAttributes sessionToUpdate = getFeedbackSession(feedbackSessionName, courseId);
        if(sessionToUpdate == null) {
            throw new EntityDoesNotExistException(
                    "Trying to update a feedback session that does not exist.");
        }

        fsDb.addInstructorRespondants(emails, sessionToUpdate);
    }

    public void clearInstructorRespondants(String feedbackSessionName, String courseId) throws EntityDoesNotExistException, InvalidParametersException {

        Assumption.assertNotNull(Const.StatusCodes.NULL_PARAMETER, feedbackSessionName);
        Assumption.assertNotNull(Const.StatusCodes.NULL_PARAMETER, courseId);

        FeedbackSessionAttributes sessionToUpdate = getFeedbackSession(feedbackSessionName, courseId);
        if(sessionToUpdate == null) {
            throw new EntityDoesNotExistException(
                    "Trying to update a feedback session that does not exist.");
        }

        fsDb.clearInstructorRespondants(sessionToUpdate);        
    }

    public void addStudentRespondant(String email, String feedbackSessionName, String courseId) throws EntityDoesNotExistException, InvalidParametersException {

        Assumption.assertNotNull(Const.StatusCodes.NULL_PARAMETER, feedbackSessionName);
        Assumption.assertNotNull(Const.StatusCodes.NULL_PARAMETER, courseId);
        Assumption.assertNotNull(Const.StatusCodes.NULL_PARAMETER, email);

        FeedbackSessionAttributes sessionToUpdate = getFeedbackSession(feedbackSessionName, courseId);
        if (sessionToUpdate == null) {
            throw new EntityDoesNotExistException(
                    "Trying to update a feedback session that does not exist.");
        }

        fsDb.addStudentRespondant(email, sessionToUpdate);
    }

    public void addStudentRespondants(List<String> emails, String feedbackSessionName, String courseId) throws EntityDoesNotExistException, InvalidParametersException {

        Assumption.assertNotNull(Const.StatusCodes.NULL_PARAMETER, feedbackSessionName);
        Assumption.assertNotNull(Const.StatusCodes.NULL_PARAMETER, courseId);
        Assumption.assertNotNull(Const.StatusCodes.NULL_PARAMETER, emails);

        FeedbackSessionAttributes sessionToUpdate = getFeedbackSession(feedbackSessionName, courseId);
        if(sessionToUpdate == null) {
            throw new EntityDoesNotExistException(
                    "Trying to update a feedback session that does not exist.");
        }

        fsDb.addStudentRespondants(emails, sessionToUpdate);
    }

    public void clearStudentRespondants(String feedbackSessionName, String courseId) throws EntityDoesNotExistException, InvalidParametersException {

        Assumption.assertNotNull(Const.StatusCodes.NULL_PARAMETER, feedbackSessionName);
        Assumption.assertNotNull(Const.StatusCodes.NULL_PARAMETER, courseId);

        FeedbackSessionAttributes sessionToUpdate = getFeedbackSession(feedbackSessionName, courseId);
        if(sessionToUpdate == null) {
            throw new EntityDoesNotExistException(
                    "Trying to update a feedback session that does not exist.");
        }

        fsDb.clearStudentRespondants(sessionToUpdate);        
    }

    public void deleteInstructorRespondant(String email, String feedbackSessionName, String courseId) throws EntityDoesNotExistException, InvalidParametersException {

        Assumption.assertNotNull(Const.StatusCodes.NULL_PARAMETER, feedbackSessionName);
        Assumption.assertNotNull(Const.StatusCodes.NULL_PARAMETER, courseId);
        Assumption.assertNotNull(Const.StatusCodes.NULL_PARAMETER, email);

        FeedbackSessionAttributes sessionToUpdate = getFeedbackSession(feedbackSessionName, courseId);
        if (sessionToUpdate == null) {
            throw new EntityDoesNotExistException(
                    "Trying to update a feedback session that does not exist.");
        }

        fsDb.deleteInstructorRespondant(email, sessionToUpdate);
    }

    public void deleteStudentRespondant(String email, String feedbackSessionName, String courseId) throws EntityDoesNotExistException, InvalidParametersException {

        Assumption.assertNotNull(Const.StatusCodes.NULL_PARAMETER, feedbackSessionName);
        Assumption.assertNotNull(Const.StatusCodes.NULL_PARAMETER, courseId);
        Assumption.assertNotNull(Const.StatusCodes.NULL_PARAMETER, email);

        FeedbackSessionAttributes sessionToUpdate = getFeedbackSession(feedbackSessionName, courseId);
        if (sessionToUpdate == null) {
            throw new EntityDoesNotExistException(
                    "Trying to update a feedback session that does not exist.");
        }

        fsDb.deleteStudentRespondant(email, sessionToUpdate);
    }

    /**
     * This method is called when the user publishes a feedback session
     * manually. Preconditions: * The feedback session has to be set as
     * manually/automatically published. The feedback session can't be private
     */
    public void publishFeedbackSession(String feedbackSessionName,
            String courseId)
            throws EntityDoesNotExistException, InvalidParametersException {

        FeedbackSessionAttributes sessionToPublish =
                getFeedbackSession(feedbackSessionName, courseId);

        if (sessionToPublish == null) {
            throw new EntityDoesNotExistException(
                    "Trying to publish a non-existant session.");
        }

        if (sessionToPublish.isPrivateSession()) {
            throw new InvalidParametersException(
                    "Private session can't be published.");
        }

        if (sessionToPublish.isPublished()) {
            throw new InvalidParametersException(
                    "Session is already published.");
        }

        sessionToPublish.resultsVisibleFromTime = Const.TIME_REPRESENTS_NOW;

        updateFeedbackSession(sessionToPublish);

        sendFeedbackSessionPublishedEmail(sessionToPublish);
    }

    /**
     * This method is called when the user unpublishes a feedback session
     * manually. Preconditions: * The feedback session has to be set as manually
     * published.
     */
    public void unpublishFeedbackSession(String feedbackSessionName,
            String courseId)
            throws EntityDoesNotExistException, InvalidParametersException {

        FeedbackSessionAttributes sessionToUnpublish =
                getFeedbackSession(feedbackSessionName, courseId);

        if (sessionToUnpublish == null) {
            throw new EntityDoesNotExistException(
                    "Trying to unpublish a non-existant session.");
        }

        if (sessionToUnpublish.isPrivateSession()) {
            throw new InvalidParametersException(
                    "Private session can't be unpublished.");
        }

        if (!sessionToUnpublish.isPublished()) {
            throw new InvalidParametersException(
                    "Session is already unpublished.");
        }

        sessionToUnpublish.resultsVisibleFromTime = Const.TIME_REPRESENTS_LATER;

        updateFeedbackSession(sessionToUnpublish);
    }

    public List<MimeMessage> sendReminderForFeedbackSession(String courseId,
            String feedbackSessionName) throws EntityDoesNotExistException {
        if (!isFeedbackSessionExists(feedbackSessionName, courseId)) {
            throw new EntityDoesNotExistException(
                    "Trying to remind non-existent feedback session "
                            + courseId + "/" + feedbackSessionName);
        }

        FeedbackSessionAttributes session = getFeedbackSession(
                feedbackSessionName, courseId);
        List<StudentAttributes> studentList = studentsLogic
                .getStudentsForCourse(courseId);
        List<InstructorAttributes> instructorList = instructorsLogic
                .getInstructorsForCourse(courseId);

        // Filter out students who have submitted the feedback session
        List<StudentAttributes> studentsToRemindList = new ArrayList<StudentAttributes>();
        for (StudentAttributes student : studentList) {
            if (!isFeedbackSessionCompletedByStudent(
                    session.feedbackSessionName, session.courseId,
                    student.email)) {
                studentsToRemindList.add(student);
            }
        }

        // Filter out instructors who have submitted the feedback session
        List<InstructorAttributes> instructorsToRemindList = new ArrayList<InstructorAttributes>();
        for (InstructorAttributes instructor : instructorList) {
            if (!isFeedbackSessionCompletedByInstructor(
                    session.feedbackSessionName, session.courseId,
                    instructor.email)) {
                instructorsToRemindList.add(instructor);
            }
        }

        CourseAttributes course = coursesLogic.getCourse(courseId);
        List<MimeMessage> emails;
        Emails emailMgr = new Emails();
        try {
            emails = emailMgr.generateFeedbackSessionReminderEmails(course,
                    session, studentsToRemindList, instructorsToRemindList,
                    instructorList);
            emailMgr.sendEmails(emails);
        } catch (Exception e) {
            throw new RuntimeException("Error while sending emails :", e);
        }

        return emails;
    }

    public void scheduleFeedbackRemindEmails(String courseId, String feedbackSessionName) {
        
        HashMap<String, String> paramMap = new HashMap<String, String>();
        paramMap.put(ParamsNames.SUBMISSION_FEEDBACK, feedbackSessionName);
        paramMap.put(ParamsNames.SUBMISSION_COURSE, courseId);
        
        TaskQueuesLogic taskQueueLogic = TaskQueuesLogic.inst();
        taskQueueLogic.createAndAddTask(SystemParams.FEEDBACK_REMIND_EMAIL_TASK_QUEUE,
                Const.ActionURIs.FEEDBACK_REMIND_EMAIL_WORKER, paramMap);
    }

    public void scheduleFeedbackSessionOpeningEmails() {
        List<FeedbackSessionAttributes> sessions = getFeedbackSessionsWhichNeedOpenEmailsToBeSent();

        for (FeedbackSessionAttributes session : sessions) {
            Emails emails = new Emails();
            emails.addFeedbackSessionReminderToEmailsQueue(session,
                    Emails.EmailType.FEEDBACK_OPENING);
        }
    }

    public List<FeedbackSessionAttributes> getFeedbackSessionsClosingWithinTimeLimit() {
        ArrayList<FeedbackSessionAttributes> requiredSessions = new
                ArrayList<FeedbackSessionAttributes>();

        List<FeedbackSessionAttributes> nonPrivateSessions = fsDb
                .getNonPrivateFeedbackSessions();

        for (FeedbackSessionAttributes session : nonPrivateSessions) {
            if (session.isClosingWithinTimeLimit(SystemParams.NUMBER_OF_HOURS_BEFORE_CLOSING_ALERT)
                    && session.isClosingEmailEnabled) {
                requiredSessions.add(session);
            }
        }

        return requiredSessions;
    }

    public void scheduleFeedbackSessionClosingEmails() {

        List<FeedbackSessionAttributes> sessions = getFeedbackSessionsClosingWithinTimeLimit();

        for (FeedbackSessionAttributes session : sessions) {
            Emails emails = new Emails();
            emails.addFeedbackSessionReminderToEmailsQueue(session, Emails.EmailType.FEEDBACK_CLOSING);
        }
    }

    public void scheduleFeedbackSessionPublishedEmails() {
        List<FeedbackSessionAttributes> sessions = getFeedbackSessionsWhichNeedAutomatedPublishedEmailsToBeSent();

        for (FeedbackSessionAttributes session : sessions) {
            sendFeedbackSessionPublishedEmail(session);
        }
    }

    public void deleteFeedbackSessionsForCourse(String courseId) {
        List<FeedbackSessionAttributes> sessionsToDelete =
                fsDb.getFeedbackSessionsForCourse(courseId);

        for (FeedbackSessionAttributes session : sessionsToDelete) {
            deleteFeedbackSessionCascade(session.feedbackSessionName, session.courseId);
        }
    }

    /**
     * This method deletes a specific feedback session, and all it's question
     * and responses
     */
    public void deleteFeedbackSessionCascade(String feedbackSessionName,
            String courseId) {

        try {
            fqLogic.deleteFeedbackQuestionsForSession(feedbackSessionName,
                    courseId);
        } catch (EntityDoesNotExistException e) {
            // Silently fail if session does not exist
        }

        FeedbackSessionAttributes sessionToDelete = new FeedbackSessionAttributes();
        sessionToDelete.feedbackSessionName = feedbackSessionName;
        sessionToDelete.courseId = courseId;

        fsDb.deleteEntity(sessionToDelete);

    }

    public FeedbackSessionDetailsBundle getFeedbackSessionDetails(
            FeedbackSessionAttributes fsa) throws EntityDoesNotExistException {

        FeedbackSessionDetailsBundle details =
                new FeedbackSessionDetailsBundle(fsa);

        details.stats.expectedTotal = 0;
        details.stats.submittedTotal = 0;
        
        switch (fsa.feedbackSessionType) {
        case STANDARD:
            List<StudentAttributes> students = studentsLogic
                    .getStudentsForCourse(fsa.courseId);
            List<InstructorAttributes> instructors = instructorsLogic
                    .getInstructorsForCourse(fsa.courseId);
            List<FeedbackQuestionAttributes> questions = fqLogic
                    .getFeedbackQuestionsForSession(fsa.feedbackSessionName,
                            fsa.courseId);
            List<FeedbackQuestionAttributes> studentQns = fqLogic
                    .getFeedbackQuestionsForStudents(questions);

            if(!studentQns.isEmpty()){
                details.stats.expectedTotal += students.size();
            }
        
            for (InstructorAttributes instructor : instructors) {
                List<FeedbackQuestionAttributes> instructorQns = fqLogic
                        .getFeedbackQuestionsForInstructor(questions,
                                fsa.isCreator(instructor.email));
                if (!instructorQns.isEmpty()) {
                    details.stats.expectedTotal += 1;
                }
            }
            
            details.stats.submittedTotal += fsa.respondingStudentList.size() + fsa.respondingInstructorList.size();

            break;

        case PRIVATE:
            if (fqLogic.getFeedbackQuestionsForSession(
                    fsa.feedbackSessionName, fsa.courseId).isEmpty()) {
                break;
            }
            details.stats.expectedTotal = 1;
            if (this.isFeedbackSessionFullyCompletedByInstructor(
                    fsa.feedbackSessionName, fsa.courseId, fsa.creatorEmail)) {
                details.stats.submittedTotal = 1;
            }
            break;

        default:
            break;
        }
        
        return details;
    }
    
    /* Get the feedback results for user in a section iterated by questions */
    private FeedbackSessionResultsBundle getFeedbackSessionResultsForUserInSectionByQuestions(
            String feedbackSessionName, String courseId, String userEmail,
            UserType.Role role, String section)
            throws EntityDoesNotExistException {
        // Load details of students and instructors once and pass it to callee
        // methods
        // (rather than loading them many times).
        CourseRoster roster = new CourseRoster(
                new StudentsDb().getStudentsForCourse(courseId),
                new InstructorsDb().getInstructorsForCourse(courseId));
        
        return getFeedbackSessionResultsForUserInSectionByQuestions(
                feedbackSessionName, courseId, userEmail, role, section, roster);
    }

    /* Get the feedback results for user in a section iterated by questions */
    private FeedbackSessionResultsBundle getFeedbackSessionResultsForUserInSectionByQuestions(
            String feedbackSessionName, String courseId, String userEmail,
            UserType.Role role, String section, CourseRoster roster)
            throws EntityDoesNotExistException {

        FeedbackSessionAttributes session = fsDb.getFeedbackSession(
                courseId, feedbackSessionName);

        if (session == null) {
            throw new EntityDoesNotExistException(
                    "Trying to view non-existent feedback session.");
        }

        List<FeedbackQuestionAttributes> allQuestions =
                fqLogic.getFeedbackQuestionsForSession(feedbackSessionName,
                        courseId);

        // create empty data containers to store results
        List<FeedbackResponseAttributes> responses =
                new ArrayList<FeedbackResponseAttributes>();
        Map<String, FeedbackQuestionAttributes> relevantQuestions =
                new HashMap<String, FeedbackQuestionAttributes>();
        Map<String, String> emailNameTable =
                new HashMap<String, String>();
        Map<String, String> emailLastNameTable =
                new HashMap<String, String>();
        Map<String, String> emailTeamNameTable =
                new HashMap<String, String>();
        Map<String, boolean[]> visibilityTable =
                new HashMap<String, boolean[]>();
        Map<String, List<FeedbackResponseCommentAttributes>> responseComments =
                new HashMap<String, List<FeedbackResponseCommentAttributes>>();
        
        FeedbackSessionResponseStatus responseStatus = new FeedbackSessionResponseStatus();

        boolean isPrivateSessionNotCreatedByThisUser = session
                .isPrivateSession() && !session.isCreator(userEmail);
        if (isPrivateSessionNotCreatedByThisUser) {
            // return empty result set
            return new FeedbackSessionResultsBundle(
                    session, responses, relevantQuestions,
                    emailNameTable, emailLastNameTable, emailTeamNameTable,
                    visibilityTable, responseStatus, roster, responseComments);
        }

        Map<String, FeedbackResponseAttributes> relevantResponse = new HashMap<String, FeedbackResponseAttributes>();
        for (FeedbackQuestionAttributes question : allQuestions) {

            List<FeedbackResponseAttributes> responsesForThisQn;

            boolean isPrivateSessionCreatedByThisUser = session
                    .isCreator(userEmail) && session.isPrivateSession();
            if (isPrivateSessionCreatedByThisUser) {
                responsesForThisQn = frLogic
                        .getFeedbackResponsesForQuestion(question.getId());
            } else {
                responsesForThisQn = frLogic
                        .getViewableFeedbackResponsesForQuestionInSection(
                                question, userEmail, role, section);
            }

            boolean thisQuestionHasResponses = (!responsesForThisQn.isEmpty());
            if (thisQuestionHasResponses) {
                relevantQuestions.put(question.getId(), question);
                responses.addAll(responsesForThisQn);
                for (FeedbackResponseAttributes response : responsesForThisQn) {
                    relevantResponse.put(response.getId(), response);
                    addEmailNamePairsToTable(emailNameTable, response,
                            question, roster);
                    addEmailLastNamePairsToTable(emailLastNameTable, response,
                            question, roster);
                    addEmailTeamNamePairsToTable(emailTeamNameTable, response,
                            question, roster);
                    addVisibilityToTable(visibilityTable, question, response,
                            userEmail, role, roster);
                }
            }
        }

        StudentAttributes student = null;
        Set<String> studentsEmailInTeam = new HashSet<String>();
        if (role == Role.STUDENT) {
            student = studentsLogic.getStudentForEmail(courseId, userEmail);
            List<StudentAttributes> studentsInTeam = studentsLogic
                    .getStudentsForTeam(student.team, courseId);
            for (StudentAttributes teammates : studentsInTeam) {
                studentsEmailInTeam.add(teammates.email);
            }
        }
        
        InstructorAttributes instructor = null;
        if (role == Role.INSTRUCTOR) {
            instructor = instructorsLogic.getInstructorForEmail(courseId, userEmail);
        }
        
        List<FeedbackResponseCommentAttributes> allResponseComments =
                frcLogic.getFeedbackResponseCommentForSession(courseId,
                        feedbackSessionName);
        for (FeedbackResponseCommentAttributes frc : allResponseComments) {
            FeedbackResponseAttributes relatedResponse = relevantResponse.get(frc.feedbackResponseId);
            FeedbackQuestionAttributes relatedQuestion = relevantQuestions.get(frc.feedbackQuestionId);
            boolean isVisibleResponseComment = frcLogic.isResponseCommentVisibleForUser(userEmail, courseId,
                    role, section, student, studentsEmailInTeam, relatedResponse,
                    relatedQuestion, frc, instructor);
            if(isVisibleResponseComment){
                if(!frcLogic.isNameVisibleTo(frc, relatedResponse, userEmail, roster)){
                    frc.giverEmail = "Anonymous";
                }
                
                if (responseComments.get(frc.feedbackResponseId) == null) {
                    responseComments.put(frc.feedbackResponseId,
                            new ArrayList<FeedbackResponseCommentAttributes>());
                }
                responseComments.get(frc.feedbackResponseId).add(frc);
            }
        }

        for (List<FeedbackResponseCommentAttributes> responseCommentList : responseComments
                .values()) {
            Collections.sort(responseCommentList,
                    new ResponseCommentCreationDateComparator());
        }

        FeedbackSessionResultsBundle results =
                new FeedbackSessionResultsBundle(
                        session, responses, relevantQuestions,
                        emailNameTable, emailLastNameTable, emailTeamNameTable,
                        visibilityTable, responseStatus, roster, responseComments);

        return results;
    }

    private FeedbackSessionResultsBundle getFeedbackSessionResultsForUserWithParams(
            String feedbackSessionName, String courseId, String userEmail,
            UserType.Role role, CourseRoster roster, Map<String, String> params)
            throws EntityDoesNotExistException {
        
        boolean isIncludeResponseStatus = Boolean.parseBoolean(params.get("isIncludeResponseStatus"));
        boolean isComplete = (params.get("range") != null) ? false : true;

        boolean isFromSection = Boolean.parseBoolean(params.get("fromSection"));
        boolean isToSection = Boolean.parseBoolean(params.get("toSection"));
        boolean isInSection = Boolean.parseBoolean(params.get("inSection"));
        String section = params.get("section");
        
        FeedbackSessionAttributes session = fsDb.getFeedbackSession(
                courseId, feedbackSessionName);

        if (session == null) {
            throw new EntityDoesNotExistException(
                    "Trying to view non-existent feedback session.");
        }

        List<FeedbackQuestionAttributes> allQuestions =
                fqLogic.getFeedbackQuestionsForSession(feedbackSessionName,
                        courseId);
        
        // create empty data containers to store results
        List<FeedbackResponseAttributes> responses =
                new ArrayList<FeedbackResponseAttributes>();
        Map<String, FeedbackQuestionAttributes> relevantQuestions =
                new HashMap<String, FeedbackQuestionAttributes>();
        Map<String, String> emailNameTable =
                new HashMap<String, String>();
        Map<String, String> emailLastNameTable =
                new HashMap<String, String>();
        Map<String, String> emailTeamNameTable =
                new HashMap<String, String>();
        Map<String, boolean[]> visibilityTable =
                new HashMap<String, boolean[]>();
        Map<String, List<FeedbackResponseCommentAttributes>> responseComments =
                new HashMap<String, List<FeedbackResponseCommentAttributes>>();
        
        //Show all questions even if no responses, unless is an ajax request for a specific question.
        if(role == UserType.Role.INSTRUCTOR && !params.containsKey("questionNum")){
            for (FeedbackQuestionAttributes question : allQuestions) {
                relevantQuestions.put(question.getId(), question);
            }
        }
        
        FeedbackSessionResponseStatus responseStatus = new FeedbackSessionResponseStatus();

        boolean isPrivateSessionNotCreatedByThisUser = session
                .isPrivateSession() && !session.isCreator(userEmail);
        if (isPrivateSessionNotCreatedByThisUser) {
            // return empty result set
            return new FeedbackSessionResultsBundle(
                    session, responses, relevantQuestions,
                    emailNameTable, emailLastNameTable, emailTeamNameTable,
                    visibilityTable, responseStatus, roster, responseComments);
        }
        
        if (params.get("questionNum") != null) {
            int questionNumber = Integer.parseInt(params.get("questionNum"));
            FeedbackQuestionAttributes question = fqLogic.getFeedbackQuestion(
                    feedbackSessionName, courseId, questionNumber);
            if (question != null) {
                List<FeedbackResponseAttributes> responsesForThisQn;

                boolean isPrivateSessionCreatedByThisUser = session
                        .isCreator(userEmail) && session.isPrivateSession();
                if (isPrivateSessionCreatedByThisUser) {
                    responsesForThisQn = frLogic
                            .getFeedbackResponsesForQuestion(question.getId());
                } else {
                    responsesForThisQn = frLogic
                            .getViewableFeedbackResponsesForQuestionInSection(
                                    question, userEmail, Role.INSTRUCTOR, null);
                }

                boolean thisQuestionHasResponses = (!responsesForThisQn
                        .isEmpty());
                if (thisQuestionHasResponses) {
                    relevantQuestions.put(question.getId(),
                            question);
                    for (FeedbackResponseAttributes response : responsesForThisQn) {
                        boolean isVisibleResponse = false;
                        if ((response.giverEmail.equals(userEmail))
                                || (response.recipientEmail.equals(userEmail) && question
                                        .isResponseVisibleTo(FeedbackParticipantType.RECEIVER))
                                || (role == Role.INSTRUCTOR && question
                                        .isResponseVisibleTo(FeedbackParticipantType.INSTRUCTORS))
                                || (role == Role.STUDENT && question
                                        .isResponseVisibleTo(FeedbackParticipantType.STUDENTS))) {
                            isVisibleResponse = true;
                        }
                        InstructorAttributes instructor = null;
                        if (role == Role.INSTRUCTOR) {
                            instructor = instructorsLogic.getInstructorForEmail(courseId, userEmail);
                        }
                        if (isVisibleResponse && instructor != null) {
                            boolean needCheckPrivilege = !(question.recipientType == FeedbackParticipantType.NONE ||
                                    question.recipientType == FeedbackParticipantType.INSTRUCTORS ||
                                            question.recipientType == FeedbackParticipantType.STUDENTS);
                            boolean isNotAllowedForInstructor = !(instructor.isAllowedForPrivilege(response.giverSection,
                                    response.feedbackSessionName, Const.ParamsNames.INSTRUCTOR_PERMISSION_VIEW_SESSION_IN_SECTIONS))
                                    || !(instructor.isAllowedForPrivilege(response.recipientSection,
                                            response.feedbackSessionName, Const.ParamsNames.INSTRUCTOR_PERMISSION_VIEW_SESSION_IN_SECTIONS));
                            if (needCheckPrivilege && isNotAllowedForInstructor) {
                                isVisibleResponse = false;
                            }
                        }
                        if (isVisibleResponse) {
                            responses.add(response);
                            addEmailNamePairsToTable(emailNameTable, response,
                                    question, roster);
                            addEmailLastNamePairsToTable(emailLastNameTable, response,
                                    question, roster);
                            addEmailTeamNamePairsToTable(emailTeamNameTable,
                                    response,
                                    question, roster);
                            addVisibilityToTable(visibilityTable, question,
                                    response, userEmail, role, roster);
                        }
                        isVisibleResponse = false;
                    }

                }
            }
            FeedbackSessionResultsBundle results =
                    new FeedbackSessionResultsBundle(
                            session, responses, relevantQuestions,
                            emailNameTable, emailLastNameTable, emailTeamNameTable,
                            visibilityTable, responseStatus, roster, responseComments, true);

            return results;
        }
        
        Map<String, FeedbackQuestionAttributes> allQuestionsMap = new HashMap<String, FeedbackQuestionAttributes>();
        for (FeedbackQuestionAttributes qn : allQuestions) {
            allQuestionsMap.put(qn.getId(), qn);
        }
        List<FeedbackResponseAttributes> allResponses = new ArrayList<FeedbackResponseAttributes>();
        if(params.get("range") != null){
            long range = Long.parseLong(params.get("range"));
            if(isInSection){
                allResponses = frLogic.getFeedbackResponsesForSessionInSectionWithinRange(feedbackSessionName,
                            courseId, section, range);
            } else if(isFromSection){
                allResponses = frLogic.getFeedbackResponsesForSessionFromSectionWithinRange(feedbackSessionName,
                            courseId, section, range);
            } else if(isToSection) {
                allResponses = frLogic.getFeedbackResponsesForSessionToSectionWithinRange(feedbackSessionName,
                            courseId, section, range);
            } else {
                Assumption.fail("Client did not indicate the origin of the responses");
            }
            if(allResponses.size() <= range){
                isComplete = true;
            } else {
                for (FeedbackQuestionAttributes qn : allQuestions){
                    relevantQuestions.put(qn.getId(), qn);
                }
                FeedbackSessionResultsBundle results =
                    new FeedbackSessionResultsBundle(
                            session, responses, relevantQuestions,
                            emailNameTable, emailLastNameTable, emailTeamNameTable,
                            visibilityTable, responseStatus, roster, responseComments, isComplete);
    
                return results;
            }
        } else {
            if(isInSection){
                allResponses = frLogic.getFeedbackResponsesForSessionInSection(feedbackSessionName,
                        courseId, section);
            } else if(isFromSection){
                allResponses = frLogic.getFeedbackResponsesForSessionFromSection(feedbackSessionName,
                        courseId, section);
            } else if(isToSection){
                allResponses = frLogic.getFeedbackResponsesForSessionToSection(feedbackSessionName,
                        courseId, section);
            } else {
                Assumption.fail("Client did not indicate the origin of the response");
            }
        }
        
        responseStatus = (section == null && isIncludeResponseStatus) ? getFeedbackSessionResponseStatus(
                session, roster, allQuestions) : null;

        StudentAttributes student = null;
        Set<String> studentsEmailInTeam = new HashSet<String>();
        if (role == Role.STUDENT) {
            student = studentsLogic.getStudentForEmail(courseId, userEmail);
            List<StudentAttributes> studentsInTeam = studentsLogic
                    .getStudentsForTeam(student.team, courseId);
            for (StudentAttributes teammates : studentsInTeam) {
                studentsEmailInTeam.add(teammates.email);
            }
        }
        
        InstructorAttributes instructor = null;
        if (role == Role.INSTRUCTOR) {
            instructor = instructorsLogic.getInstructorForEmail(courseId, userEmail);
        }
        
        Map<String, FeedbackResponseAttributes> relevantResponse = new HashMap<String, FeedbackResponseAttributes>();
        for (FeedbackResponseAttributes response : allResponses) {
            FeedbackQuestionAttributes relatedQuestion = allQuestionsMap
                    .get(response.feedbackQuestionId);
            if (relatedQuestion != null) {
                boolean isVisibleResponse = isResponseVisibleForUser(userEmail, courseId,
                        role, section, student, studentsEmailInTeam, response,
                        relatedQuestion, instructor);
                if (isVisibleResponse) {
                    responses.add(response);
                    relevantResponse.put(response.getId(), response);
                    relevantQuestions.put(relatedQuestion.getId(),
                            relatedQuestion);
                    addEmailNamePairsToTable(emailNameTable, response,
                            relatedQuestion, roster);
                    addEmailLastNamePairsToTable(emailLastNameTable, response,
                            relatedQuestion, roster);                
                    addEmailTeamNamePairsToTable(emailTeamNameTable, response,
                            relatedQuestion, roster);
                    addVisibilityToTable(visibilityTable, relatedQuestion,
                            response, userEmail, role, roster);
                }
                isVisibleResponse = false;
            }
        }

        if (params.get("viewType") == null
                || params.get("viewType").equals("giver-recipient-question")
                || params.get("viewType").equals("recipient-giver-question")) {
            List<FeedbackResponseCommentAttributes> allResponseComments =
                    frcLogic.getFeedbackResponseCommentForSessionInSection(courseId,
                            feedbackSessionName, section);
            for (FeedbackResponseCommentAttributes frc : allResponseComments) {
                FeedbackResponseAttributes relatedResponse = relevantResponse.get(frc.feedbackResponseId);
                FeedbackQuestionAttributes relatedQuestion = relevantQuestions.get(frc.feedbackQuestionId);
                boolean isVisibleResponseComment = frcLogic.isResponseCommentVisibleForUser(userEmail, courseId,
                        role, section, student, studentsEmailInTeam, relatedResponse,
                        relatedQuestion, frc, instructor);
                if(isVisibleResponseComment){
                    if(!frcLogic.isNameVisibleTo(frc, relatedResponse, userEmail, roster)){
                        frc.giverEmail = "Anonymous";
                    }
                    
                    List<FeedbackResponseCommentAttributes> frcList = responseComments
                            .get(frc.feedbackResponseId);
                    if (frcList == null) {
                        frcList = new ArrayList<FeedbackResponseCommentAttributes>();
                        frcList.add(frc);
                        responseComments.put(frc.feedbackResponseId, frcList);
                    } else {
                        frcList.add(frc);
                    }
                }
            }

            for (List<FeedbackResponseCommentAttributes> responseCommentList : responseComments
                    .values()) {
                Collections.sort(responseCommentList,
                        new ResponseCommentCreationDateComparator());
            }
        }

        FeedbackSessionResultsBundle results =
                new FeedbackSessionResultsBundle(
                        session, responses, relevantQuestions,
                        emailNameTable, emailLastNameTable, emailTeamNameTable,
                        visibilityTable, responseStatus, roster, responseComments, isComplete);

        return results;
    }

    private boolean isResponseVisibleForUser(String userEmail, String courseId,
            UserType.Role role, String section, StudentAttributes student,
            Set<String> studentsEmailInTeam,
            FeedbackResponseAttributes response,
            FeedbackQuestionAttributes relatedQuestion, InstructorAttributes instructor) {
        
        boolean isVisibleResponse = false;
        if ((role == Role.INSTRUCTOR && relatedQuestion.isResponseVisibleTo(FeedbackParticipantType.INSTRUCTORS))
                || (response.recipientEmail.equals(userEmail) && relatedQuestion.isResponseVisibleTo(FeedbackParticipantType.RECEIVER))
                || (response.giverEmail.equals(userEmail))
                || (role == Role.STUDENT && relatedQuestion.isResponseVisibleTo(FeedbackParticipantType.STUDENTS))) {
            isVisibleResponse = true;
        } else if (role == Role.STUDENT 
                && ((relatedQuestion.recipientType == FeedbackParticipantType.TEAMS
                        && relatedQuestion.isResponseVisibleTo(FeedbackParticipantType.RECEIVER)
                        && response.recipientEmail.equals(student.team))
                    || ((relatedQuestion.giverType == FeedbackParticipantType.TEAMS
                        || relatedQuestion.isResponseVisibleTo(FeedbackParticipantType.OWN_TEAM_MEMBERS))
                            && studentsEmailInTeam.contains(response.giverEmail))
                    || (relatedQuestion.isResponseVisibleTo(FeedbackParticipantType.RECEIVER_TEAM_MEMBERS)
                && studentsEmailInTeam.contains(response.recipientEmail)))) {
            isVisibleResponse = true;
        }
        if (isVisibleResponse && instructor != null) {
            boolean needCheckPrivilege = !(relatedQuestion.recipientType == FeedbackParticipantType.NONE ||
                    relatedQuestion.recipientType == FeedbackParticipantType.INSTRUCTORS ||
                            relatedQuestion.recipientType == FeedbackParticipantType.STUDENTS);
            boolean isNotAllowedForInstructor = !(instructor.isAllowedForPrivilege(response.giverSection,
                    response.feedbackSessionName, Const.ParamsNames.INSTRUCTOR_PERMISSION_VIEW_SESSION_IN_SECTIONS))
                    || !(instructor.isAllowedForPrivilege(response.recipientSection,
                            response.feedbackSessionName, Const.ParamsNames.INSTRUCTOR_PERMISSION_VIEW_SESSION_IN_SECTIONS));
            if (needCheckPrivilege && isNotAllowedForInstructor) {
                isVisibleResponse = false;
            }
        }
        return isVisibleResponse;
    }

    private class ResponseCommentCreationDateComparator implements
            Comparator<FeedbackResponseCommentAttributes> {
        @Override
        public int compare(FeedbackResponseCommentAttributes frc1,
                FeedbackResponseCommentAttributes frc2) {
            return frc1.createdAt.compareTo(frc2.createdAt);
        }
    }

    private void addVisibilityToTable(Map<String, boolean[]> visibilityTable,
            FeedbackQuestionAttributes question,
            FeedbackResponseAttributes response,
            String userEmail,
            UserType.Role role,
            CourseRoster roster) {
        boolean[] visibility = new boolean[2];
        visibility[Const.VISIBILITY_TABLE_GIVER] = frLogic.isNameVisibleTo(
                question, response, userEmail, role, true, roster);
        visibility[Const.VISIBILITY_TABLE_RECIPIENT] = frLogic.isNameVisibleTo(
                question, response, userEmail, role, false, roster);
        visibilityTable.put(response.getId(), visibility);
    }

    private void addEmailNamePairsToTable(Map<String, String> emailNameTable,
            FeedbackResponseAttributes response,
            FeedbackQuestionAttributes question, CourseRoster roster)
            throws EntityDoesNotExistException {
        addEmailNamePairsToTable(emailNameTable, response, question, roster,
                EMAIL_NAME_PAIR);
    }
    
    private void addEmailLastNamePairsToTable(Map<String, String> emailLastNameTable,
            FeedbackResponseAttributes response,
            FeedbackQuestionAttributes question, CourseRoster roster)
            throws EntityDoesNotExistException {
        addEmailNamePairsToTable(emailLastNameTable, response, question, roster,
                EMAIL_LASTNAME_PAIR);
    }

    private void addEmailTeamNamePairsToTable(
            Map<String, String> emailTeamNameTable,
            FeedbackResponseAttributes response,
            FeedbackQuestionAttributes question, CourseRoster roster)
            throws EntityDoesNotExistException {
        addEmailNamePairsToTable(emailTeamNameTable, response, question,
                roster, EMAIL_TEAMNAME_PAIR);
    }

    private void addEmailNamePairsToTable(Map<String, String> emailNameTable,
            FeedbackResponseAttributes response,
            FeedbackQuestionAttributes question, CourseRoster roster,
            int pairType) throws EntityDoesNotExistException {
        if (question.giverType == FeedbackParticipantType.TEAMS) {
            if (emailNameTable.containsKey(response.giverEmail
                    + Const.TEAM_OF_EMAIL_OWNER) == false) {
                emailNameTable.put(
                        response.giverEmail + Const.TEAM_OF_EMAIL_OWNER,
                        getNameTeamNamePairForEmail(question.giverType,
                                response.giverEmail, roster)[pairType]);
            }
        } else if (emailNameTable.containsKey(response.giverEmail) == false) {
            emailNameTable.put(
                    response.giverEmail,
                    getNameTeamNamePairForEmail(question.giverType,
                            response.giverEmail, roster)[pairType]);
        }

        if (emailNameTable.containsKey(response.recipientEmail) == false) {
            emailNameTable.put(
                    response.recipientEmail,
                    getNameTeamNamePairForEmail(question.recipientType,
                            response.recipientEmail, roster)[pairType]);
        }
    }

    private List<FeedbackSessionDetailsBundle> getFeedbackSessionDetailsForCourse(
            String courseId, String instructorEmail)
            throws EntityDoesNotExistException {

        List<FeedbackSessionDetailsBundle> fsDetails =
                new ArrayList<FeedbackSessionDetailsBundle>();
        List<FeedbackSessionAttributes> fsInCourse =
                fsDb.getFeedbackSessionsForCourse(courseId);

        for (FeedbackSessionAttributes fsa : fsInCourse) {
            if ((fsa.isPrivateSession() && !fsa.isCreator(instructorEmail)) == false)
                fsDetails.add(getFeedbackSessionDetails(fsa));
        }

        return fsDetails;
    }

    private List<FeedbackSessionAttributes> getFeedbackSessionsListForCourse(
            String courseId, String instructorEmail)
            throws EntityDoesNotExistException {

        List<FeedbackSessionAttributes> fsInCourse =
                fsDb.getFeedbackSessionsForCourse(courseId);

        return fsInCourse;
    }

    private FeedbackSessionResponseStatus getFeedbackSessionResponseStatus(
            FeedbackSessionAttributes fsa, CourseRoster roster,
            List<FeedbackQuestionAttributes> questions)
            throws EntityDoesNotExistException {

        FeedbackSessionResponseStatus responseStatus = new FeedbackSessionResponseStatus();
        List<StudentAttributes> students = roster.getStudents();
        List<InstructorAttributes> instructors = roster.getInstructors();
        List<FeedbackQuestionAttributes> studentQns = fqLogic
                .getFeedbackQuestionsForStudents(questions);

        List<String> studentNoResponses = new ArrayList<String>();
        List<String> instructorNoResponses = new ArrayList<String>();

        if(!studentQns.isEmpty()){
            for(StudentAttributes student : students){
                studentNoResponses.add(student.email);
                responseStatus.emailNameTable.put(student.email, student.name);
            }
        }
        studentNoResponses.removeAll(fsa.respondingStudentList);


        for (InstructorAttributes instructor : instructors) {
            List<FeedbackQuestionAttributes> instructorQns = fqLogic
                    .getFeedbackQuestionsForInstructor(questions,
                            fsa.isCreator(instructor.email));
            if (!instructorQns.isEmpty()) {
                if(responseStatus.emailNameTable.get(instructor.email) == null){
                    instructorNoResponses.add(instructor.email);
                    responseStatus.emailNameTable.put(instructor.email, instructor.name);
                }
            }
        }
        instructorNoResponses.removeAll(fsa.respondingInstructorList);

        responseStatus.noResponse.addAll(studentNoResponses);
        responseStatus.noResponse.addAll(instructorNoResponses);
        
        return responseStatus;
    }

    // return a pair of String that contains Giver/Recipient'sName (at index 0)
    // and TeamName (at index 1)
    private String[] getNameTeamNamePairForEmail(FeedbackParticipantType type,
            String email, CourseRoster roster)
            throws EntityDoesNotExistException {
        String giverRecipientName = null;
        String giverRecipientLastName = null;
        String teamName = null;
        String name = null;
        String lastName = null;
        String team = null;

        StudentAttributes student = roster.getStudentForEmail(email);
        if (student != null) {
            name = student.name;
            team = student.team;
            lastName = student.lastName;
        } else {
            InstructorAttributes instructor = roster
                    .getInstructorForEmail(email);
            if (instructor == null) {
                if (email.equals(Const.GENERAL_QUESTION)) {
                    // Email represents that there is no specific recipient.
                    name = Const.USER_IS_NOBODY;
                    lastName = Const.USER_IS_NOBODY;
                    team = email;
                } else {
                    // Assume that the email is actually a team name.
                    name = Const.USER_IS_TEAM;
                    lastName = Const.USER_IS_TEAM;
                    team = email;
                }
            } else {
                name = instructor.name;
                lastName = instructor.name;
                team = "Instructors";
            }
        }

        if (type == FeedbackParticipantType.TEAMS
                || type == FeedbackParticipantType.OWN_TEAM) {
            giverRecipientName = team;
            giverRecipientLastName = team;
            teamName = "";
        } else if (name != Const.USER_IS_NOBODY && name != Const.USER_IS_TEAM) {
            giverRecipientName = name;
            giverRecipientLastName = lastName;
            teamName = team;
        } else {
            giverRecipientName = name;
            giverRecipientLastName = lastName;
            teamName = "";
        }
        return new String[] { giverRecipientName, giverRecipientLastName, teamName };
    }

    public boolean isFeedbackSessionFullyCompletedByStudent(
            String feedbackSessionName,
            String courseId, String userEmail)
            throws EntityDoesNotExistException {

        if (isFeedbackSessionExists(feedbackSessionName, courseId) == false) {
            throw new EntityDoesNotExistException(
                    "Trying to check a feedback session that does not exist.");
        }

        List<FeedbackQuestionAttributes> allQuestions =
                fqLogic.getFeedbackQuestionsForStudents(feedbackSessionName,
                        courseId);

        for (FeedbackQuestionAttributes question : allQuestions) {
            if (!fqLogic.isQuestionFullyAnsweredByUser(question, userEmail)) {
                // If any question is not completely answered, session is not
                // completed
                return false;
            }
        }
        return true;
    }

    private boolean isFeedbackSessionFullyCompletedByInstructor(
            String feedbackSessionName,
            String courseId, String userEmail)
            throws EntityDoesNotExistException {

        if (isFeedbackSessionExists(feedbackSessionName, courseId) == false) {
            throw new EntityDoesNotExistException(
                    "Trying to check a feedback session that does not exist.");
        }

        List<FeedbackQuestionAttributes> allQuestions =
                fqLogic.getFeedbackQuestionsForInstructor(feedbackSessionName,
                        courseId,
                        userEmail);

        for (FeedbackQuestionAttributes question : allQuestions) {
            if (!fqLogic.isQuestionFullyAnsweredByUser(question, userEmail)) {
                // If any question is not completely answered, session is not
                // completed
                return false;
            }
        }
        return true;
    }

    /**
     * This method returns a list of feedback sessions which are relevant for a
     * user.
     */
    private boolean isFeedbackSessionViewableTo(
            FeedbackSessionAttributes session,
            String userEmail) throws EntityDoesNotExistException {

        if (fsDb.getFeedbackSession(
                session.courseId,
                session.feedbackSessionName) == null) {
            throw new EntityDoesNotExistException(
                    "Trying to get a feedback session that does not exist.");
        }

        // Check for private type first.
        if (session.feedbackSessionType == FeedbackSessionType.PRIVATE) {
            return session.creatorEmail.equals(userEmail);
        }

        // Allow all instructors to view always
        InstructorAttributes instructor = instructorsLogic.
                getInstructorForEmail(session.courseId, userEmail);
        if (instructor != null) {
            return instructorsLogic.isEmailOfInstructorOfCourse(
                    instructor.email, session.courseId);
        }

        // Allow viewing if session is viewable to students
        return isFeedbackSessionViewableToStudents(session);
    }

    public boolean isFeedbackSessionViewableToStudents(
            FeedbackSessionAttributes session)
            throws EntityDoesNotExistException {
        // Allow students to view if there are questions for them
        // TODO this is a bug. For example if instructors have feedback for the
        // class
        List<FeedbackQuestionAttributes> questions =
                fqLogic.getFeedbackQuestionsForStudents(
                        session.feedbackSessionName, session.courseId);

        return (session.isVisible() && !questions.isEmpty()) ? true : false;
    }

    private void normalizeMaximumResponseEntities(
            FeedbackQuestionAttributes question,
            Map<String, String> recipients) {

        // change constant to actual maximum size.
        if (question.numberOfEntitiesToGiveFeedbackTo == Const.MAX_POSSIBLE_RECIPIENTS) {
            question.numberOfEntitiesToGiveFeedbackTo = recipients.size();
        }
    }

    private void makeEmailStateConsistent(FeedbackSessionAttributes oldSession,
            FeedbackSessionAttributes newSession) {

        // reset sentOpenEmail if the session has opened but is being closed
        // now.
        if (oldSession.sentOpenEmail && !newSession.isOpened()) {
            newSession.sentOpenEmail = false;
        } else if (oldSession.sentOpenEmail) {
            // or else leave it as sent if so.
            newSession.sentOpenEmail = true;
        }

        // reset sentPublishedEmail if the session has been published but is
        // going to be unpublished now.
        if (oldSession.sentPublishedEmail && !newSession.isPublished()) {
            newSession.sentPublishedEmail = false;
        } else if (oldSession.sentPublishedEmail) {
            // or else leave it as sent if so.
            newSession.sentPublishedEmail = true;
        }
    }

    private void sendFeedbackSessionPublishedEmail(
            FeedbackSessionAttributes session) {
        Emails emails = new Emails();
        emails.addFeedbackSessionReminderToEmailsQueue(session,
                Emails.EmailType.FEEDBACK_PUBLISHED);
    }
}<|MERGE_RESOLUTION|>--- conflicted
+++ resolved
@@ -607,6 +607,7 @@
     private StringBuilder getFeedbackSessionResultsForQuestionInCsvFormat(
             FeedbackSessionResultsBundle results,
             Map.Entry<FeedbackQuestionAttributes, List<FeedbackResponseAttributes>> entry) {
+        
         FeedbackQuestionAttributes question = entry.getKey();
         FeedbackQuestionDetails questionDetails = question.getQuestionDetails();
         List<FeedbackResponseAttributes> allResponses = entry.getValue();
@@ -624,8 +625,11 @@
             exportBuilder.append(statistics + Const.EOL);
         }
         
-        exportBuilder.append("Team" + "," + "Giver's Full Name" + "," + "Giver's Last Name" + "," + "Recipient's Team" + ","
-                + "Recipient's Full Name" + "," + "Recipient's Last Name" + "," + questionDetails.getCsvHeader() + Const.EOL);
+        exportBuilder.append("Team" + "," + "Giver's Full Name" + "," 
+                + "Giver's Last Name" + "," +"Giver's Email" + ","  
+                + "Recipient's Team" + "," + "Recipient's Full Name" + "," 
+                + "Recipient's Last Name" + "," + "Recipient's Email" + ","  
+                + questionDetails.getCsvHeader() + Const.EOL);
 
         List<String> possibleGiversWithoutResponses = results.getPossibleGivers(question);
         List<String> possibleRecipientsForGiver = new ArrayList<String>();
@@ -639,11 +643,17 @@
                 possibleRecipientsForGiver.clear();
             }
             
-<<<<<<< HEAD
+            // Retrieve giver details
             String giverLastName = results.getLastNameForEmail(response.giverEmail);
             String giverFullName = results.getNameForEmail(response.giverEmail);
+            String giverTeamName =results.getTeamNameForEmail(response.giverEmail);
+            String giverEmail = results.getDisplayableEmailGiver(response);
+            
+            // Retrieve recipient details
             String recipientLastName = results.getLastNameForEmail(response.recipientEmail);
             String recipientFullName = results.getNameForEmail(response.recipientEmail);
+            String recipientTeamName =results.getTeamNameForEmail(response.recipientEmail);
+            String recipientEmail = results.getDisplayableEmailRecipient(response);
             
             
             // keep track of possible recipients with no responses
@@ -657,53 +667,26 @@
                         question, questionDetails,
                         possibleRecipientsForGiver, prevGiver));
                 
-                String giverEmail = (question.giverType == FeedbackParticipantType.TEAMS)? 
+                
+                String giverIdentifier = (question.giverType == FeedbackParticipantType.TEAMS)? 
                                     results.getNameFromRoster(response.giverEmail):
                                     response.giverEmail;
                 
-                possibleRecipientsForGiver = results.getPossibleRecipients(entry.getKey(), giverEmail);
-=======
-            exportBuilder.append("Team" + "," + "Giver's Full Name" + "," + "Giver's Last Name" + ","+"Giver's Email" + "," + "Recipient's Team" + ","
-                    + "Recipient's Full Name" + "," + "Recipient's Last Name"
-                    + "," + "Recipient's Email" + ","
-                    + questionDetails.getCsvHeader() + Const.EOL);
-
-            for (FeedbackResponseAttributes response : entry.getValue()) {
-             
-                // Retrieve giver details
-                String giverLastName = results.getLastNameForEmail(response.giverEmail);
-                String giverFullName = results.getNameForEmail(response.giverEmail);
-                String giverTeamName =results.getTeamNameForEmail(response.giverEmail);
-                String giverEmail = results.getDisplayableEmailGiver(response);
-                
-                // Retrieve recipient details
-                String recipientLastName = results.getLastNameForEmail(response.recipientEmail);
-                String recipientFulltName = results.getNameForEmail(response.recipientEmail);
-                String recipientTeamName =results.getTeamNameForEmail(response.recipientEmail);
-                String recipientEmail = results.getDisplayableEmailRecipient(response);
-                
-                exportBuilder.append(Sanitizer.sanitizeForCsv(StringHelper.removeExtraSpace(giverTeamName)) 
-                                     + "," + Sanitizer.sanitizeForCsv(StringHelper.removeExtraSpace(giverFullName)) 
-                                     + "," + Sanitizer.sanitizeForCsv(StringHelper.removeExtraSpace(giverLastName))
-                                     + "," + Sanitizer.sanitizeForCsv(StringHelper.removeExtraSpace(giverEmail))
-                                     + "," + Sanitizer.sanitizeForCsv(StringHelper.removeExtraSpace(recipientTeamName))
-                                     + "," + Sanitizer.sanitizeForCsv(StringHelper.removeExtraSpace(recipientFulltName))
-                                     + "," + Sanitizer.sanitizeForCsv(StringHelper.removeExtraSpace(recipientLastName))
-                                     + "," + Sanitizer.sanitizeForCsv(StringHelper.removeExtraSpace(recipientEmail))
-                                     + "," + results.getResponseAnswerCsv(response, question) + Const.EOL);
->>>>>>> c43f7b3a
+                possibleRecipientsForGiver = results.getPossibleRecipients(question, giverIdentifier);
             }
             
-            removeParticipantIdentifierFromList(question.giverType, possibleRecipientsForGiver, response.giverEmail, results);
+            removeParticipantIdentifierFromList(question.recipientType, possibleRecipientsForGiver, response.recipientEmail, results);
             prevGiver = response.giverEmail;
             
             
-            exportBuilder.append(Sanitizer.sanitizeForCsv(results.getTeamNameForEmail(response.giverEmail)) 
+            exportBuilder.append(Sanitizer.sanitizeForCsv(StringHelper.removeExtraSpace(giverTeamName)) 
                                  + "," + Sanitizer.sanitizeForCsv(StringHelper.removeExtraSpace(giverFullName)) 
                                  + "," + Sanitizer.sanitizeForCsv(StringHelper.removeExtraSpace(giverLastName))
-                                 + "," + Sanitizer.sanitizeForCsv(results.getTeamNameForEmail(response.recipientEmail))
+                                 + "," + Sanitizer.sanitizeForCsv(StringHelper.removeExtraSpace(giverEmail))
+                                 + "," + Sanitizer.sanitizeForCsv(StringHelper.removeExtraSpace(recipientTeamName))
                                  + "," + Sanitizer.sanitizeForCsv(StringHelper.removeExtraSpace(recipientFullName))
                                  + "," + Sanitizer.sanitizeForCsv(StringHelper.removeExtraSpace(recipientLastName))
+                                 + "," + Sanitizer.sanitizeForCsv(StringHelper.removeExtraSpace(recipientEmail))
                                  + "," + results.getResponseAnswerCsv(response, question) + Const.EOL);
             
         }
@@ -769,7 +752,7 @@
             
         }
         
-        removeParticipantIdentifierFromList(question.giverType, possibleRecipientsForGiver, prevGiver, results);
+        removeParticipantIdentifierFromList(question.giverType, remainingPossibleGivers, prevGiver, results);
             
         
         for (String possibleGiverWithNoResponses : remainingPossibleGivers) {
@@ -786,7 +769,7 @@
 
     /**
      * For a giver and a list of possibleRecipientsForGiver, generate rows 
-     * of missing responses.
+     * of missing responses between the giver and the possible recipients
      * 
      * @param results
      * @param question
@@ -804,16 +787,20 @@
         for (String possibleRecipient : possibleRecipientsForGiver) {
             String giverName = results.getNameFromRoster(giver);
             String giverLastName = results.getLastNameFromRoster(giver);
+            String giverEmail = results.getDisplayableEmailFromRoster(giver);
             String possibleRecipientName = results.getNameFromRoster(possibleRecipient);
             String possibleRecipientLastName = results.getLastNameFromRoster(possibleRecipient);
+            String possibleRecipientEmail = results.getDisplayableEmailFromRoster(possibleRecipient);
             
             if (questionDetails.shouldShowNoResponseText(giver, possibleRecipient, question)) {
                 exportBuilder.append(Sanitizer.sanitizeForCsv(results.getTeamNameFromRoster(giver)) 
                         + "," + Sanitizer.sanitizeForCsv(StringHelper.removeExtraSpace(giverName))
                         + "," + Sanitizer.sanitizeForCsv(StringHelper.removeExtraSpace(giverLastName))
+                        + "," + Sanitizer.sanitizeForCsv(StringHelper.removeExtraSpace(giverEmail))
                         + "," + Sanitizer.sanitizeForCsv(results.getTeamNameFromRoster(possibleRecipient))
                         + "," + Sanitizer.sanitizeForCsv(StringHelper.removeExtraSpace(possibleRecipientName))
                         + "," + Sanitizer.sanitizeForCsv(StringHelper.removeExtraSpace(possibleRecipientLastName))
+                        + "," + Sanitizer.sanitizeForCsv(StringHelper.removeExtraSpace(possibleRecipientEmail))
                         + "," + Sanitizer.sanitizeForCsv(
                                 questionDetails.getNoResponseTextInCsv(giver, possibleRecipient, results, question)) + Const.EOL);
             }
