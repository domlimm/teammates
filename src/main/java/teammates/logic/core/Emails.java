--- conflicted
+++ resolved
@@ -812,19 +812,6 @@
          
             String emailBody = EmailTemplates.NEW_INSTRCUTOR_ACCOUNT_WELCOME;
             emailBody = emailBody.replace("${userName}", shortName);
-<<<<<<< HEAD
-            
-            String joinUrl = "";
-            if (instructor != null) {
-                String key;
-                key = StringHelper.encrypt(instructor.key);
-                joinUrl = Config.APP_URL + Const.ActionURIs.INSTRUCTOR_COURSE_JOIN;
-                joinUrl = Url.addParamToUrl(joinUrl, Const.ParamsNames.REGKEY, key);
-                joinUrl = Url.addParamToUrl(joinUrl, Const.ParamsNames.INSTRUCTOR_INSTITUTION, institute);
-            }
-            log.info(joinUrl);
-=======
->>>>>>> 62d54b99
             emailBody = emailBody.replace("${joinUrl}",joinUrl);
             message.setContent(emailBody, "text/html");
             
