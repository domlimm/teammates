--- conflicted
+++ resolved
@@ -1,4 +1,8 @@
 package teammates.logic.api;
+
+import com.google.appengine.api.users.User;
+import com.google.appengine.api.users.UserService;
+import com.google.appengine.api.users.UserServiceFactory;
 
 import teammates.common.datatransfer.AccountAttributes;
 import teammates.common.datatransfer.CourseAttributes;
@@ -12,36 +16,19 @@
 import teammates.logic.core.AccountsLogic;
 import teammates.logic.core.InstructorsLogic;
 import teammates.logic.core.StudentsLogic;
-import com.google.appengine.api.users.User;
-import com.google.appengine.api.users.UserService;
-import com.google.appengine.api.users.UserServiceFactory;
 
 public class GateKeeper {
     private static UserService userService = UserServiceFactory.getUserService();
 
-<<<<<<< HEAD
-    /** 
-     * This enum is not used at the moment. It is for future reference.
-     * We plan to pass Activity as an additional parameter to access control
-     * methods for finer-grain access control. e.g., to block some instructors
-     * from viewing results of an evaluation.
-=======
-    /*
+    /**
      * This enum is not used at the moment. It is for future reference. We plan
      * to pass Activity as an additional parameter to access control methods for
      * finer-grain access control. e.g., to block some instructors from viewing
      * results of an evaluation.
->>>>>>> ac7eaa5d
      */
     public enum Activity {
         ADD, VIEW, UPDATE, DELETE
     }
-<<<<<<< HEAD
-
-    // TODO: refactor this! gate keeper should not use Db level APIs
-    private static final StudentsDb studentsDb = new StudentsDb();
-=======
->>>>>>> ac7eaa5d
 
     private static GateKeeper instance = null;
 
@@ -49,10 +36,6 @@
         if (instance == null) {
             instance = new GateKeeper();
         }
-<<<<<<< HEAD
-
-=======
->>>>>>> ac7eaa5d
         return instance;
     }
 
@@ -66,22 +49,15 @@
 
     public UserType getCurrentUser() {
         User user = getCurrentGoogleUser();
-
         if (user == null) {
             return null;
         }
 
-<<<<<<< HEAD
-        // TODO: instead of just taking nickname, we can keep the whole object.
-        UserType userType = new UserType(user.getNickname());
-=======
         UserType userType = new UserType(user);
->>>>>>> ac7eaa5d
 
         if (isAdministrator()) {
             userType.isAdmin = true;
         }
-
         if (isInstructor()) {
             userType.isInstructor = true;
         }
@@ -93,10 +69,7 @@
     }
 
     public String getLoginUrl(String redirectPage) {
-<<<<<<< HEAD
-=======
-
->>>>>>> ac7eaa5d
+
         User user = userService.getCurrentUser();
 
         if (user != null) {
@@ -110,13 +83,9 @@
         return userService.createLogoutURL(redirectPage);
     }
 
-<<<<<<< HEAD
-    /** These methods ensures the logged in user is of a particular type. */
-=======
-    /*
+    /**
      * These methods ensures the logged in user is of a particular type.
      */
->>>>>>> ac7eaa5d
     @SuppressWarnings("unused")
     private void ____ACCESS_control_per_user_type_________________________() {
     }
@@ -126,24 +95,16 @@
         if (isUserLoggedOn()) {
             return;
         }
-<<<<<<< HEAD
-
         throw new UnauthorizedAccessException("User is not logged in");
     }
 
-    /** 
-=======
-        throw new UnauthorizedAccessException("User is not logged in");
-    }
-
-    /**
->>>>>>> ac7eaa5d
+    /**
      * Verifies that the logged in user is the admin and there is no
      * masquerading going on.
      */
     public void verifyAdminPrivileges(AccountAttributes account) {
-<<<<<<< HEAD
-        if (isUserLoggedOn() && userService.isUserAdmin() &&
+        if (isUserLoggedOn() &&
+            userService.isUserAdmin() &&
             getCurrentGoogleUser().getNickname().equals(account.googleId)) {
             return;
         }
@@ -152,35 +113,14 @@
                                               " does not have admin privilleges");
     }
 
-    /** Verifies that the nominal user has instructor privileges. */
+    /**
+     * Verifies that the nominal user has instructor privileges.
+     */
     public void verifyInstructorPrivileges(AccountAttributes account) {
         if (account.isInstructor) {
             return;
         }
-
-        throw new UnauthorizedAccessException("User " + account.googleId + " does not have instructor privilleges");
-    }
-
-    /** Verifies that the nominal user has student privileges. Currently, all logged in users as student privileges. */
-=======
-        if (isUserLoggedOn() && userService.isUserAdmin() 
-                && getCurrentGoogleUser().getNickname().equals(account.googleId)) {
-            return;
-        }
-
-        throw new UnauthorizedAccessException("User " + getCurrentGoogleUser().getNickname() + 
-                                              " does not have admin privilleges");
-    }
-
-    /**
-     * Verifies that the nominal user has instructor privileges.
-     */
-    public void verifyInstructorPrivileges(AccountAttributes account) {
-
-        if (account.isInstructor) {
-            return;
-        }
-        throw new UnauthorizedAccessException("User " + account.googleId + 
+        throw new UnauthorizedAccessException("User " + account.googleId +
                                               " does not have instructor privilleges");
     }
 
@@ -188,19 +128,14 @@
      * Verifies that the nominal user has student privileges. Currently, all
      * logged in users as student privileges.
      */
->>>>>>> ac7eaa5d
     public void verifyStudentPrivileges(AccountAttributes account) {
         verifyLoggedInUserPrivileges();
     }
 
-<<<<<<< HEAD
-    /** These methods ensures that the nominal user specified has access to a given entity. */
-=======
-    /*
+    /**
      * These methods ensures that the nominal user specified has access to a
      * given entity.
      */
->>>>>>> ac7eaa5d
     @SuppressWarnings("unused")
     private void ____ACCESS_control_per_entity_________________________() {
     }
@@ -212,11 +147,7 @@
         verifyNotNull(course.id, "course ID");
 
         if (!student.course.equals(course.id)) {
-<<<<<<< HEAD
             throw new UnauthorizedAccessException("Course [" + course.id + "] is not accessible to student [" +
-=======
-            throw new UnauthorizedAccessException("Course [" + course.id + "] is not accessible to student [" + 
->>>>>>> ac7eaa5d
                                                   student.email + "]");
         }
     }
@@ -227,48 +158,23 @@
         verifyNotNull(feedbacksession, "feedback session");
         verifyNotNull(feedbacksession.courseId, "feedback session's course ID");
 
-<<<<<<< HEAD
-        if (!student.course.equals(feedbacksession.courseId) ||
-            feedbacksession.isPrivateSession() == true) {
-=======
         if (!student.course.equals(feedbacksession.courseId) || feedbacksession.isPrivateSession()) {
->>>>>>> ac7eaa5d
             throw new UnauthorizedAccessException("Feedback session [" + feedbacksession.feedbackSessionName +
                                                   "] is not accessible to student [" + student.email + "]");
         }
 
-<<<<<<< HEAD
-        if (feedbacksession.isVisible() == false) {
-=======
         if (!feedbacksession.isVisible()) {
->>>>>>> ac7eaa5d
             throw new UnauthorizedAccessException("This feedback session is not yet visible.");
         }
     }
 
-<<<<<<< HEAD
-
-=======
->>>>>>> ac7eaa5d
     public void verifyAccessible(InstructorAttributes instructor, CourseAttributes course) {
         verifyNotNull(instructor, "instructor");
         verifyNotNull(instructor.courseId, "instructor's course ID");
         verifyNotNull(course, "course");
         verifyNotNull(course.id, "course ID");
-<<<<<<< HEAD
-
         if (!instructor.courseId.equals(course.id)) {
-            throw new UnauthorizedAccessException("Course [" + course.id + "] is not accessible to instructor [" +
-                                                  instructor.email + "]");
-        }
-    }
-
-    /** 
-     * Verify the instructor and course are not null, the instructor belongs to the course and
-     * the instructor has the privilege specified by privilegeName
-=======
-        if (!instructor.courseId.equals(course.id)) {
-            throw new UnauthorizedAccessException("Course [" + course.id + "] is not accessible to instructor [" 
+            throw new UnauthorizedAccessException("Course [" + course.id + "] is not accessible to instructor ["
                                                   + instructor.email + "]");
         }
     }
@@ -277,8 +183,7 @@
      * verify the instructor and course are not null, the instructor belongs to
      * the course and the instructor has the privilege specified by
      * privilegeName
->>>>>>> ac7eaa5d
-     * 
+     *
      * @param instructor
      * @param course
      * @param privilegeName
@@ -288,30 +193,12 @@
         verifyNotNull(instructor.courseId, "instructor's course ID");
         verifyNotNull(course, "course");
         verifyNotNull(course.id, "course ID");
-<<<<<<< HEAD
-
         if (!instructor.courseId.equals(course.id)) {
-            throw new UnauthorizedAccessException("Course [" + course.id + "] is not accessible to instructor [" +
-                                                  instructor.email + "]");
-=======
-        if (!instructor.courseId.equals(course.id)) {
-            throw new UnauthorizedAccessException("Course [" + course.id + "] is not accessible to instructor [" 
+            throw new UnauthorizedAccessException("Course [" + course.id + "] is not accessible to instructor ["
                                                   + instructor.email + "]");
->>>>>>> ac7eaa5d
-        }
-
+        }
         if (!instructor.isAllowedForPrivilege(privilegeName)) {
-<<<<<<< HEAD
-            throw new UnauthorizedAccessException("Course [" + course.id + "] is not accessible to instructor [" +
-                                                  instructor.email + "] for privilege [" + privilegeName + "]");
-        }
-    }
-
-    /** 
-     * Verify the instructor and course are not null, the instructor belongs to the course and
-     * the instructor has the privilege specified by privilegeName for sectionName
-=======
-            throw new UnauthorizedAccessException("Course [" + course.id + "] is not accessible to instructor [" 
+            throw new UnauthorizedAccessException("Course [" + course.id + "] is not accessible to instructor ["
                                                   + instructor.email + "] for privilege [" + privilegeName + "]");
         }
     }
@@ -320,58 +207,34 @@
      * verify the instructor and course are not null, the instructor belongs to
      * the course and the instructor has the privilege specified by
      * privilegeName for sectionName
->>>>>>> ac7eaa5d
-     * 
+     *
      * @param instructor
      * @param course
      * @param sectionName
      * @param privilegeName
      */
-<<<<<<< HEAD
-    public void verifyAccessible(InstructorAttributes instructor, CourseAttributes course,
-                                 String sectionName, String privilegeName) {
-=======
     public void verifyAccessible(InstructorAttributes instructor,
-                                 CourseAttributes course, 
-                                 String sectionName, 
+                                 CourseAttributes course,
+                                 String sectionName,
                                  String privilegeName) {
->>>>>>> ac7eaa5d
         verifyNotNull(instructor, "instructor");
         verifyNotNull(instructor.courseId, "instructor's course ID");
         verifyNotNull(course, "course");
         verifyNotNull(course.id, "course ID");
         verifyNotNull(sectionName, "section name");
-<<<<<<< HEAD
-
         if (!instructor.courseId.equals(course.id)) {
-            throw new UnauthorizedAccessException("Course [" + course.id + "] is not accessible to instructor [" +
-                                                  instructor.email + "]");
-=======
-        if (!instructor.courseId.equals(course.id)) {
-            throw new UnauthorizedAccessException("Course [" + course.id + "] is not accessible to instructor [" 
+            throw new UnauthorizedAccessException("Course [" + course.id + "] is not accessible to instructor ["
                                                   + instructor.email + "]");
->>>>>>> ac7eaa5d
-        }
-
+        }
         if (!instructor.isAllowedForPrivilege(sectionName, privilegeName)) {
-<<<<<<< HEAD
             throw new UnauthorizedAccessException("Course [" + course.id + "] is not accessible to instructor [" +
                                                   instructor.email + "] for privilege [" + privilegeName +
-=======
-            throw new UnauthorizedAccessException("Course [" + course.id + "] is not accessible to instructor [" + 
-                                                  instructor.email + "] for privilege [" + privilegeName + 
->>>>>>> ac7eaa5d
                                                   "] on section [" + sectionName + "]");
         }
     }
 
-<<<<<<< HEAD
-
-    public void verifyAccessible(InstructorAttributes instructor, FeedbackSessionAttributes feedbacksession,
-=======
     public void verifyAccessible(InstructorAttributes instructor,
-                                 FeedbackSessionAttributes feedbacksession, 
->>>>>>> ac7eaa5d
+                                 FeedbackSessionAttributes feedbacksession,
                                  boolean creatorOnly) {
         verifyNotNull(instructor, "instructor");
         verifyNotNull(instructor.courseId, "instructor's course ID");
@@ -385,40 +248,25 @@
 
         if (creatorOnly && !feedbacksession.creatorEmail.equals(instructor.email)) {
             throw new UnauthorizedAccessException("Feedback session [" + feedbacksession.feedbackSessionName +
-<<<<<<< HEAD
-                                                  "] is not accessible to instructor [" + instructor.email +
-=======
-                                                  "] is not accessible to instructor [" + instructor.email + 
->>>>>>> ac7eaa5d
+                                                  "] is not accessible to instructor [" + instructor.email +
                                                   "] for this purpose");
         }
     }
 
     /**
-<<<<<<< HEAD
-     * Verify the instructor and course are not null, the instructor belongs to the course and
-     * the instructor has the privilege specified by privilegeName for feedbackSession
-     *  
-=======
      * verify the instructor and course are not null, the instructor belongs to
      * the course and the instructor has the privilege specified by
      * privilegeName for feedbackSession
-     * 
->>>>>>> ac7eaa5d
+     *
      * @param instructor
      * @param feedbacksession
      * @param creatorOnly
      * @param privilegeName
      */
-<<<<<<< HEAD
-    public void verifyAccessible(InstructorAttributes instructor, FeedbackSessionAttributes feedbacksession,
-                                 boolean creatorOnly, String privilegeName) {
-=======
     public void verifyAccessible(InstructorAttributes instructor,
                                  FeedbackSessionAttributes feedbacksession,
-                                 boolean creatorOnly, 
+                                 boolean creatorOnly,
                                  String privilegeName) {
->>>>>>> ac7eaa5d
         verifyNotNull(instructor, "instructor");
         verifyNotNull(instructor.courseId, "instructor's course ID");
         verifyNotNull(feedbacksession, "feedback session");
@@ -431,36 +279,22 @@
 
         if (creatorOnly && !feedbacksession.creatorEmail.equals(instructor.email)) {
             throw new UnauthorizedAccessException("Feedback session [" + feedbacksession.feedbackSessionName +
-<<<<<<< HEAD
-                                                  "] is not accessible to instructor [" + instructor.email +
-=======
-                                                  "] is not accessible to instructor [" + instructor.email + 
->>>>>>> ac7eaa5d
+                                                  "] is not accessible to instructor [" + instructor.email +
                                                   "] for this purpose");
         }
 
         if (!instructor.isAllowedForPrivilege(privilegeName)) {
             throw new UnauthorizedAccessException("Feedback session [" + feedbacksession.feedbackSessionName +
-<<<<<<< HEAD
-                                                  "] is not accessible to instructor [" + instructor.email +
-=======
-                                                  "] is not accessible to instructor [" + instructor.email + 
->>>>>>> ac7eaa5d
+                                                  "] is not accessible to instructor [" + instructor.email +
                                                   "] for privilege [" + privilegeName + "]");
         }
     }
 
-<<<<<<< HEAD
-    // TODO: refactor this method as sesssionName in fact is part of feedbacksession
-    public void verifyAccessible(InstructorAttributes instructor, FeedbackSessionAttributes feedbacksession,
-                                 boolean creatorOnly, String sectionName, String sessionName, String privilegeName) {
-=======
     public void verifyAccessible(InstructorAttributes instructor,
                                  FeedbackSessionAttributes feedbacksession,
-                                 boolean creatorOnly, 
+                                 boolean creatorOnly,
                                  String sectionName,
                                  String privilegeName) {
->>>>>>> ac7eaa5d
         verifyNotNull(instructor, "instructor");
         verifyNotNull(instructor.courseId, "instructor's course ID");
         verifyNotNull(feedbacksession, "feedback session");
@@ -473,37 +307,22 @@
 
         if (creatorOnly && !feedbacksession.creatorEmail.equals(instructor.email)) {
             throw new UnauthorizedAccessException("Feedback session [" + feedbacksession.feedbackSessionName +
-<<<<<<< HEAD
                                                   "] is not accessible to instructor [" + instructor.email +
                                                   "] for this purpose");
         }
 
-        if (!instructor.isAllowedForPrivilege(sectionName, sessionName, privilegeName)) {
+        if (!instructor.isAllowedForPrivilege(sectionName, feedbacksession.feedbackSessionName, privilegeName)) {
             throw new UnauthorizedAccessException("Feedback session [" + feedbacksession.feedbackSessionName +
                                                   "] is not accessible to instructor [" + instructor.email +
                                                   "] for privilege [" + privilegeName + "] on section [" +
-=======
-                                                  "] is not accessible to instructor [" + instructor.email + 
-                                                  "] for this purpose");
-        }
-
-        if (!instructor.isAllowedForPrivilege(sectionName, feedbacksession.feedbackSessionName, privilegeName)) {
-            throw new UnauthorizedAccessException("Feedback session [" + feedbacksession.feedbackSessionName +
-                                                  "] is not accessible to instructor [" + instructor.email + 
-                                                  "] for privilege [" + privilegeName + "] on section [" + 
->>>>>>> ac7eaa5d
                                                   sectionName + "]");
         }
     }
 
-<<<<<<< HEAD
-    /** These methods ensures that the nominal user specified can perform the specified action on a given entity. */
-=======
-    /*
+    /**
      * These methods ensures that the nominal user specified can perform the
      * specified action on a given entity.
      */
->>>>>>> ac7eaa5d
     @SuppressWarnings("unused")
     private void ____ACCESS_control_per_entity_per_activity________________() {
     }
@@ -516,16 +335,10 @@
 
     private void verifyNotNull(Object object, String typeName) {
         if (object == null) {
-<<<<<<< HEAD
             throw new UnauthorizedAccessException("Trying to access system using a non-existent " + typeName +
                                                   " entity");
         }
-=======
-            throw new UnauthorizedAccessException("Trying to access system using a non-existent " + typeName + 
-                                                  " entity");
-        }
-
->>>>>>> ac7eaa5d
+
     }
 
     private User getCurrentGoogleUser() {
@@ -546,41 +359,21 @@
     private boolean isStudent() {
         User user = userService.getCurrentUser();
         Assumption.assertNotNull(user);
-<<<<<<< HEAD
-        return studentsDb.getStudentsForGoogleId(user.getNickname()).size() != 0;
+
+        return StudentsLogic.inst().isStudentInAnyCourse(user.getNickname());
     }
 
     public void verifyAccessibleForCurrentUserAsInstructor(AccountAttributes account,
-                                                           String courseId, String section) {
-        InstructorAttributes instructor = InstructorsLogic.
-                                          inst().
-                                          getInstructorForGoogleId(courseId, account.googleId);
+                                                           String courseId,
+                                                           String section) {
+        InstructorAttributes instructor = InstructorsLogic.inst().getInstructorForGoogleId(courseId, account.googleId);
 
         if (instructor == null) {
             throw new UnauthorizedAccessException("User is not instructor of the course that student belongs to");
-        } else if (!instructor.isAllowedForPrivilege(
-                section, Const.ParamsNames.INSTRUCTOR_PERMISSION_VIEW_STUDENT_IN_SECTIONS)) {
+        } else if (!instructor.isAllowedForPrivilege(section,
+                                                     Const.ParamsNames.
+                                                     INSTRUCTOR_PERMISSION_VIEW_STUDENT_IN_SECTIONS)) {
             throw new UnauthorizedAccessException("User does not have enough privileges to view the photo");
         }
     }
-=======
-
-        return StudentsLogic.inst().isStudentInAnyCourse(user.getNickname());
-    }
-
-    public void verifyAccessibleForCurrentUserAsInstructor(AccountAttributes account,
-                                                           String courseId, 
-                                                           String section) {
-
-        InstructorAttributes instructor = InstructorsLogic.inst().getInstructorForGoogleId(courseId, account.googleId);
-
-        if (instructor == null) {
-            throw new UnauthorizedAccessException("User is not instructor of the course that student belongs to");
-        } else if (!instructor.isAllowedForPrivilege(section, 
-                        Const.ParamsNames.INSTRUCTOR_PERMISSION_VIEW_STUDENT_IN_SECTIONS)) {
-            throw new UnauthorizedAccessException("User does not have enough privileges to view the photo");
-        }
-    }
-
->>>>>>> ac7eaa5d
 }