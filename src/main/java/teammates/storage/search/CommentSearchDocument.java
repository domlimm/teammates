--- conflicted
+++ resolved
@@ -78,13 +78,8 @@
             }
             break;
         case COURSE:
-<<<<<<< HEAD
             for (String course:comment.recipients){
-                commentRecipientNameBuilder.append(delim).append("All students in Course " + course);
-=======
-            for(String course:comment.recipients){
                 commentRecipientNameBuilder.append(delim).append("All students in Course ").append(course);
->>>>>>> 98cbd994
                 delim = ", ";
             }
             break;
@@ -101,13 +96,8 @@
         StringBuilder recipientsBuilder = new StringBuilder("");
         String delim = ",";
         int counter = 0;
-<<<<<<< HEAD
         for (StudentAttributes student:relatedStudents){
-            if(counter == 50) break;//in case of exceeding size limit for document
-=======
-        for(StudentAttributes student:relatedStudents){
             if(counter == 50) break; //in case of exceeding size limit for document
->>>>>>> 98cbd994
             recipientsBuilder.append(student.email).append(delim)
                 .append(student.name).append(delim)
                 .append(student.team).append(delim)
@@ -120,21 +110,12 @@
         //courseId, courseName, giverEmail, giverName, 
         //recipientEmails/Teams/Sections, and commentText
         StringBuilder searchableTextBuilder = new StringBuilder("");
-<<<<<<< HEAD
-        searchableTextBuilder.append(comment.courseId).append(delim);
-        searchableTextBuilder.append(course != null? course.name : "").append(delim);
-        searchableTextBuilder.append(comment.giverEmail).append(delim);
-        searchableTextBuilder.append(giverAsInstructor != null? giverAsInstructor.name : "").append(delim);
-        searchableTextBuilder.append(recipientsBuilder.toString()).append(delim);
-        searchableTextBuilder.append(comment.commentText.getValue());
-=======
         searchableTextBuilder.append(comment.courseId).append(delim)
-                             .append(course != null? course.name: "").append(delim)
+                             .append(course != null? course.name : "").append(delim)
                              .append(comment.giverEmail).append(delim)
-                             .append(giverAsInstructor != null? giverAsInstructor.name: "").append(delim)
+                             .append(giverAsInstructor != null? giverAsInstructor.name : "").append(delim)
                              .append(recipientsBuilder.toString()).append(delim)
                              .append(comment.commentText.getValue());
->>>>>>> 98cbd994
         
         Document doc = Document.newBuilder()
             //this is used to filter documents visible to certain instructor
