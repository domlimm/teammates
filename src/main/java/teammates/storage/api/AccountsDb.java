--- conflicted
+++ resolved
@@ -1,11 +1,7 @@
 package teammates.storage.api;
 
 import java.util.ArrayList;
-<<<<<<< HEAD
 import java.util.HashMap;
-=======
-import java.util.Date;
->>>>>>> b909b966
 import java.util.Iterator;
 import java.util.LinkedList;
 import java.util.List;
@@ -1001,104 +997,4 @@
 	
 		return instructorList;
 	}
-
-	
-
-	public int appendTimestampForAccount(int entityCountStart) {
-		String query = "select from " + Account.class.getName();
-
-		Query q = getPM().newQuery(query);
-		q.setRange(entityCountStart, entityCountStart + 500);
-		@SuppressWarnings("unchecked")
-		List<Account> accounts = (List<Account>) q.execute();
-		
-		int count = 0;
-		try {
-			for (Account a : accounts) {
-				if (a.getCreatedAt() == null) {
-					a.setCreatedAt(new Date());
-					count++;
-				}
-			}
-			getPM().close();
-			return count;
-		} catch (DeadlineExceededException dee) {
-			return count;
-		}
-	}
-
-	public int appendInstitutionForAccount() {
-		int count = 0;
-		try {
-			// Instructor Accounts get Institute for an Instructor
-			String query = "select from " + Account.class.getName()
-					+ " where isInstructor == true";
-			
-			@SuppressWarnings("unchecked")
-			List<Account> instructorAccounts = (List<Account>) getPM()
-					.newQuery(query).execute();
-			
-			HashMap<String, String> instructorInstitutions = new HashMap<String, String>();
-			
-			for (Account a : instructorAccounts) {
-				if (a.getInstitute() == null || a.getInstitute().isEmpty()) {
-					a.setInstitute("National University of Singapore");
-				}
-				instructorInstitutions.put(a.getGoogleId(), a.getInstitute());
-			}
-			
-			//======================================================================
-			// Given Institute for Instructor create Course-Institute pair
-			query = "select from " + Instructor.class.getName();
-			
-			@SuppressWarnings("unchecked")
-			List<Instructor> instructors = (List<Instructor>) getPM()
-					.newQuery(query).execute();
-			
-			HashMap<String, String> courseInstitutions = new HashMap<String, String>();
-			
-			for (Instructor i : instructors) {
-				courseInstitutions.put(i.getCourseId(), instructorInstitutions.get(i.getGoogleId()));
-			}
-			
-			//======================================================================
-			// Given Course-Institute Pair create Student-Institute Pair
-			query = "select from " + Student.class.getName()
-					+ " where ID != null";
-			
-			@SuppressWarnings("unchecked")
-			List<Student> students = (List<Student>) getPM()
-					.newQuery(query).execute();
-			
-			HashMap<String, String> studentInstitutions = new HashMap<String, String>();
-			
-			for (Student s : students) {
-				studentInstitutions.put(s.getID(), courseInstitutions.get(s.getCourseID()));
-			}
-			
-			//======================================================================
-			// Student Accounts append Institute from Student-Institute pair
-			query = "select from " + Account.class.getName()
-					+ " where isInstructor == false && institute == null";
-			Query q = getPM().newQuery(query);
-			q.setRange(0, 1000);
-			
-			@SuppressWarnings("unchecked")
-			List<Account> studentAccounts = (List<Account>) q.execute();
-			
-			for (Account a : studentAccounts) {
-				if (a.getInstitute() != null) {
-					a.setInstitute(studentInstitutions.get(a.getGoogleId()));
-					count++;
-				}
-			}
-		} catch (DeadlineExceededException dee) {
-			getPM().close();
-			return count;
-		}
-		
-		getPM().close();
-		return count;
-	}
-
 }