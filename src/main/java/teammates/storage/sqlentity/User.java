--- conflicted
+++ resolved
@@ -63,10 +63,6 @@
     public User(Course course, String name, String email) {
         this.setId(UUID.randomUUID());
         this.setCourse(course);
-<<<<<<< HEAD
-        this.setTeam(null);
-=======
->>>>>>> 6636362e
         this.setName(name);
         this.setEmail(email);
         this.setRegKey(generateRegistrationKey());
