--- conflicted
+++ resolved
@@ -8,8 +8,7 @@
  * and for the recipient panel in Recipient > Giver > Question 
  * 
  */
-<<<<<<< HEAD
-public class InstructorFeedbackResultsGroupByParticipantPanel extends InstructorResultsParticipantPanel {
+public class InstructorFeedbackResultsGroupByParticipantPanel extends InstructorFeedbackResultsParticipantPanel {
     // One InstructorFeedbackResultsSecondaryParticipantPanelBody for each secondary participant
     private List<InstructorFeedbackResultsSecondaryParticipantPanelBody> secondaryParticipantPanels;
 
@@ -21,10 +20,5 @@
     public List<InstructorFeedbackResultsSecondaryParticipantPanelBody> getSecondaryParticipantPanels() {
         return secondaryParticipantPanels;
     }    
-=======
-public class InstructorFeedbackResultsGroupByParticipantPanel extends InstructorFeedbackResultsParticipantPanel {
-   private Map<String, InstructorFeedbackResultsModerationButton> moderationButtons;
-   private List<FeedbackResponseAttributes> responses;
->>>>>>> 1108232f
     
 }