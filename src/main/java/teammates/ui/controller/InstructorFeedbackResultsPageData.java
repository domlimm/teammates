package teammates.ui.controller;

import java.util.ArrayList;
import java.util.Collection;
import java.util.Collections;
import java.util.HashMap;
import java.util.HashSet;
import java.util.LinkedHashMap;
import java.util.List;
import java.util.Map;
import java.util.Map.Entry;
import java.util.Set;

import teammates.common.datatransfer.AccountAttributes;
import teammates.common.datatransfer.FeedbackParticipantType;
import teammates.common.datatransfer.FeedbackQuestionAttributes;
import teammates.common.datatransfer.FeedbackQuestionDetails;
import teammates.common.datatransfer.FeedbackResponseAttributes;
import teammates.common.datatransfer.FeedbackSessionResultsBundle;
import teammates.common.datatransfer.InstructorAttributes;
import teammates.common.util.Assumption;
import teammates.common.util.Const;
import teammates.common.util.FieldValidator;
import teammates.common.util.StringHelper;
import teammates.common.util.Url;
import teammates.ui.template.InstructorFeedbackResultsFilterPanel;
import teammates.ui.template.InstructorFeedbackResultsGroupByParticipantPanel;
import teammates.ui.template.InstructorFeedbackResultsResponsePanel;
import teammates.ui.template.InstructorFeedbackResultsSecondaryParticipantPanelBody;
import teammates.ui.template.InstructorFeedbackResultsSessionPanel;
import teammates.ui.template.InstructorResultsParticipantPanel;
import teammates.ui.template.InstructorFeedbackResultsGroupByQuestionPanel;
import teammates.ui.template.InstructorFeedbackResultsSectionPanel;
import teammates.ui.template.FeedbackSessionPublishButton;
import teammates.ui.template.ElementTag;
import teammates.ui.template.InstructorResultsQuestionTable;
import teammates.ui.template.InstructorResultsResponseRow;
import teammates.ui.template.InstructorResultsModerationButton;

public class InstructorFeedbackResultsPageData extends PageData {
    private static final String DISPLAY_NAME_FOR_DEFAULT_SECTION = "Not in a section";

    // TODO find out why it's 500
    private static final int RESPONSE_LIMIT_FOR_COLLAPSING_PANEL = 500;

    public static final String EXCEEDING_RESPONSES_ERROR_MESSAGE = "Sorry, we could not retrieve results. "
                                                                 + "Please try again in a few minutes. If you continue to see this message, it could be because the report you are trying to display contains too much data to display in one page. e.g. more than 2,500 entries."
                                                                 + "<ul><li>If that is the case, you can still use the 'By question' report to view responses. You can also download the results as a spreadsheet. If you would like to see the responses in other formats (e.g. 'Group by - Giver'), you can try to divide the course into smaller sections so that we can display responses one section at a time.</li>"
                                                                 + "<li>If you believe the report you are trying to view is unlikely to have more than 2,500 entries, please contact us at <a href='mailto:teammates@comp.nus.edu.sg'>teammates@comp.nus.edu.sg</a> so that we can investigate.</li></ul>";

    
    public FeedbackSessionResultsBundle bundle = null;
    public InstructorAttributes instructor = null;
    public List<String> sections = null;
    public String selectedSection = null;
    public String sortType = null;
    public String groupByTeam = null;
    public String showStats = null;
    public int startIndex;
    private boolean isPanelsCollapsed;
    
    private FieldValidator validator = new FieldValidator();

    // used for html table ajax loading
    public String courseId = null;
    public String feedbackSessionName = null;
    public String ajaxStatus = null;
    public String sessionResultsHtmlTableAsString = null;
    

    // for question view
    List<InstructorResultsQuestionTable> questionPanels;
    // for giver > question > recipient, recipient > question > giver...
    LinkedHashMap<String, InstructorFeedbackResultsSectionPanel> sectionPanels;
    
    // TODO multiple page data classes inheriting this for each view type, 
    // rather than an enum determining behaviour in many methods
    ViewType viewType;
    enum ViewType {
        QUESTION, GIVER_QUESTION_RECIPIENT, RECIPIENT_QUESTION_GIVER, RECIPIENT_GIVER_QUESTION;
        
        public String toString() {
            return name().toLowerCase().replaceAll("_", "-");
        }
        
        public boolean isFirstGroupedByGiver() {
            return this == GIVER_QUESTION_RECIPIENT;
        }
        
        public boolean isGroupedBySecondaryParticipant() {
            return this == RECIPIENT_GIVER_QUESTION;
        }
        
    }
    
    
    public InstructorFeedbackResultsPageData(AccountAttributes account) {
        super(account);
        startIndex = -1;
    }
    
    public void initForViewByQuestion(InstructorAttributes instructor, 
                                      String selectedSection, String showStats, 
                                      String groupByTeam) {
        viewType = ViewType.QUESTION;
        
        this.instructor = instructor;
        this.selectedSection = selectedSection;
        this.showStats = showStats;
        this.groupByTeam = groupByTeam;
        
        Map<FeedbackQuestionAttributes, List<FeedbackResponseAttributes>> questionToResponseMap = bundle.getQuestionResponseMap();
        questionPanels = new ArrayList<InstructorResultsQuestionTable>();
        
        for (Map.Entry<FeedbackQuestionAttributes, List<FeedbackResponseAttributes>> entry : questionToResponseMap.entrySet()) {
            FeedbackQuestionAttributes question = entry.getKey();
            List<FeedbackResponseAttributes> responses = entry.getValue();
            
            questionPanels.add(buildQuestionTableAndResponseRows(question, responses, ""));
        }
        
    }
    
    /**
     * Creates {@code InstructorFeedbackResultsSectionPanel}s for sectionPanels.
     * 
     * Iterates through the responses and creates panels and questions for them. Keeps track 
     * of missing sections, teams and participants who do not have responses 
     * and create panels for these missing sections, teams and participants.
     * 
     * TODO: simplify the logic in this method
     */
    public void initForViewByGiverQuestionRecipient(InstructorAttributes instructor, 
                                    String selectedSection, String showStats, 
                                    String groupByTeam) {
        this.instructor = instructor;
        this.selectedSection = selectedSection;
        this.showStats = showStats;
        this.groupByTeam = groupByTeam;
        
        if (!bundle.isComplete) {
            // results page to be loaded by ajax instead 
            buildSectionPanelsForForAjaxLoading(sections);
            return;
        }
        
        // Note that if the page needs to load by ajax, then responses will be empty too,
        // therefore the check whether the bundle needs to come before this
        if (bundle.responses.isEmpty()) {
            // no responses, nothing to initialize
            return;
        }
        
        setShouldCollapsed(bundle.responses.size() > RESPONSE_LIMIT_FOR_COLLAPSING_PANEL);
        
        Map<String, Map<FeedbackQuestionAttributes, List<FeedbackResponseAttributes>>> sortedResponses 
                     = bundle.getResponsesSortedByGiverQuestionRecipient(true);
        
        buildResponsesPanelsForGiverQuestionRecipient(sortedResponses);
    }
    
    /**
     * Creates {@code InstructorFeedbackResultsSectionPanel}s for sectionPanels.
     * 
     * Iterates through the responses and creates panels and questions for them. Keeps track 
     * of missing sections, teams and participants who do not have responses 
     * and create panels for these missing sections, teams and participants.
     * 
     * TODO: simplify the logic in this method
     */
    public void initForViewByRecipientQuestionGiver(InstructorAttributes instructor, 
                                    String selectedSection, String showStats, 
                                    String groupByTeam) {
        
        this.instructor = instructor;
        this.selectedSection = selectedSection;
        this.showStats = showStats;
        this.groupByTeam = groupByTeam;
        
        if (!bundle.isComplete) {
            // results page to be loaded by ajax instead 
            buildSectionPanelsForForAjaxLoading(sections);
            return;
        }
        
        // Note that if the page needs to load by ajax, then responses will be empty too,
        // therefore the check whether the bundle needs to come before this
        if (bundle.responses.isEmpty()) {
            // no responses, nothing to initialize
            return;
        }
        
        setShouldCollapsed(bundle.responses.size() > RESPONSE_LIMIT_FOR_COLLAPSING_PANEL);
        
        Map<String, Map<FeedbackQuestionAttributes, List<FeedbackResponseAttributes>>> sortedResponses 
                     = bundle.getResponsesSortedByRecipientQuestionGiver(true);
       
        buildResponsesPanelsForRecipientQuestionGiver(sortedResponses);
    }
    
<<<<<<< HEAD
    public void initForViewByRecipientGiverQuestion(InstructorAttributes instructor, 
                                    String selectedSection, String showStats, 
                                    String groupByTeam) {
        
        this.instructor = instructor;
        this.selectedSection = selectedSection;
        this.showStats = showStats;
        this.groupByTeam = groupByTeam;
        
        if (!bundle.isComplete) {
            // results page to be loaded by ajax instead 
            buildSectionPanelsForForAjaxLoading(sections);
            return;
        }
        
        // Note that if the page needs to load by ajax, then responses will be empty too,
        // therefore the check whether the bundle needs to come before this
        if (bundle.responses.isEmpty()) {
            // no responses, nothing to initialize
            return;
        }
        
        setShouldCollapsed(bundle.responses.size() > RESPONSE_LIMIT_FOR_COLLAPSING_PANEL);
        
        Map<String, Map<String, List<FeedbackResponseAttributes>>> sortedResponses 
                     = bundle.getResponsesSortedByRecipient(true);
        
        buildResponsesPanelsForRecipientGiverQuestion(sortedResponses);
        
    }

        

=======
    
>>>>>>> b81cd644
    private void buildResponsesPanelsForGiverQuestionRecipient(
                                    Map<String, Map<FeedbackQuestionAttributes, List<FeedbackResponseAttributes>>> sortedResponses) {
        viewType = ViewType.GIVER_QUESTION_RECIPIENT;
        final String additionalInfoId = "giver-%s-question-%s";
        
        LinkedHashMap<String, Map<FeedbackQuestionAttributes, List<FeedbackResponseAttributes>>> responsesGroupedByTeam 
                = bundle.getQuestionResponseMapByGiverTeam();
        
        
        sectionPanels = new LinkedHashMap<String, InstructorFeedbackResultsSectionPanel>();
        InstructorFeedbackResultsSectionPanel sectionPanel = new InstructorFeedbackResultsSectionPanel();
        
        // Maintain previous section and previous team while iterating through the loop
        // initialize the previous section to "None"
        String prevSection = Const.DEFAULT_SECTION;
        String prevTeam = "";
        
        Set<String> sectionsWithResponses = new HashSet<String>();
        Set<String> teamsWithResponses = new HashSet<String>();
        Set<String> teamMembersWithResponses = new HashSet<String>();                                
        
        int giverIndex = this.startIndex;
        for (Map.Entry<String, Map<FeedbackQuestionAttributes, List<FeedbackResponseAttributes>>> responsesFromGiver : 
                                                                    sortedResponses.entrySet()) {
            giverIndex += 1;
            String giverIdentifier = responsesFromGiver.getKey();
            
            String currentTeam = getCurrentTeam(bundle, giverIdentifier);
            String currentSection = getCurrentSection(responsesFromGiver);
            
            // Change in team
            if (!prevTeam.equals(currentTeam)) {
                boolean isFirstTeam = prevTeam.isEmpty();
                if (!isFirstTeam) {
                    buildMissingParticipantPanelsWithModerationButtonForTeam(
                                                    sectionPanel, prevTeam, teamMembersWithResponses);
                    teamMembersWithResponses.clear(); 
                }
                
                prevTeam = currentTeam;
                teamsWithResponses.add(currentTeam);
                sectionPanel.getIsTeamWithResponses().put(currentTeam, true);
            }
            
            // Change in section
            if (!prevSection.equals(currentSection)) {
                boolean isFirstSection = sectionPanel.getParticipantPanels().isEmpty();
                
                if (!isFirstSection) {
                    // Finalize building of section panel,
                    // add sectionPanel to sectionPanels,
                    // and initialize next section panel
                    prepareHeadersForTeamPanelsInSectionPanel(sectionPanel);
                    buildTeamsStatisticsTableForSectionPanel(sectionPanel, responsesGroupedByTeam, 
                                                             teamsWithResponses);
                    sectionPanel.setSectionName(prevSection);
                    sectionPanel.setSectionNameForDisplay(prevSection.equals(Const.DEFAULT_SECTION) ? DISPLAY_NAME_FOR_DEFAULT_SECTION 
                                                                                                    : prevSection);
                    sectionPanel.setDisplayingTeamStatistics(true);
                    sectionPanels.put(prevSection, sectionPanel);
                    buildMissingTeamAndParticipantPanelsWithModerationButtonForSection(sectionPanel, prevSection, 
                                                                                       teamsWithResponses, currentTeam);
                    sectionsWithResponses.add(prevSection);
                    
                    teamsWithResponses.clear();
                    teamsWithResponses.add(currentTeam);
                    
                    sectionPanel = new InstructorFeedbackResultsSectionPanel();
                    
                    sectionPanel.getIsTeamWithResponses().put(currentTeam, true);
                }                
            }
            
            InstructorFeedbackResultsGroupByQuestionPanel giverPanel = buildParticipantGroupByQuestionPanel(
                                                                           additionalInfoId, giverIndex, 
                                                                           responsesFromGiver, giverIdentifier);
            
            // add constructed InstructorFeedbackResultsGroupByQuestionPanel into section's participantPanels            
            addParticipantPanelToSectionPanel(sectionPanel, currentTeam, giverPanel);
            teamMembersWithResponses.add(giverIdentifier);
            
            prevSection = currentSection;
        }
        
        // for the last section
        prepareHeadersForTeamPanelsInSectionPanel(sectionPanel);
        buildTeamsStatisticsTableForSectionPanel(sectionPanel, responsesGroupedByTeam, 
                                                 teamsWithResponses);      
        sectionPanel.setSectionName(prevSection);
        sectionPanel.setSectionNameForDisplay(prevSection.equals(Const.DEFAULT_SECTION) ? DISPLAY_NAME_FOR_DEFAULT_SECTION 
                                                                                        : prevSection);
        sectionPanel.setDisplayingTeamStatistics(true);
        sectionPanels.put(prevSection, sectionPanel);
        teamsWithResponses.add(prevTeam);
        sectionsWithResponses.add(prevSection);
        
        buildMissingTeamAndParticipantPanelsForLastParticipantSection(sectionPanel, prevSection, prevTeam,
                                                     sectionsWithResponses, teamsWithResponses,
                                                     teamMembersWithResponses);

        // display missing sections
        buildSectionPanelsForMissingSections(sectionsWithResponses);
        
    }
    
    private void buildResponsesPanelsForRecipientQuestionGiver(
                                    Map<String, Map<FeedbackQuestionAttributes, List<FeedbackResponseAttributes>>> sortedResponses) {
        viewType = ViewType.RECIPIENT_QUESTION_GIVER;
        final String additionalInfoId = "recipient-%s-question-%s";
        
        LinkedHashMap<String, Map<FeedbackQuestionAttributes, List<FeedbackResponseAttributes>>> responsesGroupedByTeam 
                = bundle.getQuestionResponseMapByRecipientTeam();
        
        sectionPanels = new LinkedHashMap<String, InstructorFeedbackResultsSectionPanel>();
        InstructorFeedbackResultsSectionPanel sectionPanel = new InstructorFeedbackResultsSectionPanel();
        
        
        // Maintain previous section and previous team while iterating through the loop
        // initialize the previous section to "None"
        String prevSection = Const.DEFAULT_SECTION;
        String prevTeam = "";
        
        Set<String> sectionsWithResponses = new HashSet<String>();
        Set<String> teamsWithResponses = new HashSet<String>();
        Set<String> teamMembersWithResponses = new HashSet<String>();      
        
        int recipientIndex = this.startIndex;
  
        // Iterate through the recipients
        for (Map.Entry<String, Map<FeedbackQuestionAttributes, List<FeedbackResponseAttributes>>> responsesToRecipient : 
                                                                    sortedResponses.entrySet()) {
            recipientIndex += 1;
            String recipientIdentifier = responsesToRecipient.getKey();
            
            String currentTeam = getCurrentTeam(bundle, recipientIdentifier);
            String currentSection = getCurrentSection(responsesToRecipient);
            
            // Change in team
            if (!prevTeam.equals(currentTeam)) {
                boolean isFirstTeam = prevTeam.isEmpty();
                if (!isFirstTeam) {
                    buildMissingParticipantPanelsWithoutModerationButtonForTeam(
                                                    sectionPanel, prevTeam, teamMembersWithResponses);
                    teamMembersWithResponses.clear(); 
                }
                prevTeam = currentTeam;
                teamsWithResponses.add(currentTeam);
                sectionPanel.getIsTeamWithResponses().put(currentTeam, true);
            }
            
            // Change in section
            if (!prevSection.equals(currentSection)) {
                boolean isFirstSection = sectionPanel.getParticipantPanels().isEmpty();
                if (!isFirstSection) {
                    // Finalize building of section panel,
                    // add to sectionPanels,
                    // and initialize next section panel
                    
                    prepareHeadersForTeamPanelsInSectionPanel(sectionPanel);
                    buildTeamsStatisticsTableForSectionPanel(sectionPanel, responsesGroupedByTeam, teamsWithResponses);
                    sectionPanel.setSectionName(prevSection);
                    sectionPanel.setSectionNameForDisplay(prevSection.equals(Const.DEFAULT_SECTION) ? DISPLAY_NAME_FOR_DEFAULT_SECTION 
                                                                                                    : prevSection);
                    sectionPanel.setDisplayingTeamStatistics(true);
                    sectionPanels.put(prevSection, sectionPanel);
                    
                    buildMissingTeamAndParticipantPanelsWithoutModerationButtonForSection(
                                                    sectionPanel, prevSection,  
                                                    teamsWithResponses, currentTeam, viewType.isFirstGroupedByGiver());
                    sectionsWithResponses.add(prevSection);
                    
                    teamsWithResponses.clear();
                    teamsWithResponses.add(currentTeam);
                    
                    sectionPanel = new InstructorFeedbackResultsSectionPanel();
                    sectionPanel.getIsTeamWithResponses().put(currentTeam, true);
                }
                
            }
            
            InstructorFeedbackResultsGroupByQuestionPanel recipientPanel = buildParticipantGroupByQuestionPanel(
                                                                              additionalInfoId, recipientIndex,
                                                                              responsesToRecipient, recipientIdentifier);
            
            
            // add constructed InstructorFeedbackResultsGroupByQuestionPanel into section's participantPanels            
            addParticipantPanelToSectionPanel(sectionPanel, currentTeam, recipientPanel);
            teamMembersWithResponses.add(recipientIdentifier);
            
            prevSection = currentSection;
        }
        
        // for the last section
        prepareHeadersForTeamPanelsInSectionPanel(sectionPanel);
        buildTeamsStatisticsTableForSectionPanel(sectionPanel, responsesGroupedByTeam, teamsWithResponses);
        
        sectionPanel.setSectionName(prevSection);
        sectionPanel.setSectionNameForDisplay(prevSection.equals(Const.DEFAULT_SECTION) ? DISPLAY_NAME_FOR_DEFAULT_SECTION 
                                                                                        : prevSection);
        sectionPanel.setDisplayingTeamStatistics(true);
        sectionPanels.put(prevSection, sectionPanel);
        teamsWithResponses.add(prevTeam);
        sectionsWithResponses.add(prevSection);
        buildMissingTeamAndParticipantPanelsForLastParticipantSection(sectionPanel, prevSection, prevTeam,
                                                     sectionsWithResponses, teamsWithResponses,
                                                     teamMembersWithResponses);

        // display missing sections
        buildSectionPanelsForMissingSections(sectionsWithResponses);
    }
<<<<<<< HEAD

    private void buildResponsesPanelsForRecipientGiverQuestion(
                                    Map<String, Map<String, List<FeedbackResponseAttributes>>> sortedResponses) {
        viewType = ViewType.RECIPIENT_GIVER_QUESTION;
        final String additionalInfoId = "giver-%s-recipient-%s";
        
        sectionPanels = new LinkedHashMap<String, InstructorFeedbackResultsSectionPanel>();
        InstructorFeedbackResultsSectionPanel sectionPanel = new InstructorFeedbackResultsSectionPanel();
        sectionPanel.setDisplayingTeamStatistics(false);
        
        
        // Maintain previous section and previous team while iterating through the loop
        // initialize the previous section to "None"
        String prevSection = Const.DEFAULT_SECTION;
        String prevTeam = "";
        
        Set<String> sectionsWithResponses = new HashSet<String>();
        Set<String> teamsWithResponses = new HashSet<String>();
        Set<String> teamMembersWithResponses = new HashSet<String>();      
        
        int recipientIndex = this.startIndex;
  
        // Iterate through the recipients
        for (Map.Entry<String, Map<String, List<FeedbackResponseAttributes>>> recipientToGiverToResponsesMap : 
                                                                              sortedResponses.entrySet()) {
            recipientIndex += 1;
             
            String recipientIdentifier = recipientToGiverToResponsesMap.getKey();
            
            String currentTeam = getCurrentTeam(bundle, recipientIdentifier);
            String currentSection = getCurrentRecipientSection(recipientToGiverToResponsesMap);
            
            // Change in team
            if (!prevTeam.equals(currentTeam)) {
                boolean isFirstTeam = prevTeam.isEmpty();
                if (!isFirstTeam) {
                    // construct missing participant panels
                    buildMissingParticipantPanelsForTeam(
                        sectionPanel, prevTeam, teamMembersWithResponses, false);
                    
                    teamMembersWithResponses.clear(); 
                }
                prevTeam = currentTeam;
                teamsWithResponses.add(currentTeam);
            }
            
            // Change in section
            if (!prevSection.equals(currentSection)) {
                boolean isFirstSection = sectionPanel.getParticipantPanels().isEmpty();
                if (!isFirstSection) {
                    // Finalize building of section panel,
                    // add to sectionPanels,
                    // and initialize next section panel
                    sectionPanel.setSectionName(prevSection);
                    sectionPanel.setSectionNameForDisplay(prevSection.equals(Const.DEFAULT_SECTION) ? "Not in a section" 
                                                                                                    : prevSection);
                    sectionPanels.put(prevSection, sectionPanel);
                    
                    buildMissingTeamAndParticipantPanelsWithoutModerationButtonForSection(
                                                    sectionPanel, prevSection,  
                                                    teamsWithResponses, currentTeam, viewType.isFirstGroupedByGiver());
                    sectionsWithResponses.add(prevSection);
                    
                    teamsWithResponses.clear();
                    teamsWithResponses.add(currentTeam);
                    
                    sectionPanel = new InstructorFeedbackResultsSectionPanel();
                    sectionPanel.setDisplayingTeamStatistics(false);
                }
            }
            
            // build recipient panel
            // by first building giver panels
            List<InstructorFeedbackResultsSecondaryParticipantPanelBody> secondaryParticipantPanels = new ArrayList<InstructorFeedbackResultsSecondaryParticipantPanelBody>();
            Map<String, List<FeedbackResponseAttributes>> giverToResponsesMap = recipientToGiverToResponsesMap.getValue();
            
            int giverIndex = 0;
            for (Map.Entry<String, List<FeedbackResponseAttributes>> giverResponses : giverToResponsesMap.entrySet()) {
                String giverIdentifier = giverResponses.getKey();
                String giverDisplayableName = bundle.getNameForEmail(giverIdentifier); 
                
                boolean isEmail = validator.getInvalidityInfo(FieldValidator.FieldType.EMAIL, giverIdentifier).isEmpty();
                if (isEmail && !bundle.getTeamNameForEmail(giverIdentifier).isEmpty()) {
                    giverDisplayableName += " (" + bundle.getTeamNameForEmail(giverIdentifier)
                                                + ")";
                }
                List<InstructorFeedbackResultsResponsePanel> responsePanels = new ArrayList<InstructorFeedbackResultsResponsePanel>();
                
                for (FeedbackResponseAttributes response : giverResponses.getValue()) {
                    String questionId = response.feedbackQuestionId;
                    FeedbackQuestionAttributes question = bundle.questions.get(questionId);
                    String questionText = bundle.getQuestionText(questionId);
                    String additionalInfoText = question.getQuestionDetails().getQuestionAdditionalInfoHtml(
                                                                                  question.getQuestionNumber(), 
                                                                                  String.format(additionalInfoId, giverIndex, recipientIndex));
                    ElementTag rowAttributes = null;
                    String displayableResponse = bundle.getResponseAnswerHtml(response, question);
                    InstructorFeedbackResultsResponsePanel responsePanel = new InstructorFeedbackResultsResponsePanel(
                                                    question, questionText,
                                                    additionalInfoText, rowAttributes,
                                                    displayableResponse );
                    
                    responsePanels.add(responsePanel);
                }
                
                InstructorFeedbackResultsSecondaryParticipantPanelBody secondaryParticipantPanel 
                         = new InstructorFeedbackResultsSecondaryParticipantPanelBody(
                                            giverIdentifier, giverDisplayableName, 
                                            responsePanels, 
                                            validator.getInvalidityInfo(FieldValidator.FieldType.EMAIL, 
                                                                        giverIdentifier)
                                                                        .isEmpty());
                sectionPanel.getIsTeamWithResponses().put(currentTeam, true);
                secondaryParticipantPanel.setProfilePictureLink(getProfilePictureLink(giverIdentifier));
                secondaryParticipantPanel.setModerationButton(buildModerationButtonForGiver(
                                                                  null, giverIdentifier, 
                                                                  "btn btn-default btn-xs", "Moderate Responses"));
                secondaryParticipantPanel.setModerationButtonDisplayed(true);
                secondaryParticipantPanels.add(secondaryParticipantPanel);
                
                giverIndex += 1;
            }
            
            String recipientNameWithTeamNameAppended = bundle.getNameForEmail(recipientIdentifier);
            boolean isEmail = validator.getInvalidityInfo(FieldValidator.FieldType.EMAIL, recipientIdentifier).isEmpty();
            
            if (isEmail && !bundle.getTeamNameForEmail(recipientIdentifier).isEmpty()) {
                recipientNameWithTeamNameAppended += " (" + bundle.getTeamNameForEmail(recipientIdentifier)
                                                   + ")";
            }
            
            InstructorFeedbackResultsGroupByParticipantPanel recipientPanel = buildInstructorFeedbackResultsGroupBySecondaryParticipantPanel(
                                            recipientIdentifier, recipientNameWithTeamNameAppended, 
                                            secondaryParticipantPanels, null, false);
            
            // add constructed InstructorFeedbackResultsGroupByParticipantPanel into section's participantPanels            
            addParticipantPanelToSectionPanel(sectionPanel, currentTeam, recipientPanel);
            
            teamMembersWithResponses.add(recipientIdentifier);
            
            prevSection = currentSection;
        }
        
        // for the last section
        
        sectionPanel.setSectionName(prevSection);
        sectionPanel.setSectionNameForDisplay(prevSection.equals(Const.DEFAULT_SECTION) ? "Not in a section" 
                                                                                        : prevSection);
        sectionPanel.setDisplayingTeamStatistics(false);
        sectionPanels.put(prevSection, sectionPanel);
        teamsWithResponses.add(prevTeam);
        sectionsWithResponses.add(prevSection);
        

        buildTeamAndParticipantPanelsForLastParticipantSection(sectionPanel, prevSection, prevTeam,
                                                     sectionsWithResponses, teamsWithResponses,
                                                     teamMembersWithResponses);

        // display missing sections
        buildSectionPanelsForMissingSections(sectionsWithResponses);
        
    }
    
    
    private InstructorFeedbackResultsGroupByQuestionPanel buildRecipientPanel(
                                    final String additionalInfoId,
                                    InstructorFeedbackResultsSectionPanel sectionPanel,
                                    int recipientIndex,
                                    Map.Entry<String, Map<FeedbackQuestionAttributes, List<FeedbackResponseAttributes>>> responsesToRecipient,
                                    String recipientIdentifier, String currentTeam) {
        return buildParticipantPanel(additionalInfoId, sectionPanel, recipientIndex, responsesToRecipient, recipientIdentifier, currentTeam);
    }
    
    private InstructorFeedbackResultsGroupByQuestionPanel buildGiverPanel(
                                    final String additionalInfoId,
                                    InstructorFeedbackResultsSectionPanel sectionPanel,
                                    int giverIndex,
                                    Map.Entry<String, Map<FeedbackQuestionAttributes, List<FeedbackResponseAttributes>>> responsesFromGiver,
                                    String giverIdentifier, String currentTeam) {
        return buildParticipantPanel(additionalInfoId, sectionPanel, giverIndex, responsesFromGiver, giverIdentifier, currentTeam);
    }
=======
>>>>>>> b81cd644
    
    private InstructorFeedbackResultsGroupByQuestionPanel buildParticipantGroupByQuestionPanel(
                                    String additionalInfoId, int participantIndex,
                                    Map.Entry<String, Map<FeedbackQuestionAttributes, List<FeedbackResponseAttributes>>> responsesForParticipant,
                                    String participantIdentifier) {
        List<InstructorResultsQuestionTable> questionTables = new ArrayList<InstructorResultsQuestionTable>();
        
        int questionIndex = 0;
        for (Map.Entry<FeedbackQuestionAttributes, List<FeedbackResponseAttributes>> responsesForParticipantForQuestion : 
                                                                                     responsesForParticipant.getValue().entrySet()) {
            if (responsesForParticipantForQuestion.getValue().isEmpty()) {
                // participant has no responses for the current question
                continue;
            }
            
            questionIndex += 1;
            
            FeedbackQuestionAttributes currentQuestion = responsesForParticipantForQuestion.getKey();
            List<FeedbackResponseAttributes> responsesForQuestion = responsesForParticipantForQuestion.getValue();

            InstructorResultsQuestionTable questionTable 
                = buildQuestionTableAndResponseRows(currentQuestion, responsesForQuestion,
                                                    String.format(additionalInfoId, participantIndex, questionIndex), 
                                                    participantIdentifier, true);
            questionTable.setBoldQuestionNumber(false);
            questionTables.add(questionTable);
      
        }
        
        InstructorFeedbackResultsGroupByQuestionPanel participantPanel;
        if (viewType.isFirstGroupedByGiver()) {
            // Construct InstructorFeedbackResultsGroupByQuestionPanel for the current giver
            InstructorResultsModerationButton moderationButton = buildModerationButtonForGiver(
                                                                      null, participantIdentifier,
                                                                      "btn btn-primary btn-xs",
                                                                      "Moderate Responses");
            participantPanel = buildInstructorFeedbackResultsGroupByQuestionPanel(
                                                         participantIdentifier, 
                                                         bundle.getNameForEmail(participantIdentifier),
                                                         questionTables, moderationButton, 
                                                         bundle.isParticipantIdentifierStudent(participantIdentifier));
        } else {
            participantPanel = buildInstructorFeedbackResultsGroupByQuestionPanelWithoutModerationButton(
                                            participantIdentifier, 
                                            bundle.getNameForEmail(participantIdentifier),
                                            questionTables);
        }
        return participantPanel;
    }

    private void buildMissingTeamAndParticipantPanelsWithoutModerationButtonForSection(
                                    InstructorFeedbackResultsSectionPanel sectionPanel, String section,
                                    Set<String> receivingTeams, String currentTeam, 
                                    boolean isGiver) {
        buildMissingTeamAndParticipantPanelsForSection(sectionPanel, section, receivingTeams, currentTeam, 
                                                       false);
    }
    
    private void buildMissingTeamAndParticipantPanelsWithModerationButtonForSection(
                                    InstructorFeedbackResultsSectionPanel sectionPanel, String section,
                                    Set<String> receivingTeams, String currentTeam) {
        buildMissingTeamAndParticipantPanelsForSection(sectionPanel, section, receivingTeams, currentTeam, 
                                                       true);
    }
    
    private void buildMissingTeamAndParticipantPanelsForSection(
                                    InstructorFeedbackResultsSectionPanel sectionPanel, String prevSection,
                                    Set<String> receivingTeams, String currentTeam, 
                                    boolean isWithModerationButton) {

        // update the teams for the previous section
        Set<String> teamsInSection = bundle.getTeamsInSectionFromRoster(prevSection);
        Set<String> teamsWithoutResponses = new HashSet<String>(teamsInSection);
        teamsWithoutResponses.removeAll(receivingTeams);
        
        // create for every remaining team in the section, participantResultsPanels for every team member
        for (String teamWithoutResponses : teamsWithoutResponses) {
            List<String> teamMembersOfTeam = new ArrayList<String>(bundle.getTeamMembersFromRoster(teamWithoutResponses));
            Collections.sort(teamMembersOfTeam);
            if (isWithModerationButton) {
                addMissingParticipantsForTeamToSectionPanelWithModerationButton(sectionPanel, teamWithoutResponses, teamMembersOfTeam);
            } else {
                addMissingParticipantsForTeamToSectionPanelWithoutModerationButton(sectionPanel, teamWithoutResponses, teamMembersOfTeam);
            }
        }
        
    }

    private void buildMissingTeamAndParticipantPanelsForLastParticipantSection(
                                    InstructorFeedbackResultsSectionPanel sectionPanel, String sectionName,
                                    String teamName, Set<String> sectionsWithResponses, Set<String> teamsWithResponses, 
                                    Set<String> teamMembersWithResponses) {
        boolean isGiver = viewType.isFirstGroupedByGiver();
        
        Set<String> teamMembersWithoutResponses = new HashSet<String>(bundle.getTeamMembersFromRoster(teamName));
        teamMembersWithoutResponses.removeAll(teamMembersWithResponses);
        
        // for printing the participants without responses in the last response participant's team 
        List<String> sortedTeamMembersWithoutResponses = new ArrayList<String>(teamMembersWithoutResponses);
        Collections.sort(sortedTeamMembersWithoutResponses);
        
        if (isGiver) {
            addMissingParticipantsForTeamToSectionPanelWithModerationButton(sectionPanel, teamName,
                                                        sortedTeamMembersWithoutResponses);
        } else {
            addMissingParticipantsForTeamToSectionPanelWithoutModerationButton(sectionPanel, teamName,
                                            sortedTeamMembersWithoutResponses);
        }
        
        teamsWithResponses.add(teamName);
        
        // for printing the teams without responses in last section having responses
        Set<String> teamsInSection = bundle.getTeamsInSectionFromRoster(sectionName);
        Set<String> teamsWithoutResponses = new HashSet<String>(teamsInSection);
        teamsWithoutResponses.removeAll(teamsWithResponses);
        for (String teamWithoutResponses : teamsWithoutResponses) {
            List<String> teamMembersOfTeam = new ArrayList<String>(bundle.getTeamMembersFromRoster(teamWithoutResponses));
            Collections.sort(teamMembersOfTeam);
            
            if (isGiver) {
                addMissingParticipantsForTeamToSectionPanelWithModerationButton(sectionPanel, teamWithoutResponses, 
                                                                                teamMembersOfTeam);
            } else {
                addMissingParticipantsForTeamToSectionPanelWithoutModerationButton(sectionPanel, teamWithoutResponses, 
                                                                                   teamMembersOfTeam);
            }
        }
    }

    private String getCurrentTeam(FeedbackSessionResultsBundle bundle, String giverIdentifier) {
        String currentTeam;
        if (bundle.isParticipantIdentifierInstructor(giverIdentifier)) {
            currentTeam = Const.USER_TEAM_FOR_INSTRUCTOR;
        } else {
            currentTeam = bundle.getTeamNameForEmail(giverIdentifier);
            if (currentTeam.equals("")) {
                currentTeam = bundle.getNameForEmail(giverIdentifier);
            }
        }
        
        return currentTeam;
    }
<<<<<<< HEAD
    
    private <K> String getCurrentGiverSection(
                                    Map.Entry<String, Map<K, List<FeedbackResponseAttributes>>> responsesFromGiver) {
        return getCurrentSection(responsesFromGiver, true);
    }
    
    private <K> String getCurrentRecipientSection(
                                    Map.Entry<String, Map<K, List<FeedbackResponseAttributes>>> responsesToRecipient) {
        return getCurrentSection(responsesToRecipient, false);
    }
    
=======
>>>>>>> b81cd644

    /**
     * Uses the first response to get the current section
     * @param responses
     */
<<<<<<< HEAD
    private <K> String getCurrentSection(
                        Map.Entry<String, Map<K, List<FeedbackResponseAttributes>>> responses,
                        boolean isGiver) {
=======
    private String getCurrentSection(
                        Map.Entry<String, Map<FeedbackQuestionAttributes, List<FeedbackResponseAttributes>>> responses) {
>>>>>>> b81cd644
        String currentSection = Const.DEFAULT_SECTION;
        // update current section
        // retrieve section from the first response of this user
        // TODO simplify by introducing more data structures into bundle
        for (Map.Entry<K, List<FeedbackResponseAttributes>> responsesFromGiverForQuestion : 
                                                            responses.getValue().entrySet()) {
            if (responsesFromGiverForQuestion.getValue().isEmpty()) {
                continue;
            }
            FeedbackResponseAttributes firstResponse = responsesFromGiverForQuestion.getValue().get(0);
            currentSection = viewType.isFirstGroupedByGiver() ? firstResponse.giverSection 
                                                              : firstResponse.recipientSection ;
            break;
        }
        
        return currentSection;
    }

    private void buildMissingParticipantPanelsWithModerationButtonForTeam(
                                            InstructorFeedbackResultsSectionPanel sectionPanel, String teamName,
                                            Set<String> teamMembersWithResponses) {
        buildMissingParticipantPanelsForTeam(sectionPanel, teamName, 
                                             teamMembersWithResponses, true);
    }
    
    private void buildMissingParticipantPanelsWithoutModerationButtonForTeam(
                                    InstructorFeedbackResultsSectionPanel sectionPanel, String teamName,
                                    Set<String> teamMembersWithResponses) {
        buildMissingParticipantPanelsForTeam(sectionPanel, teamName, 
                                             teamMembersWithResponses, false);
    }    
    
    private void buildMissingParticipantPanelsForTeam(
                                    InstructorFeedbackResultsSectionPanel sectionPanel, String teamName,
                                    Set<String> teamMembersWithResponses,
                                    boolean isDisplayingModerationButton) {
        
        Set<String> teamMembersEmail = new HashSet<String>();
        teamMembersEmail.addAll(bundle.getTeamMembersFromRoster(teamName));
        
        Set<String> teamMembersWithoutResponses = new HashSet<String>(teamMembersEmail);
        teamMembersWithoutResponses.removeAll(teamMembersWithResponses);
        
        // Create missing participants panels for the previous team
        List<String> sortedTeamMembersWithoutResponses = new ArrayList<String>(teamMembersWithoutResponses);
        Collections.sort(sortedTeamMembersWithoutResponses);
        
        if (isDisplayingModerationButton) {
            addMissingParticipantsForTeamToSectionPanelWithModerationButton(sectionPanel, 
                                                        teamName, sortedTeamMembersWithoutResponses);
        } else {
            addMissingParticipantsForTeamToSectionPanelWithoutModerationButton(sectionPanel, 
                                                        teamName, sortedTeamMembersWithoutResponses);
        }
        
    }

    private void buildSectionPanelsForMissingSections(Set<String> receivingSections) {
        
        Set<String> sectionsInCourse = bundle.rosterSectionTeamNameTable.keySet();
        Set<String> sectionsWithNoResponseReceived = new HashSet<String>(sectionsInCourse);
        sectionsWithNoResponseReceived.removeAll(receivingSections);
        
        // TODO introduce enums for this, because this causes problems if there is a section named "All"
        if (selectedSection.equals("All")) {
            List<String> sectionsWithNoResponseReceivedList = new ArrayList<String>(sectionsWithNoResponseReceived);
            Collections.sort(sectionsWithNoResponseReceivedList);
            
            InstructorFeedbackResultsSectionPanel sectionPanel;
            for (String sectionWithNoResponseReceived: sectionsWithNoResponseReceivedList) {
                sectionPanel = new InstructorFeedbackResultsSectionPanel();
                sectionPanel.setSectionName(sectionWithNoResponseReceived);
                sectionPanel.setSectionNameForDisplay(sectionWithNoResponseReceived.equals(Const.DEFAULT_SECTION) ? "Not in a Section" : sectionWithNoResponseReceived);
                sectionPanel.setDisplayingTeamStatistics(!viewType.isGroupedBySecondaryParticipant());
                sectionPanels.put(sectionWithNoResponseReceived, sectionPanel);
                
                Set<String> teamsFromSection = bundle.getTeamsInSectionFromRoster(sectionWithNoResponseReceived);
                List<String> teamsFromSectionAsList = new ArrayList<String>(teamsFromSection);
                
                Collections.sort(teamsFromSectionAsList);
                
                for (String teamInMissingSection : teamsFromSectionAsList) {
                    List<String> teamMembers = new ArrayList<String>(bundle.getTeamMembersFromRoster(teamInMissingSection));
                    Collections.sort(teamMembers);
                    
                    if (viewType.isFirstGroupedByGiver()) {
                        addMissingParticipantsForTeamToSectionPanelWithModerationButton(sectionPanel, teamInMissingSection, 
                                                                                        teamMembers);
                    } else {
                        addMissingParticipantsForTeamToSectionPanelWithoutModerationButton(sectionPanel, teamInMissingSection, 
                                                        teamMembers);
                    }
                }
            }
        }
    }

    private void buildSectionPanelsForForAjaxLoading(List<String> sections) {
        setShouldCollapsed(true);
        
        // TODO 
        // Abstract out "All" sections into a boolean or enum instead. Otherwise this will cause problems in future
        // if there is ever a section named "All"
        if (selectedSection.equals("All")) {
            sectionPanels = new LinkedHashMap<String, InstructorFeedbackResultsSectionPanel>();
            
            for (String section : sections) {
                InstructorFeedbackResultsSectionPanel sectionPanel = new InstructorFeedbackResultsSectionPanel();
                sectionPanel.setSectionName(section);
                sectionPanel.setSectionNameForDisplay(section);
                sectionPanel.setLoadSectionResponsesByAjax(true);
                
                sectionPanels.put(section, sectionPanel);
            }
            
            InstructorFeedbackResultsSectionPanel sectionPanel = new InstructorFeedbackResultsSectionPanel();
            sectionPanel.setSectionName(Const.DEFAULT_SECTION);
            sectionPanel.setSectionNameForDisplay(DISPLAY_NAME_FOR_DEFAULT_SECTION);
            sectionPanel.setLoadSectionResponsesByAjax(true);
            
            sectionPanels.put(Const.DEFAULT_SECTION, sectionPanel);
            
        } else {
            sectionPanels = new LinkedHashMap<String, InstructorFeedbackResultsSectionPanel>();
            
            InstructorFeedbackResultsSectionPanel sectionPanel = new InstructorFeedbackResultsSectionPanel();
            sectionPanel.setSectionName(selectedSection);
            sectionPanel.setSectionNameForDisplay(selectedSection);
            sectionPanel.setLoadSectionResponsesByAjax(true);
            
            sectionPanels.put(selectedSection, sectionPanel);
        }
    }

    private void addMissingParticipantsForTeamToSectionPanelWithModerationButton(
                                                             InstructorFeedbackResultsSectionPanel sectionPanel, 
                                                             String teamName, List<String> teamMembers) {
        for (String teamMember : teamMembers) {
            InstructorResultsModerationButton moderationButton = buildModerationButtonForGiver(null, teamMember, 
                                                                           "btn btn-default btn-xs",
                                                                           "Moderate Responses");
            InstructorResultsParticipantPanel giverPanel;
            
            if (!viewType.isGroupedBySecondaryParticipant()) { 
                giverPanel = 
                    buildInstructorFeedbackResultsGroupByQuestionPanel(teamMember, bundle.getFullNameFromRoster(teamMember),
                                                                       new ArrayList<InstructorResultsQuestionTable>(), moderationButton, 
                                                                       true);
            } else {
                giverPanel = 
                    buildInstructorFeedbackResultsGroupBySecondaryParticipantPanel(
                                                    teamMember, bundle.getFullNameFromRoster(teamMember) + "(" + bundle.getTeamNameForEmail(teamMember) + ")", 
                                                    new ArrayList<InstructorFeedbackResultsSecondaryParticipantPanelBody>(), 
                                                    moderationButton, true);
                                                                       
            }

            giverPanel.setHasResponses(false);
            addParticipantPanelToSectionPanel(sectionPanel, teamName, giverPanel);
        }
    }
    
    private void addMissingParticipantsForTeamToSectionPanelWithoutModerationButton(
                                    InstructorFeedbackResultsSectionPanel sectionPanel, 
                                    String teamName, List<String> teamMembers) {
        for (String teamMember : teamMembers) {
            
            InstructorResultsParticipantPanel giverPanel;
            
            if (!viewType.isGroupedBySecondaryParticipant()) {
                giverPanel = buildInstructorFeedbackResultsGroupByQuestionPanel(
                                                                  teamMember, bundle.getFullNameFromRoster(teamMember),
                                                                  new ArrayList<InstructorResultsQuestionTable>(), null, 
                                                                  false);
            } else {
                giverPanel = buildInstructorFeedbackResultsGroupBySecondaryParticipantPanel(
                                                                  teamMember, bundle.getFullNameFromRoster(teamMember) + " (" + bundle.getTeamNameFromRoster(teamMember) + ")",
                                                                  new ArrayList<InstructorFeedbackResultsSecondaryParticipantPanelBody>(), 
                                                                  null, false);
            }
            giverPanel.setHasResponses(false);
            
            addParticipantPanelToSectionPanel(sectionPanel, teamName, giverPanel);
        }
    }
    

    private void addParticipantPanelToSectionPanel(
                                    InstructorFeedbackResultsSectionPanel sectionPanel, String currentTeam,
                                    InstructorResultsParticipantPanel giverPanel) {
        List<InstructorResultsParticipantPanel> teamsMembersPanels;
        
        if (sectionPanel.getParticipantPanels().containsKey(currentTeam)) {
            teamsMembersPanels = sectionPanel.getParticipantPanels().get(currentTeam);
        } else {
            teamsMembersPanels = new ArrayList<InstructorResultsParticipantPanel>();
        }
        
        teamsMembersPanels.add(giverPanel);
        sectionPanel.getParticipantPanels().put(currentTeam, teamsMembersPanels);
    }

    /**
     * 
     * 
     * @param sectionPanel
     * @param questions
     * @param responsesGroupedByTeam
     * @param teamsInSection
     */
    private void buildTeamsStatisticsTableForSectionPanel(
                     InstructorFeedbackResultsSectionPanel sectionPanel, 
                     LinkedHashMap<String, Map<FeedbackQuestionAttributes, List<FeedbackResponseAttributes>>> responsesGroupedByTeam,
                     Collection<String> teamsInSection) {
        Map<String, List<InstructorResultsQuestionTable>> teamToStatisticsTables = new HashMap<String, List<InstructorResultsQuestionTable>>();
        for (String team : teamsInSection) {
            if (!responsesGroupedByTeam.containsKey(team)) {
                continue;
            }
            
            List<InstructorResultsQuestionTable> statisticsTablesForTeam = new ArrayList<InstructorResultsQuestionTable>();
            
            for (FeedbackQuestionAttributes question : bundle.questions.values()) {
                if (!responsesGroupedByTeam.get(team).containsKey(question)) {
                    continue;
                }
                
                List<FeedbackResponseAttributes> responsesGivenTeamAndQuestion = responsesGroupedByTeam.get(team).get(question);
        
                InstructorResultsQuestionTable statsTable = buildQuestionTableWithoutResponseRows(question, 
                                                                               responsesGivenTeamAndQuestion,
                                                                               "");
                statsTable.setCollapsible(false);
                
                if (!statsTable.getQuestionStatisticsTable().isEmpty()) {
                    statisticsTablesForTeam.add(statsTable);
                }
            }
        
            InstructorResultsQuestionTable.sortByQuestionNumber(statisticsTablesForTeam);
            teamToStatisticsTables.put(team, statisticsTablesForTeam);
        }
        sectionPanel.setTeamStatisticsTable(teamToStatisticsTables);
    }

    private void prepareHeadersForTeamPanelsInSectionPanel(
                                    InstructorFeedbackResultsSectionPanel sectionPanel) {
        switch (viewType) {
            case GIVER_QUESTION_RECIPIENT:
                sectionPanel.setStatisticsHeaderText("Statistics for Given Responses");
                sectionPanel.setDetailedResponsesHeaderText("Detailed Responses");
                break;
            case RECIPIENT_QUESTION_GIVER:
                sectionPanel.setStatisticsHeaderText("Received Responses Statistics");
                sectionPanel.setDetailedResponsesHeaderText("Detailed Responses");
                break;
            default:
                Assumption.fail("Team statistics table should not be used for this view");
        }
    }

    
    private InstructorResultsQuestionTable buildQuestionTableAndResponseRows(
                                    FeedbackQuestionAttributes question,
                                    List<FeedbackResponseAttributes> responses,
                                    String additionalInfoId) {
        return buildQuestionTableAndResponseRows(
                                        question, responses,
                                        additionalInfoId, 
                                        null, true);   
    }
    
    private InstructorResultsQuestionTable buildQuestionTableWithoutResponseRows(
                                    FeedbackQuestionAttributes question,
                                    List<FeedbackResponseAttributes> responses,
                                    String additionalInfoId) {
        return buildQuestionTableAndResponseRows(
                                        question, responses,
                                        additionalInfoId, 
                                        null, false);   
    }
                                    
    /**
     * Builds a question table for given question, and response rows for the given responses.
     *  
     * @param question
     * @param responses
     * @param additionalInfoId
     * @param participantIdentifier  for viewTypes * > Question > *, constructs missing response rows
     *                               only for the given participant
     * @param isShowingResponseRows  if false, hides the response rows 
     */
    private InstructorResultsQuestionTable buildQuestionTableAndResponseRows(
                                                              FeedbackQuestionAttributes question,
                                                              List<FeedbackResponseAttributes> responses,
                                                              String additionalInfoId, 
                                                              String participantIdentifier, boolean isShowingResponseRows) {
        FeedbackQuestionDetails questionDetails = question.getQuestionDetails();
        String statisticsTable = questionDetails.getQuestionResultStatisticsHtml(responses, question, this, 
                                                                                 bundle, viewType.toString());

        List<ElementTag> columnTags = new ArrayList<ElementTag>();
        Map<String, Boolean> isSortable = new HashMap<String, Boolean>();
        boolean isCollapsible = true;
        List<InstructorResultsResponseRow> responseRows = null;
        
        if (isShowingResponseRows) {
            switch (viewType) {
                case QUESTION:
                    buildTableColumnHeaderForQuestionView(columnTags, isSortable);
                    responseRows = buildResponseRowsForQuestion(question, responses);
                    break;
                case GIVER_QUESTION_RECIPIENT:
                    buildTableColumnHeaderForGiverQuestionRecipientView(columnTags, isSortable);
                    responseRows = buildResponseRowsForQuestionForSingleGiver(question, responses, 
                                                                              participantIdentifier);
                    isCollapsible = false;
                    break;
                case RECIPIENT_QUESTION_GIVER:
                    buildTableColumnHeaderForRecipientQuestionGiverView(columnTags, isSortable);
                    responseRows = buildResponseRowsForQuestionForSingleRecipient(question, responses, 
                                                                                  participantIdentifier);
                    isCollapsible = false;
                    break;
                default:
                    Assumption.fail("Invalid view type");
            }
        }
        
        InstructorResultsQuestionTable questionTable = new InstructorResultsQuestionTable(this, 
                                                            responses, statisticsTable, 
                                                            responseRows, question, additionalInfoId, 
                                                            columnTags, isSortable);
        questionTable.setShowResponseRows(isShowingResponseRows);
        questionTable.setCollapsible(isCollapsible);
        questionTable.setColumns(columnTags);
        
        return questionTable;
    }

    private void buildTableColumnHeaderForQuestionView(List<ElementTag> columnTags, 
                                                       Map<String, Boolean> isSortable) {
        ElementTag giverElement = new ElementTag("Giver", "id", "button_sortFromName", "class", "button-sort-none", "onclick", "toggleSort(this,1)", "style", "width: 15%;");
        ElementTag giverTeamElement = new ElementTag("Team", "id", "button_sortFromTeam", "class", "button-sort-none", "onclick", "toggleSort(this,2)", "style", "width: 15%;");
        ElementTag recipientElement = new ElementTag("Recipient", "id", "button_sortToName", "class", "button-sort-none", "onclick", "toggleSort(this,3)", "style", "width: 15%;");
        ElementTag recipientTeamElement = new ElementTag("Team", "id", "button_sortToTeam", "class", "button-sort-ascending", "onclick", "toggleSort(this,4)", "style", "width: 15%;");
        ElementTag responseElement = new ElementTag("Feedback", "id", "button_sortFeedback", "class", "button-sort-none", "onclick", "toggleSort(this,5)");
        ElementTag actionElement = new ElementTag("Actions");
        
        columnTags.add(giverElement);
        columnTags.add(giverTeamElement);
        columnTags.add(recipientElement);
        columnTags.add(recipientTeamElement);
        columnTags.add(responseElement);
        columnTags.add(actionElement);
        
        isSortable.put(giverElement.getContent(), true);
        isSortable.put(giverTeamElement.getContent(), true);
        isSortable.put(recipientElement.getContent(), true);
        isSortable.put(responseElement.getContent(), true);
        isSortable.put(actionElement.getContent(), false);
    }
    
    private void buildTableColumnHeaderForGiverQuestionRecipientView(List<ElementTag> columnTags,
                                                                     Map<String, Boolean> isSortable) {
        ElementTag photoElement = new ElementTag("Photo");
        ElementTag recipientElement = new ElementTag("Recipient", "id", "button_sortTo", "class", "button-sort-none", "onclick", "toggleSort(this,2)", "style", "width: 15%;");
        ElementTag recipientTeamElement = new ElementTag("Team", "id", "button_sortFromTeam", "class", "button-sort-ascending", "onclick", "toggleSort(this,3)", "style", "width: 15%;");
        ElementTag responseElement = new ElementTag("Feedback", "id", "button_sortFeedback", "class", "button-sort-none", "onclick", "toggleSort(this,4)");

        columnTags.add(photoElement);
        columnTags.add(recipientElement);
        columnTags.add(recipientTeamElement);
        columnTags.add(responseElement);
        
        isSortable.put(photoElement.getContent(), false);
        isSortable.put(recipientTeamElement.getContent(), true);
        isSortable.put(recipientElement.getContent(), true);
        isSortable.put(responseElement.getContent(), true);

    }
    
    private void buildTableColumnHeaderForRecipientQuestionGiverView(List<ElementTag> columnTags,
                                    Map<String, Boolean> isSortable) {
        ElementTag photoElement = new ElementTag("Photo");
        ElementTag giverElement = new ElementTag("Giver", "id", "button_sortFromName", "class", "button-sort-none", "onclick", "toggleSort(this,2)", "style", "width: 15%;");
        ElementTag giverTeamElement = new ElementTag("Team", "id", "button_sortFromTeam", "class", "button-sort-ascending", "onclick", "toggleSort(this,3)", "style", "width: 15%;");
        ElementTag responseElement = new ElementTag("Feedback", "id", "button_sortFeedback", "class", "button-sort-none", "onclick", "toggleSort(this,4)");
        ElementTag actionElement = new ElementTag("Actions");
        
        columnTags.add(photoElement);
        columnTags.add(giverElement);
        columnTags.add(giverTeamElement);
        columnTags.add(responseElement);
        columnTags.add(actionElement);
        
        isSortable.put(photoElement.getContent(), false);
        isSortable.put(giverTeamElement.getContent(), true);
        isSortable.put(giverElement.getContent(), true);
        isSortable.put(responseElement.getContent(), true);
        isSortable.put(actionElement.getContent(), false);
        
    }
    
    /**
     * Builds response rows for a given question. This not only builds response rows for existing responses, but includes 
     * the missing responses between pairs of givers and recipients.
     * @param question
     * @param responses  existing responses for the question
     * 
     * @see configureResponseRowForViewType
     */
    private List<InstructorResultsResponseRow> buildResponseRowsForQuestion(FeedbackQuestionAttributes question,
                                                                            List<FeedbackResponseAttributes> responses) {
        List<InstructorResultsResponseRow> responseRows = new ArrayList<InstructorResultsResponseRow>();
        
        List<String> possibleGiversWithoutResponses = bundle.getPossibleGivers(question);
        List<String> possibleReceiversWithoutResponsesForGiver = new ArrayList<String>();

        String prevGiver = "";
        
        for (FeedbackResponseAttributes response : responses) {
            if (!bundle.isGiverVisible(response) || !bundle.isRecipientVisible(response)) {
                possibleGiversWithoutResponses.clear();
                possibleReceiversWithoutResponsesForGiver.clear();
            }
            
            // keep track of possible givers who did not give a response
            removeParticipantIdentifierFromList(question.giverType, possibleGiversWithoutResponses, 
                                                response.giverEmail);
            
            boolean isNewGiver = !prevGiver.equals(response.giverEmail); 
            if (isNewGiver) {
                responseRows.addAll(buildMissingResponseRowsBetweenGiverAndPossibleRecipients(
                                    question, possibleReceiversWithoutResponsesForGiver, prevGiver, 
                                    bundle.getNameForEmail(prevGiver), bundle.getTeamNameForEmail(prevGiver)));
                
                String giverIdentifier = (question.giverType == FeedbackParticipantType.TEAMS) ? 
                                         bundle.getFullNameFromRoster(response.giverEmail) :
                                         response.giverEmail;
                            
                possibleReceiversWithoutResponsesForGiver = bundle.getPossibleRecipients(question, giverIdentifier);
            }
            
            // keep track of possible recipients without a response from the current giver
            removeParticipantIdentifierFromList(question.recipientType, possibleReceiversWithoutResponsesForGiver, response.recipientEmail);
            prevGiver = response.giverEmail;
            
            InstructorResultsModerationButton moderationButton = buildModerationButtonForExistingResponse(question, response);
            
            InstructorResultsResponseRow responseRow = new InstructorResultsResponseRow(
                                                               bundle.getGiverNameForResponse(question, response), bundle.getTeamNameForEmail(response.giverEmail), 
                                                               bundle.getRecipientNameForResponse(question, response), bundle.getTeamNameForEmail(response.recipientEmail), 
                                                               bundle.getResponseAnswerHtml(response, question), 
                                                               bundle.isGiverVisible(response), moderationButton);
            configureResponseRow(question, prevGiver, response.recipientEmail, responseRow);
            responseRows.add(responseRow);
        }
        
        responseRows.addAll(getRemainingMissingResponseRows(question, possibleGiversWithoutResponses, 
                                                            possibleReceiversWithoutResponsesForGiver, 
                                                            prevGiver, viewType));
        
        return responseRows;
    }
    
    private List<InstructorResultsResponseRow> buildResponseRowsForQuestionForSingleGiver(FeedbackQuestionAttributes question,
                                                                                          List<FeedbackResponseAttributes> responses,
                                                                                          String giverIdentifier) {
        return buildResponseRowsForQuestionForSingleParticipant(question, responses, giverIdentifier, true);
    }
    
    private List<InstructorResultsResponseRow> buildResponseRowsForQuestionForSingleRecipient(FeedbackQuestionAttributes question,
                                                                                              List<FeedbackResponseAttributes> responses,
                                                                                              String recipientIdentifier) {
        return buildResponseRowsForQuestionForSingleParticipant(question, responses, recipientIdentifier, false);
    }
    
    private List<InstructorResultsResponseRow> buildResponseRowsForQuestionForSingleParticipant(
                                    FeedbackQuestionAttributes question,
                                    List<FeedbackResponseAttributes> responses,
                                    String participantIdentifier, boolean isFirstGroupedByGiver) {
        List<InstructorResultsResponseRow> responseRows = new ArrayList<InstructorResultsResponseRow>();
        
        List<String> possibleParticipantsWithoutResponses = isFirstGroupedByGiver ? bundle.getPossibleRecipients(question, participantIdentifier)
                                                                    : bundle.getPossibleGivers(question, participantIdentifier);
        
        for (FeedbackResponseAttributes response : responses) {
            if (!bundle.isGiverVisible(response) || !bundle.isRecipientVisible(response)) {
                possibleParticipantsWithoutResponses.clear();
            }
            
            // keep track of possible participant who did not give/receive a response to/from the participantIdentifier 
            String participantWithResponse =          isFirstGroupedByGiver ? response.recipientEmail : response.giverEmail;
            FeedbackParticipantType participantType = isFirstGroupedByGiver ? question.recipientType  : question.giverType; 
            removeParticipantIdentifierFromList(participantType, possibleParticipantsWithoutResponses, 
                                                participantWithResponse);
            
            InstructorResultsModerationButton moderationButton = buildModerationButtonForExistingResponse(question, response);
            
            InstructorResultsResponseRow responseRow = new InstructorResultsResponseRow(
                                   bundle.getGiverNameForResponse(question, response), bundle.getTeamNameForEmail(response.giverEmail), 
                                   bundle.getRecipientNameForResponse(question, response), bundle.getTeamNameForEmail(response.recipientEmail), 
                                   bundle.getResponseAnswerHtml(response, question), 
                                   bundle.isGiverVisible(response), moderationButton);
            
            configureResponseRow(question, response.giverEmail, response.recipientEmail, responseRow);
                        
            responseRows.add(responseRow);
        }

        if (isFirstGroupedByGiver) {
            responseRows.addAll(buildMissingResponseRowsBetweenGiverAndPossibleRecipients(
                                            question, possibleParticipantsWithoutResponses, participantIdentifier, 
                                            bundle.getNameForEmail(participantIdentifier), 
                                            bundle.getTeamNameForEmail(participantIdentifier)));
        } else {
            responseRows.addAll(buildMissingResponseRowsBetweenRecipientAndPossibleGivers(
                                            question, possibleParticipantsWithoutResponses, participantIdentifier, 
                                            bundle.getNameForEmail(participantIdentifier),
                                            bundle.getTeamNameForEmail(participantIdentifier)));
        }
        
        
        return responseRows;
    }
    

    private void configureResponseRow(FeedbackQuestionAttributes question,
                                                 String giver, String recipient,
                                                 InstructorResultsResponseRow responseRow) {
        
        switch (viewType) {
            case QUESTION:
                responseRow.setGiverProfilePictureDisplayed(validator.getInvalidityInfo(FieldValidator.FieldType.EMAIL, giver).isEmpty());
                responseRow.setGiverProfilePictureLink(new Url(getProfilePictureLink(giver)));
                
                responseRow.setRecipientProfilePictureDisplayed(validator.getInvalidityInfo(FieldValidator.FieldType.EMAIL, recipient).isEmpty());
                responseRow.setRecipientProfilePictureLink(new Url(getProfilePictureLink(recipient)));
                responseRow.setActionsDisplayed(true);
                break;
            case GIVER_QUESTION_RECIPIENT:
                responseRow.setGiverDisplayed(false);
                responseRow.setGiverProfilePictureDisplayed(false);
                
                responseRow.setRecipientProfilePictureAColumn(true);
                responseRow.setRecipientProfilePictureDisplayed(validator.getInvalidityInfo(FieldValidator.FieldType.EMAIL, recipient).isEmpty());
                responseRow.setRecipientProfilePictureLink(new Url(getProfilePictureLink(recipient)));
                responseRow.setActionsDisplayed(false);
                break;
            case RECIPIENT_QUESTION_GIVER:
                responseRow.setRecipientDisplayed(false);
                responseRow.setRecipientProfilePictureDisplayed(false);
                
                responseRow.setGiverProfilePictureAColumn(true);
                responseRow.setGiverProfilePictureDisplayed(validator.getInvalidityInfo(FieldValidator.FieldType.EMAIL, giver).isEmpty());
                responseRow.setGiverProfilePictureLink(new Url(getProfilePictureLink(giver)));
                responseRow.setActionsDisplayed(true);
                break;
            default:
                Assumption.fail();            
        }
    }
    
    /**
     * Construct missing response rows between the giver identified by {@code giverIdentifier} and 
     * {@code possibleReceivers}. The response rows are configured using 
     * {@code configureResponseRowForViewType(viewType)}. 
     *  
     * @see configureResponseRowForViewType
     */
    private List<InstructorResultsResponseRow> buildMissingResponseRowsBetweenGiverAndPossibleRecipients(
                                                                    FeedbackQuestionAttributes question, 
                                                                    List<String> possibleReceivers, 
                                                                    String giverIdentifier,
                                                                    String giverName, String giverTeam) {
        List<InstructorResultsResponseRow> missingResponses = new ArrayList<InstructorResultsResponseRow>();
        FeedbackQuestionDetails questionDetails = question.getQuestionDetails();
        
        for (String possibleRecipient : possibleReceivers) {
            String possibleRecipientName = bundle.getFullNameFromRoster(possibleRecipient);
            String possibleRecipientTeam = bundle.getTeamNameFromRoster(possibleRecipient);
            
            String textToDisplay = questionDetails.getNoResponseTextInHtml(giverIdentifier, possibleRecipient, bundle, question);
            
            if (questionDetails.shouldShowNoResponseText(giverIdentifier, possibleRecipient, question)) {
                InstructorResultsModerationButton moderationButton = buildModerationButtonForGiver(
                                                                         question, giverIdentifier, 
                                                                         "btn btn-default btn-xs", "Moderate Response");
                InstructorResultsResponseRow missingResponse = new InstructorResultsResponseRow(giverName, giverTeam, 
                                                                                                possibleRecipientName, possibleRecipientTeam, 
                                                                                                textToDisplay, true, moderationButton, true);
                
                missingResponse.setRowAttributes(new ElementTag("class", "pending_response_row"));
                configureResponseRow(question, giverIdentifier, possibleRecipient, missingResponse);
                missingResponses.add(missingResponse);
            }
        }
        
        return missingResponses;
    }
    
    /**
     * Construct missing response rows between the recipient identified by {@code recipientIdentifier} and 
     * {@code possibleGivers}. The response rows are configured using 
     * {@code configureResponseRowForViewType(viewType)}. 
     *  
     * @see configureResponseRowForViewType
     */
    private List<InstructorResultsResponseRow> buildMissingResponseRowsBetweenRecipientAndPossibleGivers(
                                    FeedbackQuestionAttributes question, 
                                    List<String> possibleGivers, String recipientIdentifier,
                                    String recipientName, String recipientTeam) {
        List<InstructorResultsResponseRow> missingResponses = new ArrayList<InstructorResultsResponseRow>();
        FeedbackQuestionDetails questionDetails = question.getQuestionDetails();
        
        for (String possibleGiver : possibleGivers) {
            String possibleGiverName = bundle.getFullNameFromRoster(possibleGiver);
            String possibleGiverTeam = bundle.getTeamNameFromRoster(possibleGiver);
            
            String textToDisplay = questionDetails.getNoResponseTextInHtml(recipientIdentifier, possibleGiver, bundle, question);
            
            if (questionDetails.shouldShowNoResponseText(possibleGiver, recipientIdentifier, question)) {
                InstructorResultsModerationButton moderationButton = buildModerationButtonForGiver(
                                                                         question, possibleGiver, "btn btn-default btn-xs", 
                                                                         "Moderate Response");
                InstructorResultsResponseRow missingResponse = new InstructorResultsResponseRow(possibleGiverName, possibleGiverTeam, 
                                                                                                recipientName, recipientTeam, 
                                                                                                textToDisplay, true, moderationButton, true);
                missingResponse.setRowAttributes(new ElementTag("class", "pending_response_row"));
                configureResponseRow(question, possibleGiver, recipientIdentifier, missingResponse);
                
                missingResponses.add(missingResponse);
            }
        }
        
        return missingResponses;
    }

    /**
     * Given a participantIdentifier, remove it from participantIdentifierList. 
     * 
     * Before removal, FeedbackSessionResultsBundle.getNameFromRoster is used to 
     * convert the identifier into a canonical form if the participantIdentifierType is TEAMS. 
     *  
     * @param participantIdentifierType
     * @param participantIdentifierList
     * @param participantIdentifier
     */
    private void removeParticipantIdentifierFromList(
            FeedbackParticipantType participantIdentifierType,
            List<String> participantIdentifierList, String participantIdentifier) {
        if (participantIdentifierType == FeedbackParticipantType.TEAMS) {
            participantIdentifierList.remove(bundle.getFullNameFromRoster(participantIdentifier)); 
        } else {
            participantIdentifierList.remove(participantIdentifier);
        }
    }
    
    private List<InstructorResultsResponseRow> getRemainingMissingResponseRows(
                                                FeedbackQuestionAttributes question,
                                                List<String> remainingPossibleGivers, List<String> possibleRecipientsForGiver, 
                                                String prevGiver, ViewType viewType) {
        List<InstructorResultsResponseRow> responseRows = new ArrayList<InstructorResultsResponseRow>();
        
        if (possibleRecipientsForGiver != null) {
            responseRows.addAll(buildMissingResponseRowsBetweenGiverAndPossibleRecipients(question, possibleRecipientsForGiver,
                                                                                   prevGiver, 
                                                                                   bundle.getNameForEmail(prevGiver), 
                                                                                   bundle.getTeamNameForEmail(prevGiver)));
            
        }
        
        removeParticipantIdentifierFromList(question.giverType, remainingPossibleGivers, prevGiver);
            
        for (String possibleGiverWithNoResponses : remainingPossibleGivers) {
            if (!selectedSection.equals("All") && !bundle.getSectionFromRoster(possibleGiverWithNoResponses).equals(selectedSection)) {
                continue;
            }
            possibleRecipientsForGiver = bundle.getPossibleRecipients(question, possibleGiverWithNoResponses);
            
            responseRows.addAll(buildMissingResponseRowsBetweenGiverAndPossibleRecipients(
                                    question, possibleRecipientsForGiver, possibleGiverWithNoResponses, 
                                    bundle.getFullNameFromRoster(possibleGiverWithNoResponses),
                                    bundle.getTeamNameFromRoster(possibleGiverWithNoResponses)));
        }
        
        return responseRows;
    }
    

    private InstructorResultsModerationButton buildModerationButtonForExistingResponse(FeedbackQuestionAttributes question,
                                                                      FeedbackResponseAttributes response) {
        return buildModerationButtonForGiver(question, response.giverEmail, "btn btn-default btn-xs", "Moderate Response");
    }
    
    private InstructorResultsModerationButton buildModerationButtonForGiver(FeedbackQuestionAttributes question,
                                                                            String giverEmail, String className,
                                                                            String buttonText) {
        boolean isAllowedToModerate = instructor.isAllowedForPrivilege(bundle.getSectionFromRoster(giverEmail), 
                                                     getFeedbackSessionName(), 
                                                     Const.ParamsNames.INSTRUCTOR_PERMISSION_MODIFY_SESSION_COMMENT_IN_SECTIONS);
        boolean isDisabled = !isAllowedToModerate;
        
        String giverIdentifier = giverEmail;
        if (question != null) {
            giverIdentifier = question.giverType.isTeam() ? giverEmail.replace(Const.TEAM_OF_EMAIL_OWNER,"") 
                                                          : giverIdentifier;
        }
        
        InstructorResultsModerationButton moderationButton = new InstructorResultsModerationButton(isAllowedToModerate, isDisabled,
                                                                 className, giverIdentifier, 
                                                                 getCourseId(), getFeedbackSessionName(), 
                                                                 question, buttonText);
        return moderationButton;
   }
    
    private InstructorFeedbackResultsGroupByQuestionPanel buildInstructorFeedbackResultsGroupByQuestionPanelWithoutModerationButton(
                                    String participantIdentifier, String participantName, 
                                    List<InstructorResultsQuestionTable> questionTables) {
        return buildInstructorFeedbackResultsGroupByQuestionPanel(
                                        participantIdentifier,  participantName, 
                                        questionTables, null, false);
    }
    
   private InstructorFeedbackResultsGroupByQuestionPanel buildInstructorFeedbackResultsGroupByQuestionPanel(
                                                             String participantIdentifier, String participantName, 
                                                             List<InstructorResultsQuestionTable> questionTables,
                                                             InstructorResultsModerationButton moderationButton, 
                                                             boolean isModerationButtonDisplayed) {
       boolean isEmailValid = validator.getInvalidityInfo(FieldValidator.FieldType.EMAIL, participantIdentifier).isEmpty();
       Url profilePictureLink = new Url(getProfilePictureLink(participantIdentifier));
       
       InstructorResultsQuestionTable.sortByQuestionNumber(questionTables);
       InstructorFeedbackResultsGroupByQuestionPanel giverPanel = 
                                    InstructorFeedbackResultsGroupByQuestionPanel.buildInstructorFeedbackResultsGroupByQuestionPanel(
                                                                    questionTables, isEmailValid, profilePictureLink, 
                                                                    viewType.isFirstGroupedByGiver(), participantIdentifier, participantName,
                                                                    moderationButton, isModerationButtonDisplayed);
       
       return giverPanel;
   }

   
<<<<<<< HEAD
   private InstructorFeedbackResultsGroupByParticipantPanel buildInstructorFeedbackResultsGroupBySecondaryParticipantPanel(
                                   String participantIdentifier, String participantName, 
                                   List<InstructorFeedbackResultsSecondaryParticipantPanelBody> secondaryParticipantPanels, 
                                   InstructorResultsModerationButton moderationButton, 
                                   boolean isModerationButtonDisplayed) {
        boolean isEmailValid = validator.getInvalidityInfo(FieldValidator.FieldType.EMAIL, participantIdentifier).isEmpty();
        Url profilePictureLink = new Url(getProfilePictureLink(participantIdentifier));
        
      
        InstructorFeedbackResultsGroupByParticipantPanel bySecondaryParticipantPanel = 
                                        new InstructorFeedbackResultsGroupByParticipantPanel(secondaryParticipantPanels);
        bySecondaryParticipantPanel.setParticipantIdentifier(participantIdentifier);
        bySecondaryParticipantPanel.setName(participantName);
        bySecondaryParticipantPanel.setGiver(viewType.isFirstGroupedByGiver());
        
        bySecondaryParticipantPanel.setEmailValid(isEmailValid);
        bySecondaryParticipantPanel.setProfilePictureLink(profilePictureLink.toString());
        
        bySecondaryParticipantPanel.setModerationButton(moderationButton);
        bySecondaryParticipantPanel.setModerationButtonDisplayed(isModerationButtonDisplayed);
        
        bySecondaryParticipantPanel.setHasResponses(true);
        
        return bySecondaryParticipantPanel;
    }
=======
>>>>>>> b81cd644
    /* 
     * getInstructorFeedbackSessionPublishAndUnpublishAction()
     * is not covered in action test, but covered in UI tests.
     */

    private FeedbackSessionPublishButton getInstructorFeedbackSessionPublishAndUnpublishAction() {
        boolean isHome = false;
        return new FeedbackSessionPublishButton(this,
                                                bundle.feedbackSession,
                                                isHome,
                                                instructor,
                                                "btn-primary btn-block");
    }
    
    // TODO remove this entirely and use PageData method directly
    public String getProfilePictureLink(String studentEmail) {
        return getStudentProfilePictureLink(StringHelper.encrypt(studentEmail),
                                            StringHelper.encrypt(instructor.courseId));
    }

    public static String getExceedingResponsesErrorMessage() {
        return EXCEEDING_RESPONSES_ERROR_MESSAGE;
    }

    public void setBundle(FeedbackSessionResultsBundle bundle) {
        this.bundle = bundle;
    }
    
    public FeedbackSessionResultsBundle getBundle() {
        return bundle;
    }

    public InstructorAttributes getInstructor() {
        return instructor;
    }

    public List<String> getSections() {
        return sections;
    }

    public String getSelectedSection() {
        return selectedSection;
    }

    public String getSortType() {
        return sortType;
    }

    @Deprecated
    public String getGroupByTeam() {
        return groupByTeam != null? groupByTeam : "null";
    }
    
    // TODO: swap groupByTeam to a normal boolean
    public boolean isGroupedByTeam() {
        return "on".equals(groupByTeam); 
    }

    // TODO: swap showStats to a normal boolean
    private boolean isStatsShown() {
        return showStats != null;
    }

    public int getStartIndex() {
        return startIndex;
    }

    public String getCourseId() {
        return sanitizeForHtml(bundle.feedbackSession.courseId);
    }

    public String getFeedbackSessionName() {
        return sanitizeForHtml(bundle.feedbackSession.feedbackSessionName);
    }

    public String getAjaxStatus() {
        return ajaxStatus;
    }

    public String getSessionResultsHtmlTableAsString() {
        return sessionResultsHtmlTableAsString;
    }
    
    public boolean isShouldCollapsed() {
        return isPanelsCollapsed;
    }

    public void setShouldCollapsed(boolean shouldCollapsed) {
        this.isPanelsCollapsed = shouldCollapsed;
    }

    public List<InstructorResultsQuestionTable> getQuestionPanels() {
        return questionPanels;
    }

    public Map<String, InstructorFeedbackResultsSectionPanel> getSectionPanels() {
        return sectionPanels;
    }

    public void setSectionPanels(LinkedHashMap<String, InstructorFeedbackResultsSectionPanel> sectionPanels) {
        this.sectionPanels = sectionPanels;
    }

    private String getInstructorFeedbackSessionEditLink() {
        return instructor.isAllowedForPrivilege(Const.ParamsNames.INSTRUCTOR_PERMISSION_MODIFY_SESSION)
               ? getInstructorFeedbackEditLink(bundle.feedbackSession.courseId, 
                                                      bundle.feedbackSession.feedbackSessionName)
               : null;
    }
    
    private String getInstructorFeedbackSessionResultsLink() {
        return getInstructorFeedbackResultsLink(bundle.feedbackSession.courseId, bundle.feedbackSession.feedbackSessionName);
    }
    
    public boolean isAllSectionsSelected() {
        return "All".equals(selectedSection);
    }
    
    // TODO: place below getter methods for template objects in some init method common to all views
    public InstructorFeedbackResultsSessionPanel getSessionPanel() {
        return new InstructorFeedbackResultsSessionPanel(
                bundle.feedbackSession, getInstructorFeedbackSessionEditLink(),
                getInstructorFeedbackSessionPublishAndUnpublishAction(), selectedSection);
    }
    
    public InstructorFeedbackResultsFilterPanel getFilterPanel() {
        return new InstructorFeedbackResultsFilterPanel(
                isStatsShown(), isPanelsCollapsed, bundle.feedbackSession, isAllSectionsSelected(), selectedSection,
                isGroupedByTeam(), sortType, getInstructorFeedbackSessionResultsLink(), sections);
    }
}<|MERGE_RESOLUTION|>--- conflicted
+++ resolved
@@ -198,7 +198,6 @@
         buildResponsesPanelsForRecipientQuestionGiver(sortedResponses);
     }
     
-<<<<<<< HEAD
     public void initForViewByRecipientGiverQuestion(InstructorAttributes instructor, 
                                     String selectedSection, String showStats, 
                                     String groupByTeam) {
@@ -232,9 +231,6 @@
 
         
 
-=======
-    
->>>>>>> b81cd644
     private void buildResponsesPanelsForGiverQuestionRecipient(
                                     Map<String, Map<FeedbackQuestionAttributes, List<FeedbackResponseAttributes>>> sortedResponses) {
         viewType = ViewType.GIVER_QUESTION_RECIPIENT;
@@ -445,8 +441,7 @@
         // display missing sections
         buildSectionPanelsForMissingSections(sectionsWithResponses);
     }
-<<<<<<< HEAD
-
+    
     private void buildResponsesPanelsForRecipientGiverQuestion(
                                     Map<String, Map<String, List<FeedbackResponseAttributes>>> sortedResponses) {
         viewType = ViewType.RECIPIENT_GIVER_QUESTION;
@@ -476,7 +471,7 @@
             String recipientIdentifier = recipientToGiverToResponsesMap.getKey();
             
             String currentTeam = getCurrentTeam(bundle, recipientIdentifier);
-            String currentSection = getCurrentRecipientSection(recipientToGiverToResponsesMap);
+            String currentSection = getCurrentSection(recipientToGiverToResponsesMap);
             
             // Change in team
             if (!prevTeam.equals(currentTeam)) {
@@ -600,7 +595,7 @@
         sectionsWithResponses.add(prevSection);
         
 
-        buildTeamAndParticipantPanelsForLastParticipantSection(sectionPanel, prevSection, prevTeam,
+        buildMissingTeamAndParticipantPanelsForLastParticipantSection(sectionPanel, prevSection, prevTeam,
                                                      sectionsWithResponses, teamsWithResponses,
                                                      teamMembersWithResponses);
 
@@ -608,27 +603,6 @@
         buildSectionPanelsForMissingSections(sectionsWithResponses);
         
     }
-    
-    
-    private InstructorFeedbackResultsGroupByQuestionPanel buildRecipientPanel(
-                                    final String additionalInfoId,
-                                    InstructorFeedbackResultsSectionPanel sectionPanel,
-                                    int recipientIndex,
-                                    Map.Entry<String, Map<FeedbackQuestionAttributes, List<FeedbackResponseAttributes>>> responsesToRecipient,
-                                    String recipientIdentifier, String currentTeam) {
-        return buildParticipantPanel(additionalInfoId, sectionPanel, recipientIndex, responsesToRecipient, recipientIdentifier, currentTeam);
-    }
-    
-    private InstructorFeedbackResultsGroupByQuestionPanel buildGiverPanel(
-                                    final String additionalInfoId,
-                                    InstructorFeedbackResultsSectionPanel sectionPanel,
-                                    int giverIndex,
-                                    Map.Entry<String, Map<FeedbackQuestionAttributes, List<FeedbackResponseAttributes>>> responsesFromGiver,
-                                    String giverIdentifier, String currentTeam) {
-        return buildParticipantPanel(additionalInfoId, sectionPanel, giverIndex, responsesFromGiver, giverIdentifier, currentTeam);
-    }
-=======
->>>>>>> b81cd644
     
     private InstructorFeedbackResultsGroupByQuestionPanel buildParticipantGroupByQuestionPanel(
                                     String additionalInfoId, int participantIndex,
@@ -771,33 +745,13 @@
         
         return currentTeam;
     }
-<<<<<<< HEAD
-    
-    private <K> String getCurrentGiverSection(
-                                    Map.Entry<String, Map<K, List<FeedbackResponseAttributes>>> responsesFromGiver) {
-        return getCurrentSection(responsesFromGiver, true);
-    }
-    
-    private <K> String getCurrentRecipientSection(
-                                    Map.Entry<String, Map<K, List<FeedbackResponseAttributes>>> responsesToRecipient) {
-        return getCurrentSection(responsesToRecipient, false);
-    }
-    
-=======
->>>>>>> b81cd644
 
     /**
      * Uses the first response to get the current section
      * @param responses
      */
-<<<<<<< HEAD
     private <K> String getCurrentSection(
-                        Map.Entry<String, Map<K, List<FeedbackResponseAttributes>>> responses,
-                        boolean isGiver) {
-=======
-    private String getCurrentSection(
-                        Map.Entry<String, Map<FeedbackQuestionAttributes, List<FeedbackResponseAttributes>>> responses) {
->>>>>>> b81cd644
+                        Map.Entry<String, Map<K, List<FeedbackResponseAttributes>>> responses) {
         String currentSection = Const.DEFAULT_SECTION;
         // update current section
         // retrieve section from the first response of this user
@@ -1542,7 +1496,6 @@
    }
 
    
-<<<<<<< HEAD
    private InstructorFeedbackResultsGroupByParticipantPanel buildInstructorFeedbackResultsGroupBySecondaryParticipantPanel(
                                    String participantIdentifier, String participantName, 
                                    List<InstructorFeedbackResultsSecondaryParticipantPanelBody> secondaryParticipantPanels, 
@@ -1568,8 +1521,6 @@
         
         return bySecondaryParticipantPanel;
     }
-=======
->>>>>>> b81cd644
     /* 
      * getInstructorFeedbackSessionPublishAndUnpublishAction()
      * is not covered in action test, but covered in UI tests.
