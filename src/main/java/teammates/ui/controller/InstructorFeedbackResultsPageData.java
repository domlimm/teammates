package teammates.ui.controller;

import java.util.ArrayList;
import java.util.Collection;
import java.util.Collections;
import java.util.HashMap;
import java.util.HashSet;
import java.util.LinkedHashMap;
import java.util.List;
import java.util.Map;
import java.util.Map.Entry;
import java.util.Set;

import teammates.common.datatransfer.AccountAttributes;
import teammates.common.datatransfer.FeedbackParticipantType;
import teammates.common.datatransfer.FeedbackQuestionAttributes;
import teammates.common.datatransfer.FeedbackQuestionDetails;
import teammates.common.datatransfer.FeedbackResponseAttributes;
import teammates.common.datatransfer.FeedbackSessionResultsBundle;
import teammates.common.datatransfer.InstructorAttributes;
import teammates.common.util.Assumption;
import teammates.common.util.Const;
import teammates.common.util.FieldValidator;
import teammates.common.util.StringHelper;
import teammates.common.util.Url;
import teammates.ui.template.InstructorFeedbackResultsFilterPanel;
import teammates.ui.template.InstructorFeedbackResultsGroupByParticipantPanel;
import teammates.ui.template.InstructorFeedbackResultsResponsePanel;
import teammates.ui.template.InstructorFeedbackResultsSecondaryParticipantPanelBody;
import teammates.ui.template.InstructorFeedbackResultsSessionPanel;
import teammates.ui.template.InstructorResultsParticipantPanel;
import teammates.ui.template.InstructorFeedbackResultsGroupByQuestionPanel;
import teammates.ui.template.InstructorFeedbackResultsSectionPanel;
import teammates.ui.template.FeedbackSessionPublishButton;
import teammates.ui.template.ElementTag;
import teammates.ui.template.InstructorResultsQuestionTable;
import teammates.ui.template.InstructorResultsResponseRow;
import teammates.ui.template.InstructorResultsModerationButton;

public class InstructorFeedbackResultsPageData extends PageData {
    private static final String DISPLAY_NAME_FOR_DEFAULT_SECTION = "Not in a section";

    // TODO find out why it's 500
    private static final int RESPONSE_LIMIT_FOR_COLLAPSING_PANEL = 500;

    public static final String EXCEEDING_RESPONSES_ERROR_MESSAGE = "Sorry, we could not retrieve results. "
                                                                 + "Please try again in a few minutes. If you continue to see this message, it could be because the report you are trying to display contains too much data to display in one page. e.g. more than 2,500 entries."
                                                                 + "<ul><li>If that is the case, you can still use the 'By question' report to view responses. You can also download the results as a spreadsheet. If you would like to see the responses in other formats (e.g. 'Group by - Giver'), you can try to divide the course into smaller sections so that we can display responses one section at a time.</li>"
                                                                 + "<li>If you believe the report you are trying to view is unlikely to have more than 2,500 entries, please contact us at <a href='mailto:teammates@comp.nus.edu.sg'>teammates@comp.nus.edu.sg</a> so that we can investigate.</li></ul>";

    
    public FeedbackSessionResultsBundle bundle = null;
    public InstructorAttributes instructor = null;
    public List<String> sections = null;
    public String selectedSection = null;
    public String sortType = null;
    public String groupByTeam = null;
    public String showStats = null;
    public int startIndex;
    private boolean isPanelsCollapsed;
    
    private FieldValidator validator = new FieldValidator();

    // used for html table ajax loading
    public String courseId = null;
    public String feedbackSessionName = null;
    public String ajaxStatus = null;
    public String sessionResultsHtmlTableAsString = null;
    

    // for question view
    List<InstructorResultsQuestionTable> questionPanels;
    // for giver > question > recipient, recipient > question > giver...
    LinkedHashMap<String, InstructorFeedbackResultsSectionPanel> sectionPanels;
    
    // TODO multiple page data classes inheriting this for each view type, 
    // rather than an enum determining behaviour in many methods
    ViewType viewType;
    enum ViewType {
        QUESTION, GIVER_QUESTION_RECIPIENT, RECIPIENT_QUESTION_GIVER, RECIPIENT_GIVER_QUESTION;
        
        public String toString() {
            return name().toLowerCase().replaceAll("_", "-");
        }
        
        public boolean isFirstGroupedByGiver() {
            return this == GIVER_QUESTION_RECIPIENT;
        }
        
        public boolean isGroupedBySecondaryParticipant() {
            return this == RECIPIENT_GIVER_QUESTION;
        }
        
    }
    
    
    public InstructorFeedbackResultsPageData(AccountAttributes account) {
        super(account);
        startIndex = -1;
    }
    
    public void initForViewByQuestion(InstructorAttributes instructor, 
                                      String selectedSection, String showStats, 
                                      String groupByTeam) {
        viewType = ViewType.QUESTION;
        
        this.instructor = instructor;
        this.selectedSection = selectedSection;
        this.showStats = showStats;
        this.groupByTeam = groupByTeam;
        
        Map<FeedbackQuestionAttributes, List<FeedbackResponseAttributes>> questionToResponseMap = bundle.getQuestionResponseMap();
        questionPanels = new ArrayList<InstructorResultsQuestionTable>();
        
        for (Map.Entry<FeedbackQuestionAttributes, List<FeedbackResponseAttributes>> entry : questionToResponseMap.entrySet()) {
            FeedbackQuestionAttributes question = entry.getKey();
            List<FeedbackResponseAttributes> responses = entry.getValue();
            
            questionPanels.add(buildQuestionTableAndResponseRows(question, responses, ""));
        }
        
    }
    
    /**
     * Creates {@code InstructorFeedbackResultsSectionPanel}s for sectionPanels.
     * 
     * Iterates through the responses and creates panels and questions for them. Keeps track 
     * of missing sections, teams and participants who do not have responses 
     * and create panels for these missing sections, teams and participants.
     * 
     * TODO: simplify the logic in this method
     */
    public void initForViewByGiverQuestionRecipient(InstructorAttributes instructor, 
                                    String selectedSection, String showStats, 
                                    String groupByTeam) {
        this.instructor = instructor;
        this.selectedSection = selectedSection;
        this.showStats = showStats;
        this.groupByTeam = groupByTeam;
        
        if (!bundle.isComplete) {
            // results page to be loaded by ajax instead 
            buildSectionPanelsForForAjaxLoading(sections);
            return;
        }
        
        // Note that if the page needs to load by ajax, then responses will be empty too,
        // therefore the check whether the bundle needs to come before this
        if (bundle.responses.isEmpty()) {
            // no responses, nothing to initialize
            return;
        }
        
        setShouldCollapsed(bundle.responses.size() > RESPONSE_LIMIT_FOR_COLLAPSING_PANEL);
        
        Map<String, Map<FeedbackQuestionAttributes, List<FeedbackResponseAttributes>>> sortedResponses 
                     = bundle.getResponsesSortedByGiverQuestionRecipient(true);
        
        buildResponsesPanelsForGiverQuestionRecipient(sortedResponses);
    }
    
    /**
     * Creates {@code InstructorFeedbackResultsSectionPanel}s for sectionPanels.
     * 
     * Iterates through the responses and creates panels and questions for them. Keeps track 
     * of missing sections, teams and participants who do not have responses 
     * and create panels for these missing sections, teams and participants.
     * 
     * TODO: simplify the logic in this method
     */
    public void initForViewByRecipientQuestionGiver(InstructorAttributes instructor, 
                                    String selectedSection, String showStats, 
                                    String groupByTeam) {
        
        this.instructor = instructor;
        this.selectedSection = selectedSection;
        this.showStats = showStats;
        this.groupByTeam = groupByTeam;
        
        if (!bundle.isComplete) {
            // results page to be loaded by ajax instead 
            buildSectionPanelsForForAjaxLoading(sections);
            return;
        }
        
        // Note that if the page needs to load by ajax, then responses will be empty too,
        // therefore the check whether the bundle needs to come before this
        if (bundle.responses.isEmpty()) {
            // no responses, nothing to initialize
            return;
        }
        
        setShouldCollapsed(bundle.responses.size() > RESPONSE_LIMIT_FOR_COLLAPSING_PANEL);
        
        Map<String, Map<FeedbackQuestionAttributes, List<FeedbackResponseAttributes>>> sortedResponses 
                     = bundle.getResponsesSortedByRecipientQuestionGiver(true);
       
        buildResponsesPanelsForRecipientQuestionGiver(sortedResponses);
    }
    
<<<<<<< HEAD
    public void initForViewByRecipientGiverQuestion(InstructorAttributes instructor, 
                                    String selectedSection, String showStats, 
                                    String groupByTeam) {
        
        this.instructor = instructor;
        this.selectedSection = selectedSection;
        this.showStats = showStats;
        this.groupByTeam = groupByTeam;
        
        if (!bundle.isComplete) {
            // results page to be loaded by ajax instead 
            buildSectionPanelsForForAjaxLoading(sections);
            return;
        }
        
        // Note that if the page needs to load by ajax, then responses will be empty too,
        // therefore the check whether the bundle needs to come before this
        if (bundle.responses.isEmpty()) {
            // no responses, nothing to initialize
            return;
        }
        
        setShouldCollapsed(bundle.responses.size() > RESPONSE_LIMIT_FOR_COLLAPSING_PANEL);
        
        Map<String, Map<String, List<FeedbackResponseAttributes>>> sortedResponses 
                     = bundle.getResponsesSortedByRecipient(true);
        
        buildResponsesPanelsForRecipientGiverQuestion(sortedResponses);
        
    }

        

=======
    /**
     * Constructs section panels for every section.
     * 
     * TODO reduce code duplication across the build.*Panels.* methods 
     * @param sortedResponses
     */
>>>>>>> fb8f4b9c
    private void buildResponsesPanelsForGiverQuestionRecipient(
                                    Map<String, Map<FeedbackQuestionAttributes, List<FeedbackResponseAttributes>>> sortedResponses) {
        viewType = ViewType.GIVER_QUESTION_RECIPIENT;
        final String additionalInfoId = "giver-%s-question-%s";
        
        LinkedHashMap<String, Map<FeedbackQuestionAttributes, List<FeedbackResponseAttributes>>> responsesGroupedByTeam 
                = bundle.getQuestionResponseMapByGiverTeam();
        
        
        sectionPanels = new LinkedHashMap<String, InstructorFeedbackResultsSectionPanel>();
        InstructorFeedbackResultsSectionPanel sectionPanel = new InstructorFeedbackResultsSectionPanel();
        
        // Maintain previous section and previous team while iterating through the loop
        // initialize the previous section to "None"
        String prevSection = Const.DEFAULT_SECTION;
        String prevTeam = "";
        
        // Used for displaying sections without responses for the course at the end
        Set<String> sectionsWithResponses = new HashSet<String>();
        // Used for displaying teams without responses for every section
        Set<String> teamsWithResponses = new HashSet<String>();
        // Used for displaying participants without responses for every team
        Set<String> teamMembersWithResponses = new HashSet<String>();                                
        
        int giverIndex = this.startIndex;
        // Iterates through the response givers
        for (Map.Entry<String, Map<FeedbackQuestionAttributes, List<FeedbackResponseAttributes>>> responsesFromGiver : 
                                                                    sortedResponses.entrySet()) {
            giverIndex += 1;
            String giverIdentifier = responsesFromGiver.getKey();
            
            String currentTeam = getCurrentTeam(bundle, giverIdentifier);
            String currentSection = getCurrentSection(responsesFromGiver);
            
            boolean isChangeOfTeam = !prevTeam.equals(currentTeam);
            boolean isChangeOfSection = !prevSection.equals(currentSection);

            // handle a change of team by building panels for missing participants
            // and setting the sectionPanel's flags for teams with responses
            if (isChangeOfTeam) {
                boolean isFirstTeam = prevTeam.isEmpty();
                if (!isFirstTeam) {
                    buildMissingParticipantPanelsWithModerationButtonForTeam(
                                                    sectionPanel, prevTeam, teamMembersWithResponses);
                    teamMembersWithResponses.clear(); 
                }
                
                teamsWithResponses.add(currentTeam);
                if (!isChangeOfSection) {
                    sectionPanel.getIsTeamWithResponses().put(currentTeam, true);
                }
            }
            
            // Change in section
            if (isChangeOfSection) {
                boolean isFirstSection = sectionPanel.getParticipantPanels().isEmpty();
                if (!isFirstSection) {
                    // Finalize building of section panel,
                    finaliseBuildingSectionPanel(sectionPanel, prevSection, responsesGroupedByTeam,
                                                 teamsWithResponses);
                    
                    // add sectionPanel to sectionPanels
                    buildMissingTeamAndParticipantPanelsWithModerationButtonForSection(sectionPanel, prevSection, 
                                                    teamsWithResponses, currentTeam);
                    sectionPanels.put(prevSection, sectionPanel);
                    sectionsWithResponses.add(prevSection);
                    
                    // and set up for next section
                    teamsWithResponses.clear();
                    teamsWithResponses.add(currentTeam);
                    
                    sectionPanel = new InstructorFeedbackResultsSectionPanel();
                }
                
                sectionPanel.getIsTeamWithResponses().put(currentTeam, true);
            }
            
            // For the current giver, constructs a panel 
            InstructorFeedbackResultsGroupByQuestionPanel giverPanel 
                    = buildParticipantGroupByQuestionPanel(giverIdentifier, responsesFromGiver,
                                                           additionalInfoId, giverIndex);
            
            // add constructed InstructorFeedbackResultsGroupByQuestionPanel into section's participantPanels            
            addParticipantPanelToSectionPanel(sectionPanel, currentTeam, giverPanel);
            teamMembersWithResponses.add(giverIdentifier);
            
            prevTeam = currentTeam;
            prevSection = currentSection;
        }
        
        finaliseBuildingSectionPanel(sectionPanel, prevSection, responsesGroupedByTeam, teamsWithResponses);
        sectionPanels.put(prevSection, sectionPanel);
        teamsWithResponses.add(prevTeam);
        sectionsWithResponses.add(prevSection);
        
        buildMissingTeamAndParticipantPanelsForLastSectionWithResponses(sectionPanel, prevSection, prevTeam,
                                                     teamsWithResponses, teamMembersWithResponses);

        // TODO introduce enums for this, because this causes problems if there is a section named "All"
        if (selectedSection.equals("All")) {
            buildSectionPanelsForMissingSections(sectionsWithResponses);
        }
    }

    private void buildResponsesPanelsForRecipientQuestionGiver(
                                    Map<String, Map<FeedbackQuestionAttributes, List<FeedbackResponseAttributes>>> sortedResponses) {
        viewType = ViewType.RECIPIENT_QUESTION_GIVER;
        final String additionalInfoId = "recipient-%s-question-%s";
        
        LinkedHashMap<String, Map<FeedbackQuestionAttributes, List<FeedbackResponseAttributes>>> responsesGroupedByTeam 
                = bundle.getQuestionResponseMapByRecipientTeam();
        
        sectionPanels = new LinkedHashMap<String, InstructorFeedbackResultsSectionPanel>();
        InstructorFeedbackResultsSectionPanel sectionPanel = new InstructorFeedbackResultsSectionPanel();
        
        // Maintain previous section and previous team while iterating through the loop
        // initialize the previous section to "None"
        String prevSection = Const.DEFAULT_SECTION;
        String prevTeam = "";
        
        // Used for displaying sections without responses for the course at the end
        Set<String> sectionsWithResponses = new HashSet<String>();
        // Used for displaying teams without responses for every section
        Set<String> teamsWithResponses = new HashSet<String>();
        // Used for displaying participants without responses for every team
        Set<String> teamMembersWithResponses = new HashSet<String>();       
        
        int recipientIndex = this.startIndex;
  
        // Iterate through the recipients
        for (Map.Entry<String, Map<FeedbackQuestionAttributes, List<FeedbackResponseAttributes>>> responsesToRecipient : 
                                                                    sortedResponses.entrySet()) {
            recipientIndex += 1;
            String recipientIdentifier = responsesToRecipient.getKey();
            
            String currentTeam = getCurrentTeam(bundle, recipientIdentifier);
            String currentSection = getCurrentSection(responsesToRecipient);
            
            boolean isChangeOfTeam = !prevTeam.equals(currentTeam);
            boolean isChangeOfSection = !prevSection.equals(currentSection);

            // handle a change of team by building panels for missing participants
            // and setting the sectionPanel's flags for teams with responses
            if (isChangeOfTeam) {
                boolean isFirstTeam = prevTeam.isEmpty();
                if (!isFirstTeam) {
                    buildMissingParticipantPanelsWithoutModerationButtonForTeam(
                                                    sectionPanel, prevTeam, teamMembersWithResponses);
                    teamMembersWithResponses.clear(); 
                }
                
                teamsWithResponses.add(currentTeam);
                if (!isChangeOfSection) {
                    sectionPanel.getIsTeamWithResponses().put(currentTeam, true);
                }
            }
            
            // Change in section
            if (isChangeOfSection) {
                boolean isFirstSection = sectionPanel.getParticipantPanels().isEmpty();
                if (!isFirstSection) {
                    // Finalize building of section panel,
                    finaliseBuildingSectionPanel(sectionPanel, prevSection, responsesGroupedByTeam,
                                                 teamsWithResponses);
                    
                    // add to sectionPanels
                    buildMissingTeamAndParticipantPanelsWithoutModerationButtonForSection(
                                                    sectionPanel, prevSection, teamsWithResponses, currentTeam);
                    sectionPanels.put(prevSection, sectionPanel);
                    
                    sectionsWithResponses.add(prevSection);
                    
                    // and set up for next section 
                    teamsWithResponses.clear();
                    teamsWithResponses.add(currentTeam);
                    
                    sectionPanel = new InstructorFeedbackResultsSectionPanel();
                }
                
                sectionPanel.getIsTeamWithResponses().put(currentTeam, true);
            }
            // Construct panel for the current recipient
            InstructorFeedbackResultsGroupByQuestionPanel recipientPanel = buildParticipantGroupByQuestionPanel(
                                                                              recipientIdentifier, responsesToRecipient,
                                                                              additionalInfoId, recipientIndex);
            
            
            // add constructed InstructorFeedbackResultsGroupByQuestionPanel into section's participantPanels            
            addParticipantPanelToSectionPanel(sectionPanel, currentTeam, recipientPanel);
            teamMembersWithResponses.add(recipientIdentifier);
            
            prevTeam = currentTeam;
            prevSection = currentSection;
        }
        
        finaliseBuildingSectionPanel(sectionPanel, prevSection, responsesGroupedByTeam, teamsWithResponses);
        sectionPanels.put(prevSection, sectionPanel);
        teamsWithResponses.add(prevTeam);
        sectionsWithResponses.add(prevSection);
        buildMissingTeamAndParticipantPanelsForLastSectionWithResponses(
                                        sectionPanel, prevSection, prevTeam,
                                        teamsWithResponses, teamMembersWithResponses);

        // TODO introduce enums for this, because this causes problems if there is a section named "All"
        if (selectedSection.equals("All")) {
            buildSectionPanelsForMissingSections(sectionsWithResponses);
        }
    }
    
    private void buildResponsesPanelsForRecipientGiverQuestion(
                                    Map<String, Map<String, List<FeedbackResponseAttributes>>> sortedResponses) {
        viewType = ViewType.RECIPIENT_GIVER_QUESTION;
        final String additionalInfoId = "giver-%s-recipient-%s";
        
        sectionPanels = new LinkedHashMap<String, InstructorFeedbackResultsSectionPanel>();
        InstructorFeedbackResultsSectionPanel sectionPanel = new InstructorFeedbackResultsSectionPanel();
        sectionPanel.setDisplayingTeamStatistics(false);
        
        
        // Maintain previous section and previous team while iterating through the loop
        // initialize the previous section to "None"
        String prevSection = Const.DEFAULT_SECTION;
        String prevTeam = "";
        
        Set<String> sectionsWithResponses = new HashSet<String>();
        Set<String> teamsWithResponses = new HashSet<String>();
        Set<String> teamMembersWithResponses = new HashSet<String>();      
        
        int recipientIndex = this.startIndex;
  
        // Iterate through the recipients
        for (Map.Entry<String, Map<String, List<FeedbackResponseAttributes>>> recipientToGiverToResponsesMap : 
                                                                              sortedResponses.entrySet()) {
            recipientIndex += 1;
             
            String recipientIdentifier = recipientToGiverToResponsesMap.getKey();
            
            String currentTeam = getCurrentTeam(bundle, recipientIdentifier);
            String currentSection = getCurrentSection(recipientToGiverToResponsesMap);
            
            // Change in team
            if (!prevTeam.equals(currentTeam)) {
                boolean isFirstTeam = prevTeam.isEmpty();
                if (!isFirstTeam) {
                    // construct missing participant panels
                    buildMissingParticipantPanelsForTeam(
                        sectionPanel, prevTeam, teamMembersWithResponses, false);
                    
                    teamMembersWithResponses.clear(); 
                }
                prevTeam = currentTeam;
                teamsWithResponses.add(currentTeam);
            }
            
            // Change in section
            if (!prevSection.equals(currentSection)) {
                boolean isFirstSection = sectionPanel.getParticipantPanels().isEmpty();
                if (!isFirstSection) {
                    // Finalize building of section panel,
                    // add to sectionPanels,
                    // and initialize next section panel
                    sectionPanel.setSectionName(prevSection);
                    sectionPanel.setSectionNameForDisplay(prevSection.equals(Const.DEFAULT_SECTION) ? "Not in a section" 
                                                                                                    : prevSection);
                    sectionPanels.put(prevSection, sectionPanel);
                    
                    buildMissingTeamAndParticipantPanelsWithoutModerationButtonForSection(
                                                    sectionPanel, prevSection,  
                                                    teamsWithResponses, currentTeam, viewType.isFirstGroupedByGiver());
                    sectionsWithResponses.add(prevSection);
                    
                    teamsWithResponses.clear();
                    teamsWithResponses.add(currentTeam);
                    
                    sectionPanel = new InstructorFeedbackResultsSectionPanel();
                    sectionPanel.setDisplayingTeamStatistics(false);
                }
            }
            
            // build recipient panel
            // by first building giver panels
            List<InstructorFeedbackResultsSecondaryParticipantPanelBody> secondaryParticipantPanels = new ArrayList<InstructorFeedbackResultsSecondaryParticipantPanelBody>();
            Map<String, List<FeedbackResponseAttributes>> giverToResponsesMap = recipientToGiverToResponsesMap.getValue();
            
            int giverIndex = 0;
            for (Map.Entry<String, List<FeedbackResponseAttributes>> giverResponses : giverToResponsesMap.entrySet()) {
                String giverIdentifier = giverResponses.getKey();
                String giverDisplayableName = bundle.getNameForEmail(giverIdentifier); 
                
                boolean isEmail = validator.getInvalidityInfo(FieldValidator.FieldType.EMAIL, giverIdentifier).isEmpty();
                if (isEmail && !bundle.getTeamNameForEmail(giverIdentifier).isEmpty()) {
                    giverDisplayableName += " (" + bundle.getTeamNameForEmail(giverIdentifier)
                                                + ")";
                }
                List<InstructorFeedbackResultsResponsePanel> responsePanels = new ArrayList<InstructorFeedbackResultsResponsePanel>();
                
                for (FeedbackResponseAttributes response : giverResponses.getValue()) {
                    String questionId = response.feedbackQuestionId;
                    FeedbackQuestionAttributes question = bundle.questions.get(questionId);
                    String questionText = bundle.getQuestionText(questionId);
                    String additionalInfoText = question.getQuestionDetails().getQuestionAdditionalInfoHtml(
                                                                                  question.getQuestionNumber(), 
                                                                                  String.format(additionalInfoId, giverIndex, recipientIndex));
                    ElementTag rowAttributes = null;
                    String displayableResponse = bundle.getResponseAnswerHtml(response, question);
                    InstructorFeedbackResultsResponsePanel responsePanel = new InstructorFeedbackResultsResponsePanel(
                                                    question, questionText,
                                                    additionalInfoText, rowAttributes,
                                                    displayableResponse );
                    
                    responsePanels.add(responsePanel);
                }
                
                InstructorFeedbackResultsSecondaryParticipantPanelBody secondaryParticipantPanel 
                         = new InstructorFeedbackResultsSecondaryParticipantPanelBody(
                                            giverIdentifier, giverDisplayableName, 
                                            responsePanels, 
                                            validator.getInvalidityInfo(FieldValidator.FieldType.EMAIL, 
                                                                        giverIdentifier)
                                                                        .isEmpty());
                sectionPanel.getIsTeamWithResponses().put(currentTeam, true);
                secondaryParticipantPanel.setProfilePictureLink(getProfilePictureLink(giverIdentifier));
                secondaryParticipantPanel.setModerationButton(buildModerationButtonForGiver(
                                                                  null, giverIdentifier, 
                                                                  "btn btn-default btn-xs", "Moderate Responses"));
                secondaryParticipantPanel.setModerationButtonDisplayed(true);
                secondaryParticipantPanels.add(secondaryParticipantPanel);
                
                giverIndex += 1;
            }
            
            String recipientNameWithTeamNameAppended = bundle.getNameForEmail(recipientIdentifier);
            boolean isEmail = validator.getInvalidityInfo(FieldValidator.FieldType.EMAIL, recipientIdentifier).isEmpty();
            
            if (isEmail && !bundle.getTeamNameForEmail(recipientIdentifier).isEmpty()) {
                recipientNameWithTeamNameAppended += " (" + bundle.getTeamNameForEmail(recipientIdentifier)
                                                   + ")";
            }
            
            InstructorFeedbackResultsGroupByParticipantPanel recipientPanel = buildInstructorFeedbackResultsGroupBySecondaryParticipantPanel(
                                            recipientIdentifier, recipientNameWithTeamNameAppended, 
                                            secondaryParticipantPanels, null, false);
            
            // add constructed InstructorFeedbackResultsGroupByParticipantPanel into section's participantPanels            
            addParticipantPanelToSectionPanel(sectionPanel, currentTeam, recipientPanel);
            
            teamMembersWithResponses.add(recipientIdentifier);
            
            prevSection = currentSection;
        }
        
        // for the last section
        
        sectionPanel.setSectionName(prevSection);
        sectionPanel.setSectionNameForDisplay(prevSection.equals(Const.DEFAULT_SECTION) ? "Not in a section" 
                                                                                        : prevSection);
        sectionPanel.setDisplayingTeamStatistics(false);
        sectionPanels.put(prevSection, sectionPanel);
        teamsWithResponses.add(prevTeam);
        sectionsWithResponses.add(prevSection);
        

        buildMissingTeamAndParticipantPanelsForLastParticipantSection(sectionPanel, prevSection, prevTeam,
                                                     sectionsWithResponses, teamsWithResponses,
                                                     teamMembersWithResponses);

        // display missing sections
        buildSectionPanelsForMissingSections(sectionsWithResponses);
        
    }
    
    private InstructorFeedbackResultsGroupByQuestionPanel buildParticipantGroupByQuestionPanel(
                                    String participantIdentifier,
                                    Map.Entry<String, Map<FeedbackQuestionAttributes, List<FeedbackResponseAttributes>>> responsesForParticipant,
                                    String additionalInfoId, int participantIndex) {
        List<InstructorResultsQuestionTable> questionTables = new ArrayList<InstructorResultsQuestionTable>();
        
        int questionIndex = 0;
        for (Map.Entry<FeedbackQuestionAttributes, List<FeedbackResponseAttributes>> responsesForParticipantForQuestion : 
                                                                                     responsesForParticipant.getValue().entrySet()) {
            if (responsesForParticipantForQuestion.getValue().isEmpty()) {
                // participant has no responses for the current question
                continue;
            }
            
            questionIndex += 1;
            
            FeedbackQuestionAttributes currentQuestion = responsesForParticipantForQuestion.getKey();
            List<FeedbackResponseAttributes> responsesForQuestion = responsesForParticipantForQuestion.getValue();

            InstructorResultsQuestionTable questionTable 
                = buildQuestionTableAndResponseRows(currentQuestion, responsesForQuestion,
                                                    String.format(additionalInfoId, participantIndex, questionIndex), 
                                                    participantIdentifier, true);
            questionTable.setBoldQuestionNumber(false);
            questionTables.add(questionTable);
      
        }
        
        InstructorResultsQuestionTable.sortByQuestionNumber(questionTables);
        InstructorFeedbackResultsGroupByQuestionPanel participantPanel;
        // Moderation button on the participant panels are only shown is the panel is a giver panel,
        // and if the participant is a student
        if (viewType.isFirstGroupedByGiver() && bundle.isParticipantIdentifierStudent(participantIdentifier)) {
            // Construct InstructorFeedbackResultsGroupByQuestionPanel for the current giver
            InstructorResultsModerationButton moderationButton 
                                                   = buildModerationButtonForGiver(
                                                         null, participantIdentifier, "btn btn-primary btn-xs", 
                                                         "Moderate Responses");
            participantPanel = InstructorFeedbackResultsGroupByQuestionPanel.buildInstructorFeedbackResultsGroupByQuestionPanelWithModerationButton(
                                            participantIdentifier, bundle.getNameForEmail(participantIdentifier),
                                            questionTables, getProfilePictureLink(participantIdentifier), 
                                            true, moderationButton);
        } else {
            participantPanel = InstructorFeedbackResultsGroupByQuestionPanel.buildInstructorFeedbackResultsGroupByQuestionPanelWithoutModerationButton(
                                            questionTables, getProfilePictureLink(participantIdentifier), 
                                            viewType.isFirstGroupedByGiver(), participantIdentifier, bundle.getNameForEmail(participantIdentifier));
        }
        
        return participantPanel;
    }
    
    
    private void finaliseBuildingSectionPanel(
                         InstructorFeedbackResultsSectionPanel sectionPanel, String sectionName,
                         LinkedHashMap<String, Map<FeedbackQuestionAttributes, List<FeedbackResponseAttributes>>> responsesGroupedByTeam,
                         Set<String> teamsWithResponses) {
        switch (viewType) {
            case GIVER_QUESTION_RECIPIENT:
            case RECIPIENT_QUESTION_GIVER:
                prepareHeadersForTeamPanelsInSectionPanel(sectionPanel);
                if (responsesGroupedByTeam != null && !responsesGroupedByTeam.isEmpty()) {
                    buildTeamsStatisticsTableForSectionPanel(sectionPanel, responsesGroupedByTeam, 
                                                             teamsWithResponses);
                }
                sectionPanel.setSectionName(sectionName);
                sectionPanel.setSectionNameForDisplay(sectionName.equals(Const.DEFAULT_SECTION) ? DISPLAY_NAME_FOR_DEFAULT_SECTION 
                                                                                                : sectionName);
                sectionPanel.setDisplayingTeamStatistics(true);
                break;
            default:
                Assumption.fail();
                break;
        }
    }
    

    private void buildMissingTeamAndParticipantPanelsWithoutModerationButtonForSection(
                                    InstructorFeedbackResultsSectionPanel sectionPanel, String section,
                                    Set<String> receivingTeams, String currentTeam) {
        buildMissingTeamAndParticipantPanelsForSection(sectionPanel, section, receivingTeams, currentTeam, 
                                                       false);
    }
    
    private void buildMissingTeamAndParticipantPanelsWithModerationButtonForSection(
                                    InstructorFeedbackResultsSectionPanel sectionPanel, String section,
                                    Set<String> receivingTeams, String currentTeam) {
        buildMissingTeamAndParticipantPanelsForSection(sectionPanel, section, receivingTeams, currentTeam, 
                                                       true);
    }
    
    private void buildMissingTeamAndParticipantPanelsForSection(
                                    InstructorFeedbackResultsSectionPanel sectionPanel, String sectionName,
                                    Set<String> receivingTeams, String currentTeam, 
                                    boolean isWithModerationButton) {

        // update the teams for the previous section
        Set<String> teamsInSection = bundle.getTeamsInSectionFromRoster(sectionName);
        Set<String> teamsWithoutResponses = new HashSet<String>(teamsInSection);
        teamsWithoutResponses.removeAll(receivingTeams);
        
        // create for every remaining team in the section, participantResultsPanels for every team member
        for (String teamWithoutResponses : teamsWithoutResponses) {
            List<String> teamMembersOfTeam = new ArrayList<String>(bundle.getTeamMembersFromRoster(teamWithoutResponses));
            Collections.sort(teamMembersOfTeam);
            if (isWithModerationButton) {
                addMissingParticipantsForTeamToSectionPanelWithModerationButton(sectionPanel, teamWithoutResponses, teamMembersOfTeam);
            } else {
                addMissingParticipantsForTeamToSectionPanelWithoutModerationButton(sectionPanel, teamWithoutResponses, teamMembersOfTeam);
            }
        }
        
    }

    private void buildMissingTeamAndParticipantPanelsForLastSectionWithResponses(
                                    InstructorFeedbackResultsSectionPanel sectionPanel, String sectionName,
                                    String teamName, Set<String> teamsWithResponses, 
                                    Set<String> teamMembersWithResponses) {
        
        // printing the participants without responses in the last response participant's team 
        Set<String> teamMembersWithoutResponses = new HashSet<String>(bundle.getTeamMembersFromRoster(teamName));
        teamMembersWithoutResponses.removeAll(teamMembersWithResponses);
        
        List<String> sortedTeamMembersWithoutResponses = new ArrayList<String>(teamMembersWithoutResponses);
        Collections.sort(sortedTeamMembersWithoutResponses);
        
        if (viewType.isFirstGroupedByGiver()) {
            addMissingParticipantsForTeamToSectionPanelWithModerationButton(sectionPanel, teamName,
                                                        sortedTeamMembersWithoutResponses);
        } else {
            addMissingParticipantsForTeamToSectionPanelWithoutModerationButton(sectionPanel, teamName,
                                            sortedTeamMembersWithoutResponses);
        }
        
        teamsWithResponses.add(teamName);
        
        // for printing the teams without responses in last section having responses
        Set<String> teamsInSection = bundle.getTeamsInSectionFromRoster(sectionName);
        Set<String> teamsWithoutResponses = new HashSet<String>(teamsInSection);
        teamsWithoutResponses.removeAll(teamsWithResponses);
        
        for (String teamWithoutResponses : teamsWithoutResponses) {
            List<String> teamMembersOfTeam = new ArrayList<String>(bundle.getTeamMembersFromRoster(teamWithoutResponses));
            Collections.sort(teamMembersOfTeam);
            
            if (viewType.isFirstGroupedByGiver()) {
                addMissingParticipantsForTeamToSectionPanelWithModerationButton(sectionPanel, teamWithoutResponses, 
                                                                                teamMembersOfTeam);
            } else {
                addMissingParticipantsForTeamToSectionPanelWithoutModerationButton(sectionPanel, teamWithoutResponses, 
                                                                                   teamMembersOfTeam);
            }
        }
    }

    private String getCurrentTeam(FeedbackSessionResultsBundle bundle, String giverIdentifier) {
        String currentTeam;
        if (bundle.isParticipantIdentifierInstructor(giverIdentifier)) {
            currentTeam = Const.USER_TEAM_FOR_INSTRUCTOR;
        } else {
            currentTeam = bundle.getTeamNameForEmail(giverIdentifier);
            if (currentTeam.equals("")) {
                currentTeam = bundle.getNameForEmail(giverIdentifier);
            }
        }
        
        return currentTeam;
    }

    /**
     * Uses the first response to get the current section
     * @param responses
     */
    private <K> String getCurrentSection(
                        Map.Entry<String, Map<K, List<FeedbackResponseAttributes>>> responses) {
        String currentSection = Const.DEFAULT_SECTION;
        // update current section
        // retrieve section from the first response of this user
        // TODO simplify by introducing more data structures into bundle
        for (Map.Entry<K, List<FeedbackResponseAttributes>> responsesFromGiverForQuestion : 
                                                            responses.getValue().entrySet()) {
            if (responsesFromGiverForQuestion.getValue().isEmpty()) {
                continue;
            }
            FeedbackResponseAttributes firstResponse = responsesFromGiverForQuestion.getValue().get(0);
            currentSection = viewType.isFirstGroupedByGiver() ? firstResponse.giverSection 
                                                              : firstResponse.recipientSection;
            break;
        }
        
        return currentSection;
    }

    private void buildMissingParticipantPanelsWithModerationButtonForTeam(
                                            InstructorFeedbackResultsSectionPanel sectionPanel, String teamName,
                                            Set<String> teamMembersWithResponses) {
        buildMissingParticipantPanelsForTeam(sectionPanel, teamName, teamMembersWithResponses, 
                                             true);
    }
    
    private void buildMissingParticipantPanelsWithoutModerationButtonForTeam(
                                    InstructorFeedbackResultsSectionPanel sectionPanel, String teamName,
                                    Set<String> teamMembersWithResponses) {
        buildMissingParticipantPanelsForTeam(sectionPanel, teamName, teamMembersWithResponses, 
                                             false);
    }    
    
    private void buildMissingParticipantPanelsForTeam(
                                    InstructorFeedbackResultsSectionPanel sectionPanel, String teamName,
                                    Set<String> teamMembersWithResponses,
                                    boolean isDisplayingModerationButton) {
        
        Set<String> teamMembersEmail = new HashSet<String>();
        teamMembersEmail.addAll(bundle.getTeamMembersFromRoster(teamName));
        
        Set<String> teamMembersWithoutResponses = new HashSet<String>(teamMembersEmail);
        teamMembersWithoutResponses.removeAll(teamMembersWithResponses);
        
        // Create missing participants panels for the previous team
        List<String> sortedTeamMembersWithoutResponses = new ArrayList<String>(teamMembersWithoutResponses);
        Collections.sort(sortedTeamMembersWithoutResponses);
        
        if (isDisplayingModerationButton) {
            addMissingParticipantsForTeamToSectionPanelWithModerationButton(sectionPanel, 
                                                        teamName, sortedTeamMembersWithoutResponses);
        } else {
            addMissingParticipantsForTeamToSectionPanelWithoutModerationButton(sectionPanel, 
                                                        teamName, sortedTeamMembersWithoutResponses);
        }
        
    }

    private void buildSectionPanelsForMissingSections(Set<String> receivingSections) {
        Set<String> sectionsInCourse = bundle.rosterSectionTeamNameTable.keySet();
        Set<String> sectionsWithNoResponseReceived = new HashSet<String>(sectionsInCourse);
        sectionsWithNoResponseReceived.removeAll(receivingSections);
        
        List<String> sectionsWithoutResponsesList = new ArrayList<String>(sectionsWithNoResponseReceived);
        Collections.sort(sectionsWithoutResponsesList);
        
        InstructorFeedbackResultsSectionPanel sectionPanel;
        for (String sectionWithoutResponses: sectionsWithoutResponsesList) {
            sectionPanel = new InstructorFeedbackResultsSectionPanel();
            finaliseBuildingSectionPanel(sectionPanel, sectionWithoutResponses, null, null);
            sectionPanels.put(sectionWithoutResponses, sectionPanel);
            
<<<<<<< HEAD
            InstructorFeedbackResultsSectionPanel sectionPanel;
            for (String sectionWithNoResponseReceived: sectionsWithNoResponseReceivedList) {
                sectionPanel = new InstructorFeedbackResultsSectionPanel();
                sectionPanel.setSectionName(sectionWithNoResponseReceived);
                sectionPanel.setSectionNameForDisplay(sectionWithNoResponseReceived.equals(Const.DEFAULT_SECTION) ? "Not in a Section" : sectionWithNoResponseReceived);
                sectionPanel.setDisplayingTeamStatistics(!viewType.isGroupedBySecondaryParticipant());
                sectionPanels.put(sectionWithNoResponseReceived, sectionPanel);
                
                Set<String> teamsFromSection = bundle.getTeamsInSectionFromRoster(sectionWithNoResponseReceived);
                List<String> teamsFromSectionAsList = new ArrayList<String>(teamsFromSection);
                
                Collections.sort(teamsFromSectionAsList);
=======
            Set<String> teamsInSection = bundle.getTeamsInSectionFromRoster(sectionWithoutResponses);
            List<String> teamsInSectionAsList = new ArrayList<String>(teamsInSection);
            
            Collections.sort(teamsInSectionAsList);
            
            for (String teamInMissingSection : teamsInSectionAsList) {
                List<String> teamMembers = new ArrayList<String>(bundle.getTeamMembersFromRoster(teamInMissingSection));
                Collections.sort(teamMembers);
>>>>>>> fb8f4b9c
                
                if (viewType.isFirstGroupedByGiver()) {
                    addMissingParticipantsForTeamToSectionPanelWithModerationButton(
                                                    sectionPanel, teamInMissingSection, teamMembers);
                } else {
                    addMissingParticipantsForTeamToSectionPanelWithoutModerationButton(
                                                    sectionPanel, teamInMissingSection, teamMembers);
                }
            }
        }
    }

    private void buildSectionPanelsForForAjaxLoading(List<String> sections) {
        setShouldCollapsed(true);
        
        // TODO 
        // Abstract out "All" sections into a boolean or enum instead. Otherwise this will cause problems in future
        // if there is ever a section named "All"
        if (selectedSection.equals("All")) {
            sectionPanels = new LinkedHashMap<String, InstructorFeedbackResultsSectionPanel>();
            
            for (String section : sections) {
                InstructorFeedbackResultsSectionPanel sectionPanel = new InstructorFeedbackResultsSectionPanel();
                sectionPanel.setSectionName(section);
                sectionPanel.setSectionNameForDisplay(section);
                sectionPanel.setLoadSectionResponsesByAjax(true);
                
                sectionPanels.put(section, sectionPanel);
            }
            
            InstructorFeedbackResultsSectionPanel sectionPanel = new InstructorFeedbackResultsSectionPanel();
            sectionPanel.setSectionName(Const.DEFAULT_SECTION);
            sectionPanel.setSectionNameForDisplay(DISPLAY_NAME_FOR_DEFAULT_SECTION);
            sectionPanel.setLoadSectionResponsesByAjax(true);
            
            sectionPanels.put(Const.DEFAULT_SECTION, sectionPanel);
            
        } else {
            sectionPanels = new LinkedHashMap<String, InstructorFeedbackResultsSectionPanel>();
            
            InstructorFeedbackResultsSectionPanel sectionPanel = new InstructorFeedbackResultsSectionPanel();
            sectionPanel.setSectionName(selectedSection);
            sectionPanel.setSectionNameForDisplay(selectedSection);
            sectionPanel.setLoadSectionResponsesByAjax(true);
            
            sectionPanels.put(selectedSection, sectionPanel);
        }
    }

    private void addMissingParticipantsForTeamToSectionPanelWithModerationButton(
                                                             InstructorFeedbackResultsSectionPanel sectionPanel, 
                                                             String teamName, List<String> teamMembers) {
        for (String teamMember : teamMembers) {
<<<<<<< HEAD
            InstructorResultsModerationButton moderationButton = buildModerationButtonForGiver(null, teamMember, 
                                                                           "btn btn-default btn-xs",
                                                                           "Moderate Responses");
            InstructorResultsParticipantPanel giverPanel;
            
            if (!viewType.isGroupedBySecondaryParticipant()) { 
                giverPanel = 
                    buildInstructorFeedbackResultsGroupByQuestionPanel(teamMember, bundle.getFullNameFromRoster(teamMember),
                                                                       new ArrayList<InstructorResultsQuestionTable>(), moderationButton, 
                                                                       true);
            } else {
                giverPanel = 
                    buildInstructorFeedbackResultsGroupBySecondaryParticipantPanel(
                                                    teamMember, bundle.getFullNameFromRoster(teamMember) + "(" + bundle.getTeamNameForEmail(teamMember) + ")", 
                                                    new ArrayList<InstructorFeedbackResultsSecondaryParticipantPanelBody>(), 
                                                    moderationButton, true);
                                                                       
            }
=======
            InstructorResultsModerationButton moderationButton 
                                                   = buildModerationButtonForGiver(null, teamMember, "btn btn-default btn-xs",
                                                                                   "Moderate Responses");
            InstructorFeedbackResultsGroupByQuestionPanel giverPanel = 
                    InstructorFeedbackResultsGroupByQuestionPanel.buildInstructorFeedbackResultsGroupByQuestionPanelWithModerationButton(
                                                    teamMember, bundle.getFullNameFromRoster(teamMember),
                                                    new ArrayList<InstructorResultsQuestionTable>(), getProfilePictureLink(teamMember), 
                                                    viewType.isFirstGroupedByGiver(), moderationButton);
>>>>>>> fb8f4b9c

            giverPanel.setHasResponses(false);
            addParticipantPanelToSectionPanel(sectionPanel, teamName, giverPanel);
        }
    }
    
    private void addMissingParticipantsForTeamToSectionPanelWithoutModerationButton(
                                    InstructorFeedbackResultsSectionPanel sectionPanel, 
                                    String teamName, List<String> teamMembers) {
        for (String teamMember : teamMembers) {
<<<<<<< HEAD
            
            InstructorResultsParticipantPanel giverPanel;
            
            if (!viewType.isGroupedBySecondaryParticipant()) {
                giverPanel = buildInstructorFeedbackResultsGroupByQuestionPanel(
                                                                  teamMember, bundle.getFullNameFromRoster(teamMember),
                                                                  new ArrayList<InstructorResultsQuestionTable>(), null, 
                                                                  false);
            } else {
                giverPanel = buildInstructorFeedbackResultsGroupBySecondaryParticipantPanel(
                                                                  teamMember, bundle.getFullNameFromRoster(teamMember) + " (" + bundle.getTeamNameFromRoster(teamMember) + ")",
                                                                  new ArrayList<InstructorFeedbackResultsSecondaryParticipantPanelBody>(), 
                                                                  null, false);
            }
=======
            InstructorFeedbackResultsGroupByQuestionPanel giverPanel = 
                InstructorFeedbackResultsGroupByQuestionPanel.buildInstructorFeedbackResultsGroupByQuestionPanelWithoutModerationButton(
                    new ArrayList<InstructorResultsQuestionTable>(), getProfilePictureLink(teamMember), 
                    viewType.isFirstGroupedByGiver(), teamMember, bundle.getFullNameFromRoster(teamMember));
                
>>>>>>> fb8f4b9c
            giverPanel.setHasResponses(false);
            
            addParticipantPanelToSectionPanel(sectionPanel, teamName, giverPanel);
        }
    }
    

    private void addParticipantPanelToSectionPanel(
                                    InstructorFeedbackResultsSectionPanel sectionPanel, String currentTeam,
                                    InstructorResultsParticipantPanel giverPanel) {
        List<InstructorResultsParticipantPanel> teamsMembersPanels;
        
        if (sectionPanel.getParticipantPanels().containsKey(currentTeam)) {
            teamsMembersPanels = sectionPanel.getParticipantPanels().get(currentTeam);
        } else {
            teamsMembersPanels = new ArrayList<InstructorResultsParticipantPanel>();
        }
        
        teamsMembersPanels.add(giverPanel);
        sectionPanel.getParticipantPanels().put(currentTeam, teamsMembersPanels);
    }

    /**
     * 
     * 
     * @param sectionPanel
     * @param questions
     * @param responsesGroupedByTeam
     * @param teamsInSection
     */
    private void buildTeamsStatisticsTableForSectionPanel(
                     InstructorFeedbackResultsSectionPanel sectionPanel, 
                     LinkedHashMap<String, Map<FeedbackQuestionAttributes, List<FeedbackResponseAttributes>>> responsesGroupedByTeam,
                     Collection<String> teamsInSection) {
        Map<String, List<InstructorResultsQuestionTable>> teamToStatisticsTables = new HashMap<String, List<InstructorResultsQuestionTable>>();
        for (String team : teamsInSection) {
            if (!responsesGroupedByTeam.containsKey(team)) {
                continue;
            }
            
            List<InstructorResultsQuestionTable> statisticsTablesForTeam = new ArrayList<InstructorResultsQuestionTable>();
            
            for (FeedbackQuestionAttributes question : bundle.questions.values()) {
                if (!responsesGroupedByTeam.get(team).containsKey(question)) {
                    continue;
                }
                
                List<FeedbackResponseAttributes> responsesGivenTeamAndQuestion = responsesGroupedByTeam.get(team).get(question);
        
                InstructorResultsQuestionTable statsTable = buildQuestionTableWithoutResponseRows(question, 
                                                                               responsesGivenTeamAndQuestion,
                                                                               "");
                statsTable.setCollapsible(false);
                
                if (!statsTable.getQuestionStatisticsTable().isEmpty()) {
                    statisticsTablesForTeam.add(statsTable);
                }
            }
        
            InstructorResultsQuestionTable.sortByQuestionNumber(statisticsTablesForTeam);
            teamToStatisticsTables.put(team, statisticsTablesForTeam);
        }
        
        sectionPanel.setTeamStatisticsTable(teamToStatisticsTables);
    }

    private void prepareHeadersForTeamPanelsInSectionPanel(
                                    InstructorFeedbackResultsSectionPanel sectionPanel) {
        switch (viewType) {
            case GIVER_QUESTION_RECIPIENT:
                sectionPanel.setStatisticsHeaderText("Statistics for Given Responses");
                sectionPanel.setDetailedResponsesHeaderText("Detailed Responses");
                break;
            case RECIPIENT_QUESTION_GIVER:
                sectionPanel.setStatisticsHeaderText("Received Responses Statistics");
                sectionPanel.setDetailedResponsesHeaderText("Detailed Responses");
                break;
            default:
                sectionPanel.setDetailedResponsesHeaderText("");
        }
    }

    
    private InstructorResultsQuestionTable buildQuestionTableAndResponseRows(
                                    FeedbackQuestionAttributes question,
                                    List<FeedbackResponseAttributes> responses,
                                    String additionalInfoId) {
        return buildQuestionTableAndResponseRows(
                                        question, responses,
                                        additionalInfoId, 
                                        null, true);   
    }
    
    /**
     * Builds question tables without response rows, but with stats
     * @param question
     * @param responses  responses to compute statistics for
     * @param additionalInfoId
     */
    private InstructorResultsQuestionTable buildQuestionTableWithoutResponseRows(
                                    FeedbackQuestionAttributes question,
                                    List<FeedbackResponseAttributes> responses,
                                    String additionalInfoId) {
        return buildQuestionTableAndResponseRows(
                                        question, responses,
                                        additionalInfoId, 
                                        null, false);   
    }
                                    
    /**
     * Builds a question table for given question, and response rows for the given responses.
     *  
     * @param question
     * @param responses
     * @param additionalInfoId
     * @param participantIdentifier  for viewTypes * > Question > *, constructs missing response rows
     *                               only for the given participant
     * @param isShowingResponseRows  if false, hides the response rows 
     */
    private InstructorResultsQuestionTable buildQuestionTableAndResponseRows(
                                                              FeedbackQuestionAttributes question,
                                                              List<FeedbackResponseAttributes> responses,
                                                              String additionalInfoId, 
                                                              String participantIdentifier, boolean isShowingResponseRows) {
        FeedbackQuestionDetails questionDetails = question.getQuestionDetails();
        String statisticsTable = questionDetails.getQuestionResultStatisticsHtml(responses, question, this, 
                                                                                 bundle, viewType.toString());

        List<ElementTag> columnTags = new ArrayList<ElementTag>();
        Map<String, Boolean> isSortable = new HashMap<String, Boolean>();
        boolean isCollapsible = true;
        List<InstructorResultsResponseRow> responseRows = null;
        
        if (isShowingResponseRows) {
            switch (viewType) {
                case QUESTION:
                    buildTableColumnHeaderForQuestionView(columnTags, isSortable);
                    responseRows = buildResponseRowsForQuestion(question, responses);
                    break;
                case GIVER_QUESTION_RECIPIENT:
                    buildTableColumnHeaderForGiverQuestionRecipientView(columnTags, isSortable);
                    responseRows = buildResponseRowsForQuestionForSingleGiver(question, responses, 
                                                                              participantIdentifier);
                    isCollapsible = false;
                    break;
                case RECIPIENT_QUESTION_GIVER:
                    buildTableColumnHeaderForRecipientQuestionGiverView(columnTags, isSortable);
                    responseRows = buildResponseRowsForQuestionForSingleRecipient(question, responses, 
                                                                                  participantIdentifier);
                    isCollapsible = false;
                    break;
                default:
                    Assumption.fail("View type should not involve question tables");
            }
        }
        
        InstructorResultsQuestionTable questionTable = new InstructorResultsQuestionTable(this, 
                                                            responses, statisticsTable, 
                                                            responseRows, question, additionalInfoId, 
                                                            columnTags, isSortable);
        questionTable.setShowResponseRows(isShowingResponseRows);
        questionTable.setCollapsible(isCollapsible);
        questionTable.setColumns(columnTags);
        
        return questionTable;
    }

    private void buildTableColumnHeaderForQuestionView(List<ElementTag> columnTags, 
                                                       Map<String, Boolean> isSortable) {
        ElementTag giverElement = new ElementTag("Giver", "id", "button_sortFromName", "class", "button-sort-none", "onclick", "toggleSort(this,1)", "style", "width: 15%;");
        ElementTag giverTeamElement = new ElementTag("Team", "id", "button_sortFromTeam", "class", "button-sort-none", "onclick", "toggleSort(this,2)", "style", "width: 15%;");
        ElementTag recipientElement = new ElementTag("Recipient", "id", "button_sortToName", "class", "button-sort-none", "onclick", "toggleSort(this,3)", "style", "width: 15%;");
        ElementTag recipientTeamElement = new ElementTag("Team", "id", "button_sortToTeam", "class", "button-sort-ascending", "onclick", "toggleSort(this,4)", "style", "width: 15%;");
        ElementTag responseElement = new ElementTag("Feedback", "id", "button_sortFeedback", "class", "button-sort-none", "onclick", "toggleSort(this,5)");
        ElementTag actionElement = new ElementTag("Actions");
        
        columnTags.add(giverElement);
        columnTags.add(giverTeamElement);
        columnTags.add(recipientElement);
        columnTags.add(recipientTeamElement);
        columnTags.add(responseElement);
        columnTags.add(actionElement);
        
        isSortable.put(giverElement.getContent(), true);
        isSortable.put(giverTeamElement.getContent(), true);
        isSortable.put(recipientElement.getContent(), true);
        isSortable.put(responseElement.getContent(), true);
        isSortable.put(actionElement.getContent(), false);
    }
    
    private void buildTableColumnHeaderForGiverQuestionRecipientView(List<ElementTag> columnTags,
                                                                     Map<String, Boolean> isSortable) {
        ElementTag photoElement = new ElementTag("Photo");
        ElementTag recipientElement = new ElementTag("Recipient", "id", "button_sortTo", "class", "button-sort-none", "onclick", "toggleSort(this,2)", "style", "width: 15%;");
        ElementTag recipientTeamElement = new ElementTag("Team", "id", "button_sortFromTeam", "class", "button-sort-ascending", "onclick", "toggleSort(this,3)", "style", "width: 15%;");
        ElementTag responseElement = new ElementTag("Feedback", "id", "button_sortFeedback", "class", "button-sort-none", "onclick", "toggleSort(this,4)");

        columnTags.add(photoElement);
        columnTags.add(recipientElement);
        columnTags.add(recipientTeamElement);
        columnTags.add(responseElement);
        
        isSortable.put(photoElement.getContent(), false);
        isSortable.put(recipientTeamElement.getContent(), true);
        isSortable.put(recipientElement.getContent(), true);
        isSortable.put(responseElement.getContent(), true);

    }
    
    private void buildTableColumnHeaderForRecipientQuestionGiverView(List<ElementTag> columnTags,
                                    Map<String, Boolean> isSortable) {
        ElementTag photoElement = new ElementTag("Photo");
        ElementTag giverElement = new ElementTag("Giver", "id", "button_sortFromName", "class", "button-sort-none", "onclick", "toggleSort(this,2)", "style", "width: 15%;");
        ElementTag giverTeamElement = new ElementTag("Team", "id", "button_sortFromTeam", "class", "button-sort-ascending", "onclick", "toggleSort(this,3)", "style", "width: 15%;");
        ElementTag responseElement = new ElementTag("Feedback", "id", "button_sortFeedback", "class", "button-sort-none", "onclick", "toggleSort(this,4)");
        ElementTag actionElement = new ElementTag("Actions");
        
        columnTags.add(photoElement);
        columnTags.add(giverElement);
        columnTags.add(giverTeamElement);
        columnTags.add(responseElement);
        columnTags.add(actionElement);
        
        isSortable.put(photoElement.getContent(), false);
        isSortable.put(giverTeamElement.getContent(), true);
        isSortable.put(giverElement.getContent(), true);
        isSortable.put(responseElement.getContent(), true);
        isSortable.put(actionElement.getContent(), false);
    }
    
    /**
     * Builds response rows for a given question. This not only builds response rows for existing responses, but includes 
     * the missing responses between pairs of givers and recipients.
     * @param question
     * @param responses  existing responses for the question
     * 
     * @see configureResponseRowForViewType
     */
    private List<InstructorResultsResponseRow> buildResponseRowsForQuestion(FeedbackQuestionAttributes question,
                                                                            List<FeedbackResponseAttributes> responses) {
        List<InstructorResultsResponseRow> responseRows = new ArrayList<InstructorResultsResponseRow>();
        
        List<String> possibleGiversWithoutResponses = bundle.getPossibleGivers(question);
        List<String> possibleReceiversWithoutResponsesForGiver = new ArrayList<String>();

        String prevGiver = "";
        
        for (FeedbackResponseAttributes response : responses) {
            if (!bundle.isGiverVisible(response) || !bundle.isRecipientVisible(response)) {
                possibleGiversWithoutResponses.clear();
                possibleReceiversWithoutResponsesForGiver.clear();
            }
            
            // keep track of possible givers who did not give a response
            removeParticipantIdentifierFromList(question.giverType, possibleGiversWithoutResponses, 
                                                response.giverEmail);
            
            boolean isNewGiver = !prevGiver.equals(response.giverEmail); 
            if (isNewGiver) {
                responseRows.addAll(buildMissingResponseRowsBetweenGiverAndPossibleRecipients(
                                    question, possibleReceiversWithoutResponsesForGiver, prevGiver, 
                                    bundle.getNameForEmail(prevGiver), bundle.getTeamNameForEmail(prevGiver)));
                
                String giverIdentifier = (question.giverType == FeedbackParticipantType.TEAMS) ? 
                                         bundle.getFullNameFromRoster(response.giverEmail) :
                                         response.giverEmail;
                            
                possibleReceiversWithoutResponsesForGiver = bundle.getPossibleRecipients(question, giverIdentifier);
            }
            
            // keep track of possible recipients without a response from the current giver
            removeParticipantIdentifierFromList(question.recipientType, possibleReceiversWithoutResponsesForGiver, response.recipientEmail);
            prevGiver = response.giverEmail;
            
            InstructorResultsModerationButton moderationButton = buildModerationButtonForExistingResponse(question, response);
            
            InstructorResultsResponseRow responseRow = new InstructorResultsResponseRow(
                                                               bundle.getGiverNameForResponse(question, response), bundle.getTeamNameForEmail(response.giverEmail), 
                                                               bundle.getRecipientNameForResponse(question, response), bundle.getTeamNameForEmail(response.recipientEmail), 
                                                               bundle.getResponseAnswerHtml(response, question), 
                                                               bundle.isGiverVisible(response), moderationButton);
            configureResponseRow(question, prevGiver, response.recipientEmail, responseRow);
            responseRows.add(responseRow);
        }
        
        responseRows.addAll(getRemainingMissingResponseRows(question, possibleGiversWithoutResponses, 
                                                            possibleReceiversWithoutResponsesForGiver, 
                                                            prevGiver, viewType));
        
        return responseRows;
    }
    
    private List<InstructorResultsResponseRow> buildResponseRowsForQuestionForSingleGiver(FeedbackQuestionAttributes question,
                                                                                          List<FeedbackResponseAttributes> responses,
                                                                                          String giverIdentifier) {
        return buildResponseRowsForQuestionForSingleParticipant(question, responses, giverIdentifier, true);
    }
    
    private List<InstructorResultsResponseRow> buildResponseRowsForQuestionForSingleRecipient(FeedbackQuestionAttributes question,
                                                                                              List<FeedbackResponseAttributes> responses,
                                                                                              String recipientIdentifier) {
        return buildResponseRowsForQuestionForSingleParticipant(question, responses, recipientIdentifier, false);
    }
    
    private List<InstructorResultsResponseRow> buildResponseRowsForQuestionForSingleParticipant(
                                    FeedbackQuestionAttributes question,
                                    List<FeedbackResponseAttributes> responses,
                                    String participantIdentifier, boolean isFirstGroupedByGiver) {
        List<InstructorResultsResponseRow> responseRows = new ArrayList<InstructorResultsResponseRow>();
        
        List<String> possibleParticipantsWithoutResponses = isFirstGroupedByGiver ? bundle.getPossibleRecipients(question, participantIdentifier)
                                                                    : bundle.getPossibleGivers(question, participantIdentifier);
        
        for (FeedbackResponseAttributes response : responses) {
            if (!bundle.isGiverVisible(response) || !bundle.isRecipientVisible(response)) {
                possibleParticipantsWithoutResponses.clear();
            }
            
            // keep track of possible participant who did not give/receive a response to/from the participantIdentifier 
            String participantWithResponse =          isFirstGroupedByGiver ? response.recipientEmail : response.giverEmail;
            FeedbackParticipantType participantType = isFirstGroupedByGiver ? question.recipientType  : question.giverType; 
            removeParticipantIdentifierFromList(participantType, possibleParticipantsWithoutResponses, 
                                                participantWithResponse);
            
            InstructorResultsModerationButton moderationButton = buildModerationButtonForExistingResponse(question, response);
            
            InstructorResultsResponseRow responseRow = new InstructorResultsResponseRow(
                                   bundle.getGiverNameForResponse(question, response), bundle.getTeamNameForEmail(response.giverEmail), 
                                   bundle.getRecipientNameForResponse(question, response), bundle.getTeamNameForEmail(response.recipientEmail), 
                                   bundle.getResponseAnswerHtml(response, question), 
                                   bundle.isGiverVisible(response), moderationButton);
            
            configureResponseRow(question, response.giverEmail, response.recipientEmail, responseRow);
                        
            responseRows.add(responseRow);
        }

        if (isFirstGroupedByGiver) {
            responseRows.addAll(buildMissingResponseRowsBetweenGiverAndPossibleRecipients(
                                            question, possibleParticipantsWithoutResponses, participantIdentifier, 
                                            bundle.getNameForEmail(participantIdentifier), 
                                            bundle.getTeamNameForEmail(participantIdentifier)));
        } else {
            responseRows.addAll(buildMissingResponseRowsBetweenRecipientAndPossibleGivers(
                                            question, possibleParticipantsWithoutResponses, participantIdentifier, 
                                            bundle.getNameForEmail(participantIdentifier),
                                            bundle.getTeamNameForEmail(participantIdentifier)));
        }
        
        
        return responseRows;
    }
    

    private void configureResponseRow(FeedbackQuestionAttributes question,
                                                 String giver, String recipient,
                                                 InstructorResultsResponseRow responseRow) {
        
        switch (viewType) {
            case QUESTION:
                responseRow.setGiverProfilePictureDisplayed(validator.getInvalidityInfo(FieldValidator.FieldType.EMAIL, giver).isEmpty());
                responseRow.setGiverProfilePictureLink(new Url(getProfilePictureLink(giver)));
                
                responseRow.setRecipientProfilePictureDisplayed(validator.getInvalidityInfo(FieldValidator.FieldType.EMAIL, recipient).isEmpty());
                responseRow.setRecipientProfilePictureLink(new Url(getProfilePictureLink(recipient)));
                responseRow.setActionsDisplayed(true);
                break;
            case GIVER_QUESTION_RECIPIENT:
                responseRow.setGiverDisplayed(false);
                responseRow.setGiverProfilePictureDisplayed(false);
                
                responseRow.setRecipientProfilePictureAColumn(true);
                responseRow.setRecipientProfilePictureDisplayed(validator.getInvalidityInfo(FieldValidator.FieldType.EMAIL, recipient).isEmpty());
                responseRow.setRecipientProfilePictureLink(new Url(getProfilePictureLink(recipient)));
                responseRow.setActionsDisplayed(false);
                break;
            case RECIPIENT_QUESTION_GIVER:
                responseRow.setRecipientDisplayed(false);
                responseRow.setRecipientProfilePictureDisplayed(false);
                
                responseRow.setGiverProfilePictureAColumn(true);
                responseRow.setGiverProfilePictureDisplayed(validator.getInvalidityInfo(FieldValidator.FieldType.EMAIL, giver).isEmpty());
                responseRow.setGiverProfilePictureLink(new Url(getProfilePictureLink(giver)));
                responseRow.setActionsDisplayed(true);
                break;
            default:
                Assumption.fail();            
        }
    }
    
    /**
     * Construct missing response rows between the giver identified by {@code giverIdentifier} and 
     * {@code possibleReceivers}. The response rows are configured using 
     * {@code configureResponseRowForViewType(viewType)}. 
     *  
     * @see configureResponseRowForViewType
     */
    private List<InstructorResultsResponseRow> buildMissingResponseRowsBetweenGiverAndPossibleRecipients(
                                                                    FeedbackQuestionAttributes question, 
                                                                    List<String> possibleReceivers, 
                                                                    String giverIdentifier,
                                                                    String giverName, String giverTeam) {
        List<InstructorResultsResponseRow> missingResponses = new ArrayList<InstructorResultsResponseRow>();
        FeedbackQuestionDetails questionDetails = question.getQuestionDetails();
        
        for (String possibleRecipient : possibleReceivers) {
            String possibleRecipientName = bundle.getFullNameFromRoster(possibleRecipient);
            String possibleRecipientTeam = bundle.getTeamNameFromRoster(possibleRecipient);
            
            String textToDisplay = questionDetails.getNoResponseTextInHtml(giverIdentifier, possibleRecipient, bundle, question);
            
            if (questionDetails.shouldShowNoResponseText(giverIdentifier, possibleRecipient, question)) {
                InstructorResultsModerationButton moderationButton = buildModerationButtonForGiver(
                                                                         question, giverIdentifier, 
                                                                         "btn btn-default btn-xs", "Moderate Response");
                InstructorResultsResponseRow missingResponse = new InstructorResultsResponseRow(giverName, giverTeam, 
                                                                                                possibleRecipientName, possibleRecipientTeam, 
                                                                                                textToDisplay, true, moderationButton, true);
                
                missingResponse.setRowAttributes(new ElementTag("class", "pending_response_row"));
                configureResponseRow(question, giverIdentifier, possibleRecipient, missingResponse);
                missingResponses.add(missingResponse);
            }
        }
        
        return missingResponses;
    }
    
    /**
     * Construct missing response rows between the recipient identified by {@code recipientIdentifier} and 
     * {@code possibleGivers}. The response rows are configured using 
     * {@code configureResponseRowForViewType(viewType)}. 
     *  
     * @see configureResponseRowForViewType
     */
    private List<InstructorResultsResponseRow> buildMissingResponseRowsBetweenRecipientAndPossibleGivers(
                                    FeedbackQuestionAttributes question, 
                                    List<String> possibleGivers, String recipientIdentifier,
                                    String recipientName, String recipientTeam) {
        List<InstructorResultsResponseRow> missingResponses = new ArrayList<InstructorResultsResponseRow>();
        FeedbackQuestionDetails questionDetails = question.getQuestionDetails();
        
        for (String possibleGiver : possibleGivers) {
            String possibleGiverName = bundle.getFullNameFromRoster(possibleGiver);
            String possibleGiverTeam = bundle.getTeamNameFromRoster(possibleGiver);
            
            String textToDisplay = questionDetails.getNoResponseTextInHtml(recipientIdentifier, possibleGiver, bundle, question);
            
            if (questionDetails.shouldShowNoResponseText(possibleGiver, recipientIdentifier, question)) {
                InstructorResultsModerationButton moderationButton = buildModerationButtonForGiver(
                                                                         question, possibleGiver, "btn btn-default btn-xs", 
                                                                         "Moderate Response");
                InstructorResultsResponseRow missingResponse = new InstructorResultsResponseRow(possibleGiverName, possibleGiverTeam, 
                                                                                                recipientName, recipientTeam, 
                                                                                                textToDisplay, true, moderationButton, true);
                missingResponse.setRowAttributes(new ElementTag("class", "pending_response_row"));
                configureResponseRow(question, possibleGiver, recipientIdentifier, missingResponse);
                
                missingResponses.add(missingResponse);
            }
        }
        
        return missingResponses;
    }

    /**
     * Given a participantIdentifier, remove it from participantIdentifierList. 
     * 
     * Before removal, FeedbackSessionResultsBundle.getNameFromRoster is used to 
     * convert the identifier into a canonical form if the participantIdentifierType is TEAMS. 
     *  
     * @param participantIdentifierType
     * @param participantIdentifierList
     * @param participantIdentifier
     */
    private void removeParticipantIdentifierFromList(
            FeedbackParticipantType participantIdentifierType,
            List<String> participantIdentifierList, String participantIdentifier) {
        if (participantIdentifierType == FeedbackParticipantType.TEAMS) {
            participantIdentifierList.remove(bundle.getFullNameFromRoster(participantIdentifier)); 
        } else {
            participantIdentifierList.remove(participantIdentifier);
        }
    }
    
    private List<InstructorResultsResponseRow> getRemainingMissingResponseRows(
                                                FeedbackQuestionAttributes question,
                                                List<String> remainingPossibleGivers, List<String> possibleRecipientsForGiver, 
                                                String prevGiver, ViewType viewType) {
        List<InstructorResultsResponseRow> responseRows = new ArrayList<InstructorResultsResponseRow>();
        
        if (possibleRecipientsForGiver != null) {
            responseRows.addAll(buildMissingResponseRowsBetweenGiverAndPossibleRecipients(question, possibleRecipientsForGiver,
                                                                                   prevGiver, 
                                                                                   bundle.getNameForEmail(prevGiver), 
                                                                                   bundle.getTeamNameForEmail(prevGiver)));
            
        }
        
        removeParticipantIdentifierFromList(question.giverType, remainingPossibleGivers, prevGiver);
            
        for (String possibleGiverWithNoResponses : remainingPossibleGivers) {
            if (!selectedSection.equals("All") && !bundle.getSectionFromRoster(possibleGiverWithNoResponses).equals(selectedSection)) {
                continue;
            }
            possibleRecipientsForGiver = bundle.getPossibleRecipients(question, possibleGiverWithNoResponses);
            
            responseRows.addAll(buildMissingResponseRowsBetweenGiverAndPossibleRecipients(
                                    question, possibleRecipientsForGiver, possibleGiverWithNoResponses, 
                                    bundle.getFullNameFromRoster(possibleGiverWithNoResponses),
                                    bundle.getTeamNameFromRoster(possibleGiverWithNoResponses)));
        }
        
        return responseRows;
    }
    

    private InstructorResultsModerationButton buildModerationButtonForExistingResponse(FeedbackQuestionAttributes question,
                                                                      FeedbackResponseAttributes response) {
        return buildModerationButtonForGiver(question, response.giverEmail, "btn btn-default btn-xs", "Moderate Response");
    }
    
    private InstructorResultsModerationButton buildModerationButtonForGiver(FeedbackQuestionAttributes question,
                                                                            String giverEmail, String className,
                                                                            String buttonText) {
        boolean isAllowedToModerate = instructor.isAllowedForPrivilege(bundle.getSectionFromRoster(giverEmail), 
                                                     getFeedbackSessionName(), 
                                                     Const.ParamsNames.INSTRUCTOR_PERMISSION_MODIFY_SESSION_COMMENT_IN_SECTIONS);
        boolean isDisabled = !isAllowedToModerate;
        
        String giverIdentifier = giverEmail;
        if (question != null) {
            giverIdentifier = question.giverType.isTeam() ? giverEmail.replace(Const.TEAM_OF_EMAIL_OWNER,"") 
                                                          : giverIdentifier;
        }
        
        InstructorResultsModerationButton moderationButton = new InstructorResultsModerationButton(isAllowedToModerate, isDisabled,
                                                                 className, giverIdentifier, 
                                                                 getCourseId(), getFeedbackSessionName(), 
                                                                 question, buttonText);
        return moderationButton;
   }
    


   
   private InstructorFeedbackResultsGroupByParticipantPanel buildInstructorFeedbackResultsGroupBySecondaryParticipantPanel(
                                   String participantIdentifier, String participantName, 
                                   List<InstructorFeedbackResultsSecondaryParticipantPanelBody> secondaryParticipantPanels, 
                                   InstructorResultsModerationButton moderationButton, 
                                   boolean isModerationButtonDisplayed) {
        boolean isEmailValid = validator.getInvalidityInfo(FieldValidator.FieldType.EMAIL, participantIdentifier).isEmpty();
        Url profilePictureLink = new Url(getProfilePictureLink(participantIdentifier));
        
      
        InstructorFeedbackResultsGroupByParticipantPanel bySecondaryParticipantPanel = 
                                        new InstructorFeedbackResultsGroupByParticipantPanel(secondaryParticipantPanels);
        bySecondaryParticipantPanel.setParticipantIdentifier(participantIdentifier);
        bySecondaryParticipantPanel.setName(participantName);
        bySecondaryParticipantPanel.setGiver(viewType.isFirstGroupedByGiver());
        
        bySecondaryParticipantPanel.setEmailValid(isEmailValid);
        bySecondaryParticipantPanel.setProfilePictureLink(profilePictureLink.toString());
        
        bySecondaryParticipantPanel.setModerationButton(moderationButton);
        bySecondaryParticipantPanel.setModerationButtonDisplayed(isModerationButtonDisplayed);
        
        bySecondaryParticipantPanel.setHasResponses(true);
        
        return bySecondaryParticipantPanel;
    }
    /* 
     * getInstructorFeedbackSessionPublishAndUnpublishAction()
     * is not covered in action test, but covered in UI tests.
     */

    private FeedbackSessionPublishButton getInstructorFeedbackSessionPublishAndUnpublishAction() {
        boolean isHome = false;
        return new FeedbackSessionPublishButton(this,
                                                bundle.feedbackSession,
                                                isHome,
                                                instructor,
                                                "btn-primary btn-block");
    }
    
    // TODO remove this entirely and use PageData method directly
    public String getProfilePictureLink(String studentEmail) {
        return getStudentProfilePictureLink(StringHelper.encrypt(studentEmail),
                                            StringHelper.encrypt(instructor.courseId));
    }

    public static String getExceedingResponsesErrorMessage() {
        return EXCEEDING_RESPONSES_ERROR_MESSAGE;
    }

    public void setBundle(FeedbackSessionResultsBundle bundle) {
        this.bundle = bundle;
    }
    
    public FeedbackSessionResultsBundle getBundle() {
        return bundle;
    }

    public InstructorAttributes getInstructor() {
        return instructor;
    }

    public List<String> getSections() {
        return sections;
    }

    public String getSelectedSection() {
        return selectedSection;
    }

    public String getSortType() {
        return sortType;
    }

    @Deprecated
    public String getGroupByTeam() {
        return groupByTeam != null? groupByTeam : "null";
    }
    
    // TODO: swap groupByTeam to a normal boolean
    public boolean isGroupedByTeam() {
        return "on".equals(groupByTeam); 
    }

    // TODO: swap showStats to a normal boolean
    private boolean isStatsShown() {
        return showStats != null;
    }

    public int getStartIndex() {
        return startIndex;
    }

    public String getCourseId() {
        return sanitizeForHtml(bundle.feedbackSession.courseId);
    }

    public String getFeedbackSessionName() {
        return sanitizeForHtml(bundle.feedbackSession.feedbackSessionName);
    }

    public String getAjaxStatus() {
        return ajaxStatus;
    }

    public String getSessionResultsHtmlTableAsString() {
        return sessionResultsHtmlTableAsString;
    }
    
    public boolean isShouldCollapsed() {
        return isPanelsCollapsed;
    }

    public void setShouldCollapsed(boolean shouldCollapsed) {
        this.isPanelsCollapsed = shouldCollapsed;
    }

    public List<InstructorResultsQuestionTable> getQuestionPanels() {
        return questionPanels;
    }

    public Map<String, InstructorFeedbackResultsSectionPanel> getSectionPanels() {
        return sectionPanels;
    }

    public void setSectionPanels(LinkedHashMap<String, InstructorFeedbackResultsSectionPanel> sectionPanels) {
        this.sectionPanels = sectionPanels;
    }

    private String getInstructorFeedbackSessionEditLink() {
        return instructor.isAllowedForPrivilege(Const.ParamsNames.INSTRUCTOR_PERMISSION_MODIFY_SESSION)
               ? getInstructorFeedbackEditLink(bundle.feedbackSession.courseId, 
                                                      bundle.feedbackSession.feedbackSessionName)
               : null;
    }
    
    private String getInstructorFeedbackSessionResultsLink() {
        return getInstructorFeedbackResultsLink(bundle.feedbackSession.courseId, bundle.feedbackSession.feedbackSessionName);
    }
    
    public boolean isAllSectionsSelected() {
        return "All".equals(selectedSection);
    }
    
    // TODO: place below getter methods for template objects in some init method common to all views
    public InstructorFeedbackResultsSessionPanel getSessionPanel() {
        return new InstructorFeedbackResultsSessionPanel(
                bundle.feedbackSession, getInstructorFeedbackSessionEditLink(),
                getInstructorFeedbackSessionPublishAndUnpublishAction(), selectedSection);
    }
    
    public InstructorFeedbackResultsFilterPanel getFilterPanel() {
        return new InstructorFeedbackResultsFilterPanel(
                isStatsShown(), isPanelsCollapsed, bundle.feedbackSession, isAllSectionsSelected(), selectedSection,
                isGroupedByTeam(), sortType, getInstructorFeedbackSessionResultsLink(), sections);
    }
}<|MERGE_RESOLUTION|>--- conflicted
+++ resolved
@@ -8,7 +8,6 @@
 import java.util.LinkedHashMap;
 import java.util.List;
 import java.util.Map;
-import java.util.Map.Entry;
 import java.util.Set;
 
 import teammates.common.datatransfer.AccountAttributes;
@@ -198,7 +197,6 @@
         buildResponsesPanelsForRecipientQuestionGiver(sortedResponses);
     }
     
-<<<<<<< HEAD
     public void initForViewByRecipientGiverQuestion(InstructorAttributes instructor, 
                                     String selectedSection, String showStats, 
                                     String groupByTeam) {
@@ -232,14 +230,6 @@
 
         
 
-=======
-    /**
-     * Constructs section panels for every section.
-     * 
-     * TODO reduce code duplication across the build.*Panels.* methods 
-     * @param sortedResponses
-     */
->>>>>>> fb8f4b9c
     private void buildResponsesPanelsForGiverQuestionRecipient(
                                     Map<String, Map<FeedbackQuestionAttributes, List<FeedbackResponseAttributes>>> sortedResponses) {
         viewType = ViewType.GIVER_QUESTION_RECIPIENT;
@@ -508,7 +498,7 @@
                     
                     buildMissingTeamAndParticipantPanelsWithoutModerationButtonForSection(
                                                     sectionPanel, prevSection,  
-                                                    teamsWithResponses, currentTeam, viewType.isFirstGroupedByGiver());
+                                                    teamsWithResponses, currentTeam);
                     sectionsWithResponses.add(prevSection);
                     
                     teamsWithResponses.clear();
@@ -602,9 +592,9 @@
         sectionsWithResponses.add(prevSection);
         
 
-        buildMissingTeamAndParticipantPanelsForLastParticipantSection(sectionPanel, prevSection, prevTeam,
-                                                     sectionsWithResponses, teamsWithResponses,
-                                                     teamMembersWithResponses);
+        buildMissingTeamAndParticipantPanelsForLastSectionWithResponses(sectionPanel, prevSection, prevTeam,
+                                                     teamsWithResponses, teamMembersWithResponses);
+        
 
         // display missing sections
         buildSectionPanelsForMissingSections(sectionsWithResponses);
@@ -856,20 +846,6 @@
             finaliseBuildingSectionPanel(sectionPanel, sectionWithoutResponses, null, null);
             sectionPanels.put(sectionWithoutResponses, sectionPanel);
             
-<<<<<<< HEAD
-            InstructorFeedbackResultsSectionPanel sectionPanel;
-            for (String sectionWithNoResponseReceived: sectionsWithNoResponseReceivedList) {
-                sectionPanel = new InstructorFeedbackResultsSectionPanel();
-                sectionPanel.setSectionName(sectionWithNoResponseReceived);
-                sectionPanel.setSectionNameForDisplay(sectionWithNoResponseReceived.equals(Const.DEFAULT_SECTION) ? "Not in a Section" : sectionWithNoResponseReceived);
-                sectionPanel.setDisplayingTeamStatistics(!viewType.isGroupedBySecondaryParticipant());
-                sectionPanels.put(sectionWithNoResponseReceived, sectionPanel);
-                
-                Set<String> teamsFromSection = bundle.getTeamsInSectionFromRoster(sectionWithNoResponseReceived);
-                List<String> teamsFromSectionAsList = new ArrayList<String>(teamsFromSection);
-                
-                Collections.sort(teamsFromSectionAsList);
-=======
             Set<String> teamsInSection = bundle.getTeamsInSectionFromRoster(sectionWithoutResponses);
             List<String> teamsInSectionAsList = new ArrayList<String>(teamsInSection);
             
@@ -878,7 +854,6 @@
             for (String teamInMissingSection : teamsInSectionAsList) {
                 List<String> teamMembers = new ArrayList<String>(bundle.getTeamMembersFromRoster(teamInMissingSection));
                 Collections.sort(teamMembers);
->>>>>>> fb8f4b9c
                 
                 if (viewType.isFirstGroupedByGiver()) {
                     addMissingParticipantsForTeamToSectionPanelWithModerationButton(
@@ -932,17 +907,17 @@
                                                              InstructorFeedbackResultsSectionPanel sectionPanel, 
                                                              String teamName, List<String> teamMembers) {
         for (String teamMember : teamMembers) {
-<<<<<<< HEAD
-            InstructorResultsModerationButton moderationButton = buildModerationButtonForGiver(null, teamMember, 
-                                                                           "btn btn-default btn-xs",
-                                                                           "Moderate Responses");
+            InstructorResultsModerationButton moderationButton 
+                                                   = buildModerationButtonForGiver(null, teamMember, "btn btn-default btn-xs",
+                                                                                   "Moderate Responses");
             InstructorResultsParticipantPanel giverPanel;
             
-            if (!viewType.isGroupedBySecondaryParticipant()) { 
-                giverPanel = 
-                    buildInstructorFeedbackResultsGroupByQuestionPanel(teamMember, bundle.getFullNameFromRoster(teamMember),
-                                                                       new ArrayList<InstructorResultsQuestionTable>(), moderationButton, 
-                                                                       true);
+            if (!viewType.isGroupedBySecondaryParticipant()) {
+                giverPanel 
+                    = InstructorFeedbackResultsGroupByQuestionPanel.buildInstructorFeedbackResultsGroupByQuestionPanelWithModerationButton(
+                                                    teamMember, bundle.getFullNameFromRoster(teamMember),
+                                                    new ArrayList<InstructorResultsQuestionTable>(), getProfilePictureLink(teamMember), 
+                                                    viewType.isFirstGroupedByGiver(), moderationButton);
             } else {
                 giverPanel = 
                     buildInstructorFeedbackResultsGroupBySecondaryParticipantPanel(
@@ -951,16 +926,6 @@
                                                     moderationButton, true);
                                                                        
             }
-=======
-            InstructorResultsModerationButton moderationButton 
-                                                   = buildModerationButtonForGiver(null, teamMember, "btn btn-default btn-xs",
-                                                                                   "Moderate Responses");
-            InstructorFeedbackResultsGroupByQuestionPanel giverPanel = 
-                    InstructorFeedbackResultsGroupByQuestionPanel.buildInstructorFeedbackResultsGroupByQuestionPanelWithModerationButton(
-                                                    teamMember, bundle.getFullNameFromRoster(teamMember),
-                                                    new ArrayList<InstructorResultsQuestionTable>(), getProfilePictureLink(teamMember), 
-                                                    viewType.isFirstGroupedByGiver(), moderationButton);
->>>>>>> fb8f4b9c
 
             giverPanel.setHasResponses(false);
             addParticipantPanelToSectionPanel(sectionPanel, teamName, giverPanel);
@@ -971,28 +936,21 @@
                                     InstructorFeedbackResultsSectionPanel sectionPanel, 
                                     String teamName, List<String> teamMembers) {
         for (String teamMember : teamMembers) {
-<<<<<<< HEAD
             
             InstructorResultsParticipantPanel giverPanel;
             
             if (!viewType.isGroupedBySecondaryParticipant()) {
-                giverPanel = buildInstructorFeedbackResultsGroupByQuestionPanel(
-                                                                  teamMember, bundle.getFullNameFromRoster(teamMember),
-                                                                  new ArrayList<InstructorResultsQuestionTable>(), null, 
-                                                                  false);
+                giverPanel = 
+                InstructorFeedbackResultsGroupByQuestionPanel.buildInstructorFeedbackResultsGroupByQuestionPanelWithoutModerationButton(
+                    new ArrayList<InstructorResultsQuestionTable>(), getProfilePictureLink(teamMember), 
+                    viewType.isFirstGroupedByGiver(), teamMember, bundle.getFullNameFromRoster(teamMember));
+                
             } else {
                 giverPanel = buildInstructorFeedbackResultsGroupBySecondaryParticipantPanel(
                                                                   teamMember, bundle.getFullNameFromRoster(teamMember) + " (" + bundle.getTeamNameFromRoster(teamMember) + ")",
                                                                   new ArrayList<InstructorFeedbackResultsSecondaryParticipantPanelBody>(), 
                                                                   null, false);
             }
-=======
-            InstructorFeedbackResultsGroupByQuestionPanel giverPanel = 
-                InstructorFeedbackResultsGroupByQuestionPanel.buildInstructorFeedbackResultsGroupByQuestionPanelWithoutModerationButton(
-                    new ArrayList<InstructorResultsQuestionTable>(), getProfilePictureLink(teamMember), 
-                    viewType.isFirstGroupedByGiver(), teamMember, bundle.getFullNameFromRoster(teamMember));
-                
->>>>>>> fb8f4b9c
             giverPanel.setHasResponses(false);
             
             addParticipantPanelToSectionPanel(sectionPanel, teamName, giverPanel);
