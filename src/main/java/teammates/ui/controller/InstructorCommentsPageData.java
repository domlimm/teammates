--- conflicted
+++ resolved
@@ -95,35 +95,7 @@
     public String getPreviousPageLink() {
         return previousPageLink;
     }
-    
-<<<<<<< HEAD
-=======
-    public String getRecipientNames(Set<String> recipients) {
-        StringBuilder namesStringBuilder = new StringBuilder();
-        int i = 0;
-        for (String recipient : recipients) {
-            if (i == recipients.size() - 1 && recipients.size() > 1) {
-                namesStringBuilder.append("and ");
-            }
-            StudentAttributes student = roster.getStudentForEmail(recipient);
-            if (courseId.equals(recipient)) { 
-                namesStringBuilder.append("All students in this course, ");
-            } else if (student != null) {
-                if (recipients.size() == 1) {
-                    namesStringBuilder.append(student.name + " (" + student.team + ", " + student.email + "), ");
-                } else {
-                    namesStringBuilder.append(student.name + ", ");
-                }
-            } else {
-                namesStringBuilder.append(recipient + ", ");
-            }
-            i++;
-        }
-        String namesString = namesStringBuilder.toString();
-        return removeEndComma(namesString);
-    }
-    
->>>>>>> c3bbd640
+
     public String getShowCommentsToForComment(CommentAttributes comment) {
         return removeBracketsForArrayString(comment.showCommentTo.toString());
     }
