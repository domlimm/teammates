<<<<<<< HEAD
<div id="question-submission-form" class="card">
  <div class="card-header bg-primary text-white question-header"
    [ngClass]="currentSelectedSessionView === allSessionViews.GROUP_RECIPIENTS ?
        (isSavedForRecipient(recipientId) ? 'bg-success' : 'bg-primary') :
        (isSaved ? 'bg-success' : 'bg-primary')">
    <i class="fas fa-check me-2" *ngIf="currentSelectedSessionView === allSessionViews.GROUP_RECIPIENTS ? isSavedForRecipient(recipientId) : isSaved"></i>
    <span id="question-details"><b>Question {{ model.questionNumber }}: </b>{{ model.questionBrief }}</span>
  </div>
=======
<div id="question-submission-form-qn-{{ model.questionNumber }}" class="card">
  <button class="card-header bg-primary text-white question-header cursor-pointer border-0" (click)="toggleQuestionTab();"
    [ngClass]="isSaved ? 'bg-success' : 'bg-primary'" [attr.aria-expanded]="this.model.isTabExpanded">
    <div class="collapse-caret">
      <tm-panel-chevron [isExpanded]="model.isTabExpanded" aria-hidden="true"></tm-panel-chevron>
    </div>
    <i class="fas fa-check me-2" *ngIf="isSaved" aria-hidden="true"></i>
    <h2 class="question-details"><b>Question {{ model.questionNumber }}: </b>{{ model.questionBrief }}</h2>
  </button>
>>>>>>> d705024a

  <div *ngIf="model.isTabExpanded" @collapseAnim>
    <div class="card-body" *tmIsLoading="model.isLoading">
      <div class="card mb-3" *ngIf="model.questionDescription">
        <div class="card-header">
          <b>More details</b>
        </div>
        <div class="question-description card-body" [innerHTML]="model.questionDescription | safeHtml"></div>
      </div>

      <div class="card-body visibility-card">
        <p class="text-secondary">Only the following persons can see your responses: </p>
        <ul class="visibility-list text-secondary">
          <li *ngIf="model.recipientType === FeedbackParticipantType.SELF">You can see your own feedback in the results page later on.</li>
          <ng-container *ngFor="let visibilityType of FeedbackVisibilityType | enumToArray">
            <li *ngIf="visibilityStateMachine.isVisibilityTypeApplicable(visibilityType) && visibilityStateMachine.hasAnyVisibilityControl(visibilityType)">
              {{ visibilityType | visibilityEntityName:model.recipientType:model.numberOfEntitiesToGiveFeedbackToSetting:model.customNumberOfEntitiesToGiveFeedbackTo }} {{ visibilityStateMachine.getVisibilityControlUnderVisibilityType(visibilityType) | visibilityCapability }}
            </li>
          </ng-container>
          <li *ngIf="!visibilityStateMachine.hasAnyVisibilityControlForAll()">No-one can see your responses</li>
        </ul>
      </div>

      <tm-contribution-question-instruction *ngIf="model.questionType === FeedbackQuestionType.CONTRIB"
                                            [questionDetails]="model.questionDetails" [numOfRecipients]="model.recipientSubmissionForms.length"></tm-contribution-question-instruction>
      <tm-text-question-instruction *ngIf="model.questionType === FeedbackQuestionType.TEXT"></tm-text-question-instruction>
      <tm-num-scale-question-instruction *ngIf="model.questionType === FeedbackQuestionType.NUMSCALE"></tm-num-scale-question-instruction>
      <tm-text-question-constraint *ngIf="model.questionType === FeedbackQuestionType.TEXT"></tm-text-question-constraint>
      <tm-num-scale-question-constraint *ngIf="model.questionType === FeedbackQuestionType.NUMSCALE"></tm-num-scale-question-constraint>
      <tm-rank-options-question-instruction *ngIf="model.questionType === FeedbackQuestionType.RANK_OPTIONS" [questionDetails]="model.questionDetails"></tm-rank-options-question-instruction>
      <tm-msq-question-constraint *ngIf="model.questionType === FeedbackQuestionType.MSQ" [questionDetails]="model.questionDetails"></tm-msq-question-constraint>
      <tm-rank-recipients-question-instruction *ngIf="model.questionType === FeedbackQuestionType.RANK_RECIPIENTS" [questionDetails]="model.questionDetails"></tm-rank-recipients-question-instruction>
      <tm-constsum-options-question-instruction *ngIf="model.questionType === FeedbackQuestionType.CONSTSUM_OPTIONS" [questionDetails]="model.questionDetails"></tm-constsum-options-question-instruction>
      <tm-constsum-recipients-question-instruction *ngIf="model.questionType === FeedbackQuestionType.CONSTSUM_RECIPIENTS"
                                                  [questionDetails]="model.questionDetails" [numOfRecipients]="model.recipientSubmissionForms.length"></tm-constsum-recipients-question-instruction>

      <div class="row margin-top-30px margin-bottom-0px">
        <div class="col">
          <p *ngIf="model.recipientType !== FeedbackParticipantType.NONE && model.recipientType !== FeedbackParticipantType.SELF" >
            <span class="ngb-tooltip-class font-bold" ngbTooltip="The party being evaluated or given feedback to">Evaluee/Recipient</span>
          </p>
        </div>
        <div class="form-check" *ngIf="hasSectionTeam">
            <input type="checkbox" id="show-section-team-{{ model.questionNumber }}" name="show-section-team" value="sectionTeam" (change)="toggleSectionTeam($event)">
            <label class="form-check-label ms-1" for="show-section-team-{{ model.questionNumber }}">Show Section/Team</label>
          </div>
      </div>

      <div class="alert alert-primary" role="alert" *ngIf="model.giverType === FeedbackParticipantType.TEAMS">
        Please note that you are submitting this response on behalf of your team.
      </div>

      <div class="container">
        <div class="row" *ngFor="let recipientSubmissionFormModel of model.recipientSubmissionForms; let i = index; trackBy: trackRecipientSubmissionFormByFn">
<<<<<<< HEAD
          <!-- When questions are grouped by recipients, only show the question edit answer form for that particular recipients-->
          <ng-container *ngIf="currentSelectedSessionView === allSessionViews.DEFAULT || (currentSelectedSessionView === allSessionViews.GROUP_RECIPIENTS && recipientId === recipientSubmissionFormModel.recipientIdentifier)">
            <div class="col-md-5 col-xs-12 margin-top-20px" *ngIf="model.recipientType !== FeedbackParticipantType.SELF && model.recipientType !== FeedbackParticipantType.NONE">
              <div id="recipient-name-{{ i }}" *ngIf="formMode === QuestionSubmissionFormMode.FIXED_RECIPIENT">
                <b>{{ getRecipientName(recipientSubmissionFormModel.recipientIdentifier) }} </b> <span>({{ model.recipientType | recipientTypeName:model.giverType }})</span>
              </div>
              <div class="row evaluee-select align-items-center" *ngIf="formMode === QuestionSubmissionFormMode.FLEXIBLE_RECIPIENT">
                <select id="recipient-dropdown" class="form-control form-select fw-bold col" [ngModel]="recipientSubmissionFormModel.recipientIdentifier"
                        (ngModelChange)="triggerRecipientSubmissionFormChange(i, 'recipientIdentifier', $event)"
                        [disabled]="isFormsDisabled">
                  <option value=""></option>
                  <ng-container *ngFor="let recipient of model.recipientList">
                    <option *ngIf="!isRecipientSelected(recipient) || recipientSubmissionFormModel.recipientIdentifier === recipient.recipientIdentifier" [ngValue]="recipient.recipientIdentifier">{{ getSelectionOptionLabel(recipient) }}</option>
                  </ng-container>
                </select>
                <div class="col-auto text-start">
                  ({{ model.recipientType | recipientTypeName: model.giverType }})
                </div>
=======
          <div class="col-md-5 col-xs-12 margin-top-20px" *ngIf="model.recipientType !== FeedbackParticipantType.SELF && model.recipientType !== FeedbackParticipantType.NONE">
            <div id="recipient-name-qn-{{ model.questionNumber }}-idx-{{ i }}" *ngIf="formMode === QuestionSubmissionFormMode.FIXED_RECIPIENT">
              <b>{{ getRecipientName(recipientSubmissionFormModel.recipientIdentifier) }} </b> <span>({{ model.recipientType | recipientTypeName:model.giverType }})</span>
            </div>
            <div class="row evaluee-select align-items-center" *ngIf="formMode === QuestionSubmissionFormMode.FLEXIBLE_RECIPIENT">
              <select id="recipient-dropdown-qn-{{ model.questionNumber }}-idx-{{ i }}" class="form-control form-select fw-bold col" [ngModel]="recipientSubmissionFormModel.recipientIdentifier"
                      (ngModelChange)="triggerRecipientSubmissionFormChange(i, 'recipientIdentifier', $event)"
                      [disabled]="isFormsDisabled">
                <option value=""></option>
                <ng-container *ngFor="let recipient of model.recipientList">
                  <option *ngIf="!isRecipientSelected(recipient) || recipientSubmissionFormModel.recipientIdentifier === recipient.recipientIdentifier" [ngValue]="recipient.recipientIdentifier">{{ getSelectionOptionLabel(recipient) }}</option>
                </ng-container>
              </select>
              <div class="col-auto text-start">
                ({{ model.recipientType | recipientTypeName: model.giverType }})
>>>>>>> d705024a
              </div>
            </div>
            <div class="margin-top-20px" [ngClass]="isMCQDropDownEnabled ? 'col-12' : 'col'">
              <tm-contribution-question-edit-answer-form *ngIf="model.questionType === FeedbackQuestionType.CONTRIB" [questionDetails]="model.questionDetails"
                                                        [responseDetails]="recipientSubmissionFormModel.responseDetails"
                                                        [shouldShowHelpLink]="i === 0"
                                                        (responseDetailsChange)="triggerRecipientSubmissionFormChange(i, 'responseDetails', $event)"
                                                        [isDisabled]="isFormsDisabled"
              ></tm-contribution-question-edit-answer-form>
              <tm-text-question-edit-answer-form *ngIf="model.questionType === FeedbackQuestionType.TEXT" [questionDetails]="model.questionDetails"
                                                [responseDetails]="recipientSubmissionFormModel.responseDetails"
                                                (responseDetailsChange)="triggerRecipientSubmissionFormChange(i, 'responseDetails', $event)"
                                                [isDisabled]="isFormsDisabled"
              ></tm-text-question-edit-answer-form>
              <tm-rank-options-question-edit-answer-form *ngIf="model.questionType === FeedbackQuestionType.RANK_OPTIONS" [questionDetails]="model.questionDetails"
                                                         [responseDetails]="recipientSubmissionFormModel.responseDetails"
                                                         (responseDetailsChange)="triggerRecipientSubmissionFormChange(i, 'responseDetails', $event)"
                                                         [isDisabled]="isFormsDisabled"></tm-rank-options-question-edit-answer-form>
              <tm-rank-recipients-question-edit-answer-form *ngIf="model.questionType === FeedbackQuestionType.RANK_RECIPIENTS" [questionDetails]="model.questionDetails"
                                                            [responseDetails]="recipientSubmissionFormModel.responseDetails"
                                                            (responseDetailsChange)="triggerRecipientSubmissionFormChange(i, 'responseDetails', $event)"
                                                            [isDisabled]="isFormsDisabled" [numOfRecipients]="model.recipientSubmissionForms.length"></tm-rank-recipients-question-edit-answer-form>
              <tm-num-scale-question-edit-answer-form *ngIf="model.questionType === FeedbackQuestionType.NUMSCALE" [questionDetails]="model.questionDetails"
                                                      [responseDetails]="recipientSubmissionFormModel.responseDetails"
                                                      (responseDetailsChange)="triggerRecipientSubmissionFormChange(i, 'responseDetails', $event)"
                                                      [isDisabled]="isFormsDisabled"
<<<<<<< HEAD
              ></tm-num-scale-question-edit-answer-form>
              <tm-mcq-question-edit-answer-form *ngIf="model.questionType === FeedbackQuestionType.MCQ" [questionDetails]="model.questionDetails"
                                                      [responseDetails]="recipientSubmissionFormModel.responseDetails"
                                                      (responseDetailsChange)="triggerRecipientSubmissionFormChange(i, 'responseDetails', $event)"
                                                      [isDisabled]="isFormsDisabled"
                                                      [id]="model.feedbackQuestionId + recipientSubmissionFormModel.recipientIdentifier"
                                                      (cssRefresh)=refreshCssForDropdownMCQ($event)
              ></tm-mcq-question-edit-answer-form>
              <tm-msq-question-edit-answer-form *ngIf="model.questionType === FeedbackQuestionType.MSQ" [questionDetails]="model.questionDetails"
                                                [responseDetails]="recipientSubmissionFormModel.responseDetails"
                                                (responseDetailsChange)="triggerRecipientSubmissionFormChange(i, 'responseDetails', $event)"
                                                [isDisabled]="isFormsDisabled"
              ></tm-msq-question-edit-answer-form>
              <tm-rubric-question-edit-answer-form *ngIf="model.questionType === FeedbackQuestionType.RUBRIC" [questionDetails]="model.questionDetails"
                                                   [responseDetails]="recipientSubmissionFormModel.responseDetails"
                                                   (responseDetailsChange)="triggerRecipientSubmissionFormChange(i, 'responseDetails', $event)"
                                                   [isDisabled]="isFormsDisabled"
                                                   [id]="model.feedbackQuestionId + recipientSubmissionFormModel.recipientIdentifier"></tm-rubric-question-edit-answer-form>
              <tm-constsum-options-question-edit-answer-form *ngIf="model.questionType === FeedbackQuestionType.CONSTSUM_OPTIONS" [questionDetails]="model.questionDetails"
                                                             [responseDetails]="recipientSubmissionFormModel.responseDetails"
                                                             (responseDetailsChange)="triggerRecipientSubmissionFormChange(i, 'responseDetails', $event)"
                                                             [isDisabled]="isFormsDisabled">
              </tm-constsum-options-question-edit-answer-form>
              <tm-constsum-recipients-question-edit-answer-form *ngIf="model.questionType === FeedbackQuestionType.CONSTSUM_RECIPIENTS" [questionDetails]="model.questionDetails"
                                                             [responseDetails]="recipientSubmissionFormModel.responseDetails"
                                                             (responseDetailsChange)="triggerRecipientSubmissionFormChange(i, 'responseDetails', $event)"
                                                             [isDisabled]="isFormsDisabled"></tm-constsum-recipients-question-edit-answer-form>
            </div>

            <div id="comment-section" *ngIf="allowedToHaveParticipantComment" class="col-12 margin-bottom-20px margin-top-10px indent">
              <div *ngIf="recipientSubmissionFormModel.commentByGiver && recipientSubmissionFormModel.commentByGiver.originalComment else newComment">
                <tm-comment-row [mode]="CommentRowMode.EDIT" [isVisibilityOptionEnabled]="false"
                                [model]="recipientSubmissionFormModel.commentByGiver"
                                (modelChange)="triggerRecipientSubmissionFormChange(i, 'commentByGiver', $event)"
=======
                                                      [recipient]="getRecipientName(recipientSubmissionFormModel.recipientIdentifier)"
            ></tm-contribution-question-edit-answer-form>
            <tm-text-question-edit-answer-form *ngIf="model.questionType === FeedbackQuestionType.TEXT" [questionDetails]="model.questionDetails"
                                              [responseDetails]="recipientSubmissionFormModel.responseDetails"
                                              (responseDetailsChange)="triggerRecipientSubmissionFormChange(i, 'responseDetails', $event)"
                                              [isDisabled]="isFormsDisabled"
                                              [recipient]="getRecipientName(recipientSubmissionFormModel.recipientIdentifier)"
            ></tm-text-question-edit-answer-form>
            <tm-rank-options-question-edit-answer-form *ngIf="model.questionType === FeedbackQuestionType.RANK_OPTIONS" [questionDetails]="model.questionDetails"
                                                      [responseDetails]="recipientSubmissionFormModel.responseDetails"
                                                      (responseDetailsChange)="triggerRecipientSubmissionFormChange(i, 'responseDetails', $event)"
                                                      [isDisabled]="isFormsDisabled"
                                                      [recipient]="getRecipientName(recipientSubmissionFormModel.recipientIdentifier)"
            ></tm-rank-options-question-edit-answer-form>
            <tm-rank-recipients-question-edit-answer-form *ngIf="model.questionType === FeedbackQuestionType.RANK_RECIPIENTS" [questionDetails]="model.questionDetails"
                                                          [responseDetails]="recipientSubmissionFormModel.responseDetails"
                                                          (responseDetailsChange)="triggerRecipientSubmissionFormChange(i, 'responseDetails', $event)"
                                                          [isDisabled]="isFormsDisabled" [numOfRecipients]="model.recipientSubmissionForms.length"
                                                          [recipient]="getRecipientName(recipientSubmissionFormModel.recipientIdentifier)"
            ></tm-rank-recipients-question-edit-answer-form>
            <tm-num-scale-question-edit-answer-form *ngIf="model.questionType === FeedbackQuestionType.NUMSCALE" [questionDetails]="model.questionDetails"
                                                    [responseDetails]="recipientSubmissionFormModel.responseDetails"
                                                    (responseDetailsChange)="triggerRecipientSubmissionFormChange(i, 'responseDetails', $event)"
                                                    [isDisabled]="isFormsDisabled"
                                                    [recipient]="getRecipientName(recipientSubmissionFormModel.recipientIdentifier)"
            ></tm-num-scale-question-edit-answer-form>
            <tm-mcq-question-edit-answer-form *ngIf="model.questionType === FeedbackQuestionType.MCQ" [questionDetails]="model.questionDetails"
                                                    [responseDetails]="recipientSubmissionFormModel.responseDetails"
                                                    (responseDetailsChange)="triggerRecipientSubmissionFormChange(i, 'responseDetails', $event)"
                                                    [isDisabled]="isFormsDisabled"
                                                    [id]="model.feedbackQuestionId + recipientSubmissionFormModel.recipientIdentifier"
                                                    (cssRefresh)=refreshCssForDropdownMCQ($event)
                                                    [recipient]="getRecipientName(recipientSubmissionFormModel.recipientIdentifier)"
            ></tm-mcq-question-edit-answer-form>
            <tm-msq-question-edit-answer-form *ngIf="model.questionType === FeedbackQuestionType.MSQ" [questionDetails]="model.questionDetails"
                                              [responseDetails]="recipientSubmissionFormModel.responseDetails"
                                              (responseDetailsChange)="triggerRecipientSubmissionFormChange(i, 'responseDetails', $event)"
                                              [isDisabled]="isFormsDisabled"
                                              [recipient]="getRecipientName(recipientSubmissionFormModel.recipientIdentifier)"
            ></tm-msq-question-edit-answer-form>
            <tm-rubric-question-edit-answer-form *ngIf="model.questionType === FeedbackQuestionType.RUBRIC" [questionDetails]="model.questionDetails"
                                                [responseDetails]="recipientSubmissionFormModel.responseDetails"
                                                (responseDetailsChange)="triggerRecipientSubmissionFormChange(i, 'responseDetails', $event)"
                                                [isDisabled]="isFormsDisabled"
                                                [id]="model.feedbackQuestionId + recipientSubmissionFormModel.recipientIdentifier"
                                                [recipient]="getRecipientName(recipientSubmissionFormModel.recipientIdentifier)">
            </tm-rubric-question-edit-answer-form>
            <tm-constsum-options-question-edit-answer-form *ngIf="model.questionType === FeedbackQuestionType.CONSTSUM_OPTIONS" [questionDetails]="model.questionDetails"
                                                          [responseDetails]="recipientSubmissionFormModel.responseDetails"
                                                          (responseDetailsChange)="triggerRecipientSubmissionFormChange(i, 'responseDetails', $event)"
                                                          [isDisabled]="isFormsDisabled"
                                                          [recipient]="getRecipientName(recipientSubmissionFormModel.recipientIdentifier)">
            </tm-constsum-options-question-edit-answer-form>
            <tm-constsum-recipients-question-edit-answer-form *ngIf="model.questionType === FeedbackQuestionType.CONSTSUM_RECIPIENTS" [questionDetails]="model.questionDetails"
                                                          [responseDetails]="recipientSubmissionFormModel.responseDetails"
                                                          (responseDetailsChange)="triggerRecipientSubmissionFormChange(i, 'responseDetails', $event)"
                                                          [isDisabled]="isFormsDisabled"
                                                          [recipient]="getRecipientName(recipientSubmissionFormModel.recipientIdentifier)">
            </tm-constsum-recipients-question-edit-answer-form>
          </div>

          <div id="comment-section-qn-{{ model.questionNumber }}-idx-{{ i }}" *ngIf="allowedToHaveParticipantComment" class="col-12 margin-bottom-20px margin-top-10px indent">
            <div *ngIf="recipientSubmissionFormModel.commentByGiver && recipientSubmissionFormModel.commentByGiver.originalComment else newComment">
              <tm-comment-row [mode]="CommentRowMode.EDIT" [isVisibilityOptionEnabled]="false"
                              [model]="recipientSubmissionFormModel.commentByGiver"
                              (modelChange)="triggerRecipientSubmissionFormChange(i, 'commentByGiver', $event)"
                              [isFeedbackParticipantComment]="true"
                              [questionShowResponsesTo]="model.showResponsesTo"
                              [shouldHideSavingButton]="true"
                              (deleteCommentEvent)="triggerDeleteCommentEvent(i)"
                              (closeEditingEvent)="discardEditedParticipantComment(i)"
                              [isDisabled]="isFormsDisabled || isFeedbackResponseDetailsEmpty(recipientSubmissionFormModel.responseDetails)"></tm-comment-row>
              <div class="alert alert-warning margin-top-10px" role="alert" *ngIf="isFeedbackResponseDetailsEmpty(recipientSubmissionFormModel.responseDetails)">
                You must provide a valid response in order to give a comment or your comment will not be saved!
              </div>
            </div>
            <ng-template #newComment>
              <div style="display: inline-block;" [ngbTooltip]="isFeedbackResponseDetailsEmpty(recipientSubmissionFormModel.responseDetails) ? 'Give a valid response in order to comment' : ''">
                <button *ngIf="!recipientSubmissionFormModel.commentByGiver" class="btn-add-comment btn btn-light btn-sm"
                        (click)="addNewParticipantCommentToResponse(i)"
                        [disabled]="isFormsDisabled || isFeedbackResponseDetailsEmpty(recipientSubmissionFormModel.responseDetails)">
                  <i class="fas fa-comment"></i> [Optional] Comment on your response
                </button>
              </div>
              <div *ngIf="recipientSubmissionFormModel.commentByGiver">
                <tm-comment-row [mode]="CommentRowMode.ADD" [isVisibilityOptionEnabled]="false"
>>>>>>> d705024a
                                [isFeedbackParticipantComment]="true"
                                [questionShowResponsesTo]="model.showResponsesTo"
                                [shouldHideSavingButton]="true"
                                (deleteCommentEvent)="triggerDeleteCommentEvent(i)"
                                (closeEditingEvent)="discardEditedParticipantComment(i)"
                                [isDisabled]="isFormsDisabled || isFeedbackResponseDetailsEmpty(recipientSubmissionFormModel.responseDetails)"></tm-comment-row>
                <div class="alert alert-warning margin-top-10px" role="alert" *ngIf="isFeedbackResponseDetailsEmpty(recipientSubmissionFormModel.responseDetails)">
                  You must provide a valid response in order to give a comment or your comment will not be saved!
                </div>
              </div>
              <ng-template #newComment>
                <div style="display: inline-block;" [ngbTooltip]="isFeedbackResponseDetailsEmpty(recipientSubmissionFormModel.responseDetails) ? 'Give a valid response in order to comment' : ''">
                  <button id="btn-add-comment" *ngIf="!recipientSubmissionFormModel.commentByGiver" class="btn btn-light btn-sm"
                          (click)="addNewParticipantCommentToResponse(i)"
                          [disabled]="isFormsDisabled || isFeedbackResponseDetailsEmpty(recipientSubmissionFormModel.responseDetails)">
                    <i class="fas fa-comment"></i> [Optional] Comment on your response
                  </button>
                </div>
                <div *ngIf="recipientSubmissionFormModel.commentByGiver">
                  <tm-comment-row [mode]="CommentRowMode.ADD" [isVisibilityOptionEnabled]="false"
                                  [isFeedbackParticipantComment]="true"
                                  [questionShowResponsesTo]="model.showResponsesTo"
                                  [shouldHideSavingButton]="true"
                                  [model]="recipientSubmissionFormModel.commentByGiver"
                                  (modelChange)="triggerRecipientSubmissionFormChange(i, 'commentByGiver', $event)"
                                  (closeEditingEvent)="cancelAddingNewParticipantComment(i)"
                                  [isDisabled]="isFormsDisabled || isFeedbackResponseDetailsEmpty(recipientSubmissionFormModel.responseDetails)"></tm-comment-row>
                  <div class="alert alert-warning margin-top-10px" role="alert" *ngIf="isFeedbackResponseDetailsEmpty(recipientSubmissionFormModel.responseDetails)">
                    You must provide a valid response in order to give a comment or your comment will not be saved!
                  </div>
                </div>
              </ng-template>
            </div>
          </ng-container>
        </div>
      </div>

      <div class="col-12 constraint-margins">
        <tm-contribution-question-constraint *ngIf="model.questionType === FeedbackQuestionType.CONTRIB"
                                            [recipientSubmissionForms]="model.recipientSubmissionForms"
                                            [questionDetails]="model.questionDetails"
                                            (isValidEvent)="updateValidity($event)"
        ></tm-contribution-question-constraint>
        <tm-rank-recipients-question-constraint *ngIf="model.questionType === FeedbackQuestionType.RANK_RECIPIENTS"
                                                [recipientSubmissionForms]="model.recipientSubmissionForms"
                                                [questionDetails]="model.questionDetails"
                                                (isValidEvent)="updateValidity($event)"
        ></tm-rank-recipients-question-constraint>
        <tm-constsum-recipients-question-constraint *ngIf="model.questionType === FeedbackQuestionType.CONSTSUM_RECIPIENTS"
                                                    [recipientSubmissionForms]="model.recipientSubmissionForms"
                                                    [questionDetails]="model.questionDetails"
                                                    (isValidEvent)="updateValidity($event)"
        ></tm-constsum-recipients-question-constraint>
      </div>

      <div class="alert alert-warning" role="alert" *ngIf="!model.recipientList.length && model.isLoaded">
        <span *ngIf="model.recipientType === FeedbackParticipantType.OWN_TEAM_MEMBERS">This question is for team members and you don't have any team members. Therefore, you will not be able to answer this question.</span>
        <span *ngIf="model.recipientType === FeedbackParticipantType.TEAMS_EXCLUDING_SELF">This question is for other teams in this course and this course doesn't have any other team. Therefore, you will not be able to answer this question.</span>
        <span *ngIf="model.recipientType === FeedbackParticipantType.STUDENTS_EXCLUDING_SELF">This question is for other students in this course and this course doesn't have any other student. Therefore, you will not be able to answer this question.</span>
      </div>

<<<<<<< HEAD
    <div class="row" *ngIf="model.recipientList.length > 0 && currentSelectedSessionView === allSessionViews.DEFAULT">
      <div class="col-12 text-center">
        <button id="btn-submit-qn-{{ model.questionNumber }}" type="submit" class="btn btn-success"
                ngbTooltip="You can save your responses for this question at any time and come back later to continue."
                (click)="saveFeedbackResponses()" [disabled]="isSavingResponses || isSubmissionDisabled">
          <tm-ajax-loading *ngIf="isSavingResponses"></tm-ajax-loading>
          <span>{{ isQuestionCountOne ? "Submit Response" : "Submit Response for Question " + model.questionNumber }}</span>
        </button>
=======
      <div class="row" *ngIf="model.recipientList.length > 0">
        <div class="col-12 text-center">
          <button id="btn-submit-qn-{{ model.questionNumber }}" type="submit" class="btn btn-success"
                  ngbTooltip="You can save your responses for this question at any time and come back later to continue."
                  (click)="saveFeedbackResponses()" [disabled]="isSavingResponses || isSubmissionDisabled">
            <tm-ajax-loading *ngIf="isSavingResponses"></tm-ajax-loading>
            <span>{{ isQuestionCountOne ? "Submit Response" : "Submit Response for Question " + model.questionNumber }}</span>
          </button>
        </div>
>>>>>>> d705024a
      </div>
    </div>
  </div>
</div><|MERGE_RESOLUTION|>--- conflicted
+++ resolved
@@ -1,23 +1,15 @@
-<<<<<<< HEAD
-<div id="question-submission-form" class="card">
-  <div class="card-header bg-primary text-white question-header"
-    [ngClass]="currentSelectedSessionView === allSessionViews.GROUP_RECIPIENTS ?
-        (isSavedForRecipient(recipientId) ? 'bg-success' : 'bg-primary') :
-        (isSaved ? 'bg-success' : 'bg-primary')">
-    <i class="fas fa-check me-2" *ngIf="currentSelectedSessionView === allSessionViews.GROUP_RECIPIENTS ? isSavedForRecipient(recipientId) : isSaved"></i>
-    <span id="question-details"><b>Question {{ model.questionNumber }}: </b>{{ model.questionBrief }}</span>
-  </div>
-=======
 <div id="question-submission-form-qn-{{ model.questionNumber }}" class="card">
   <button class="card-header bg-primary text-white question-header cursor-pointer border-0" (click)="toggleQuestionTab();"
-    [ngClass]="isSaved ? 'bg-success' : 'bg-primary'" [attr.aria-expanded]="this.model.isTabExpanded">
+          [ngClass]="currentSelectedSessionView === allSessionViews.GROUP_RECIPIENTS ?
+            (isSavedForRecipient(recipientId) ? 'bg-success' : 'bg-primary') :
+            (isSaved ? 'bg-success' : 'bg-primary')"
+          [attr.aria-expanded]="this.model.isTabExpanded">
     <div class="collapse-caret">
       <tm-panel-chevron [isExpanded]="model.isTabExpanded" aria-hidden="true"></tm-panel-chevron>
     </div>
-    <i class="fas fa-check me-2" *ngIf="isSaved" aria-hidden="true"></i>
+    <i class="fas fa-check me-2" *ngIf="currentSelectedSessionView === allSessionViews.GROUP_RECIPIENTS ? isSavedForRecipient(recipientId) : isSaved" aria-hidden="true"></i>
     <h2 class="question-details"><b>Question {{ model.questionNumber }}: </b>{{ model.questionBrief }}</h2>
   </button>
->>>>>>> d705024a
 
   <div *ngIf="model.isTabExpanded" @collapseAnim>
     <div class="card-body" *tmIsLoading="model.isLoading">
@@ -72,15 +64,14 @@
 
       <div class="container">
         <div class="row" *ngFor="let recipientSubmissionFormModel of model.recipientSubmissionForms; let i = index; trackBy: trackRecipientSubmissionFormByFn">
-<<<<<<< HEAD
           <!-- When questions are grouped by recipients, only show the question edit answer form for that particular recipients-->
           <ng-container *ngIf="currentSelectedSessionView === allSessionViews.DEFAULT || (currentSelectedSessionView === allSessionViews.GROUP_RECIPIENTS && recipientId === recipientSubmissionFormModel.recipientIdentifier)">
             <div class="col-md-5 col-xs-12 margin-top-20px" *ngIf="model.recipientType !== FeedbackParticipantType.SELF && model.recipientType !== FeedbackParticipantType.NONE">
-              <div id="recipient-name-{{ i }}" *ngIf="formMode === QuestionSubmissionFormMode.FIXED_RECIPIENT">
+              <div id="recipient-name-qn-{{ model.questionNumber }}-idx-{{ i }}" *ngIf="formMode === QuestionSubmissionFormMode.FIXED_RECIPIENT">
                 <b>{{ getRecipientName(recipientSubmissionFormModel.recipientIdentifier) }} </b> <span>({{ model.recipientType | recipientTypeName:model.giverType }})</span>
               </div>
               <div class="row evaluee-select align-items-center" *ngIf="formMode === QuestionSubmissionFormMode.FLEXIBLE_RECIPIENT">
-                <select id="recipient-dropdown" class="form-control form-select fw-bold col" [ngModel]="recipientSubmissionFormModel.recipientIdentifier"
+                <select id="recipient-dropdown-qn-{{ model.questionNumber }}-idx-{{ i }}" class="form-control form-select fw-bold col" [ngModel]="recipientSubmissionFormModel.recipientIdentifier"
                         (ngModelChange)="triggerRecipientSubmissionFormChange(i, 'recipientIdentifier', $event)"
                         [disabled]="isFormsDisabled">
                   <option value=""></option>
@@ -90,205 +81,135 @@
                 </select>
                 <div class="col-auto text-start">
                   ({{ model.recipientType | recipientTypeName: model.giverType }})
+  >>>>>>> d705024ab56e039babc033a3652b5ebf9bf3e219
                 </div>
-=======
-          <div class="col-md-5 col-xs-12 margin-top-20px" *ngIf="model.recipientType !== FeedbackParticipantType.SELF && model.recipientType !== FeedbackParticipantType.NONE">
-            <div id="recipient-name-qn-{{ model.questionNumber }}-idx-{{ i }}" *ngIf="formMode === QuestionSubmissionFormMode.FIXED_RECIPIENT">
-              <b>{{ getRecipientName(recipientSubmissionFormModel.recipientIdentifier) }} </b> <span>({{ model.recipientType | recipientTypeName:model.giverType }})</span>
-            </div>
-            <div class="row evaluee-select align-items-center" *ngIf="formMode === QuestionSubmissionFormMode.FLEXIBLE_RECIPIENT">
-              <select id="recipient-dropdown-qn-{{ model.questionNumber }}-idx-{{ i }}" class="form-control form-select fw-bold col" [ngModel]="recipientSubmissionFormModel.recipientIdentifier"
-                      (ngModelChange)="triggerRecipientSubmissionFormChange(i, 'recipientIdentifier', $event)"
-                      [disabled]="isFormsDisabled">
-                <option value=""></option>
-                <ng-container *ngFor="let recipient of model.recipientList">
-                  <option *ngIf="!isRecipientSelected(recipient) || recipientSubmissionFormModel.recipientIdentifier === recipient.recipientIdentifier" [ngValue]="recipient.recipientIdentifier">{{ getSelectionOptionLabel(recipient) }}</option>
-                </ng-container>
-              </select>
-              <div class="col-auto text-start">
-                ({{ model.recipientType | recipientTypeName: model.giverType }})
->>>>>>> d705024a
-              </div>
-            </div>
-            <div class="margin-top-20px" [ngClass]="isMCQDropDownEnabled ? 'col-12' : 'col'">
-              <tm-contribution-question-edit-answer-form *ngIf="model.questionType === FeedbackQuestionType.CONTRIB" [questionDetails]="model.questionDetails"
+              </div>
+              <div class="margin-top-20px" [ngClass]="isMCQDropDownEnabled ? 'col-12' : 'col'">
+                <tm-contribution-question-edit-answer-form *ngIf="model.questionType === FeedbackQuestionType.CONTRIB" [questionDetails]="model.questionDetails"
+                                                          [responseDetails]="recipientSubmissionFormModel.responseDetails"
+                                                          [shouldShowHelpLink]="i === 0"
+                                                          (responseDetailsChange)="triggerRecipientSubmissionFormChange(i, 'responseDetails', $event)"
+                                                          [isDisabled]="isFormsDisabled"
+                                                            [recipient]="getRecipientName(recipientSubmissionFormModel.recipientIdentifier)"
+                ></tm-contribution-question-edit-answer-form>
+                <tm-text-question-edit-answer-form *ngIf="model.questionType === FeedbackQuestionType.TEXT" [questionDetails]="model.questionDetails"
+                                                  [responseDetails]="recipientSubmissionFormModel.responseDetails"
+                                                  (responseDetailsChange)="triggerRecipientSubmissionFormChange(i, 'responseDetails', $event)"
+                                                  [isDisabled]="isFormsDisabled"
+                                                  [recipient]="getRecipientName(recipientSubmissionFormModel.recipientIdentifier)"
+                ></tm-text-question-edit-answer-form>
+                <tm-rank-options-question-edit-answer-form *ngIf="model.questionType === FeedbackQuestionType.RANK_OPTIONS" [questionDetails]="model.questionDetails"
+                                                          [responseDetails]="recipientSubmissionFormModel.responseDetails"
+                                                          (responseDetailsChange)="triggerRecipientSubmissionFormChange(i, 'responseDetails', $event)"
+                                                          [isDisabled]="isFormsDisabled"
+                                                          [recipient]="getRecipientName(recipientSubmissionFormModel.recipientIdentifier)"
+                ></tm-rank-options-question-edit-answer-form>
+                <tm-rank-recipients-question-edit-answer-form *ngIf="model.questionType === FeedbackQuestionType.RANK_RECIPIENTS" [questionDetails]="model.questionDetails"
+                                                              [responseDetails]="recipientSubmissionFormModel.responseDetails"
+                                                              (responseDetailsChange)="triggerRecipientSubmissionFormChange(i, 'responseDetails', $event)"
+                                                              [isDisabled]="isFormsDisabled" [numOfRecipients]="model.recipientSubmissionForms.length"
+                                                              [recipient]="getRecipientName(recipientSubmissionFormModel.recipientIdentifier)"
+                ></tm-rank-recipients-question-edit-answer-form>
+                <tm-num-scale-question-edit-answer-form *ngIf="model.questionType === FeedbackQuestionType.NUMSCALE" [questionDetails]="model.questionDetails"
                                                         [responseDetails]="recipientSubmissionFormModel.responseDetails"
-                                                        [shouldShowHelpLink]="i === 0"
                                                         (responseDetailsChange)="triggerRecipientSubmissionFormChange(i, 'responseDetails', $event)"
                                                         [isDisabled]="isFormsDisabled"
-              ></tm-contribution-question-edit-answer-form>
-              <tm-text-question-edit-answer-form *ngIf="model.questionType === FeedbackQuestionType.TEXT" [questionDetails]="model.questionDetails"
-                                                [responseDetails]="recipientSubmissionFormModel.responseDetails"
-                                                (responseDetailsChange)="triggerRecipientSubmissionFormChange(i, 'responseDetails', $event)"
-                                                [isDisabled]="isFormsDisabled"
-              ></tm-text-question-edit-answer-form>
-              <tm-rank-options-question-edit-answer-form *ngIf="model.questionType === FeedbackQuestionType.RANK_OPTIONS" [questionDetails]="model.questionDetails"
-                                                         [responseDetails]="recipientSubmissionFormModel.responseDetails"
-                                                         (responseDetailsChange)="triggerRecipientSubmissionFormChange(i, 'responseDetails', $event)"
-                                                         [isDisabled]="isFormsDisabled"></tm-rank-options-question-edit-answer-form>
-              <tm-rank-recipients-question-edit-answer-form *ngIf="model.questionType === FeedbackQuestionType.RANK_RECIPIENTS" [questionDetails]="model.questionDetails"
-                                                            [responseDetails]="recipientSubmissionFormModel.responseDetails"
-                                                            (responseDetailsChange)="triggerRecipientSubmissionFormChange(i, 'responseDetails', $event)"
-                                                            [isDisabled]="isFormsDisabled" [numOfRecipients]="model.recipientSubmissionForms.length"></tm-rank-recipients-question-edit-answer-form>
-              <tm-num-scale-question-edit-answer-form *ngIf="model.questionType === FeedbackQuestionType.NUMSCALE" [questionDetails]="model.questionDetails"
-                                                      [responseDetails]="recipientSubmissionFormModel.responseDetails"
-                                                      (responseDetailsChange)="triggerRecipientSubmissionFormChange(i, 'responseDetails', $event)"
-                                                      [isDisabled]="isFormsDisabled"
-<<<<<<< HEAD
-              ></tm-num-scale-question-edit-answer-form>
-              <tm-mcq-question-edit-answer-form *ngIf="model.questionType === FeedbackQuestionType.MCQ" [questionDetails]="model.questionDetails"
-                                                      [responseDetails]="recipientSubmissionFormModel.responseDetails"
-                                                      (responseDetailsChange)="triggerRecipientSubmissionFormChange(i, 'responseDetails', $event)"
-                                                      [isDisabled]="isFormsDisabled"
-                                                      [id]="model.feedbackQuestionId + recipientSubmissionFormModel.recipientIdentifier"
-                                                      (cssRefresh)=refreshCssForDropdownMCQ($event)
-              ></tm-mcq-question-edit-answer-form>
-              <tm-msq-question-edit-answer-form *ngIf="model.questionType === FeedbackQuestionType.MSQ" [questionDetails]="model.questionDetails"
-                                                [responseDetails]="recipientSubmissionFormModel.responseDetails"
-                                                (responseDetailsChange)="triggerRecipientSubmissionFormChange(i, 'responseDetails', $event)"
-                                                [isDisabled]="isFormsDisabled"
-              ></tm-msq-question-edit-answer-form>
-              <tm-rubric-question-edit-answer-form *ngIf="model.questionType === FeedbackQuestionType.RUBRIC" [questionDetails]="model.questionDetails"
-                                                   [responseDetails]="recipientSubmissionFormModel.responseDetails"
-                                                   (responseDetailsChange)="triggerRecipientSubmissionFormChange(i, 'responseDetails', $event)"
-                                                   [isDisabled]="isFormsDisabled"
-                                                   [id]="model.feedbackQuestionId + recipientSubmissionFormModel.recipientIdentifier"></tm-rubric-question-edit-answer-form>
-              <tm-constsum-options-question-edit-answer-form *ngIf="model.questionType === FeedbackQuestionType.CONSTSUM_OPTIONS" [questionDetails]="model.questionDetails"
-                                                             [responseDetails]="recipientSubmissionFormModel.responseDetails"
-                                                             (responseDetailsChange)="triggerRecipientSubmissionFormChange(i, 'responseDetails', $event)"
-                                                             [isDisabled]="isFormsDisabled">
-              </tm-constsum-options-question-edit-answer-form>
-              <tm-constsum-recipients-question-edit-answer-form *ngIf="model.questionType === FeedbackQuestionType.CONSTSUM_RECIPIENTS" [questionDetails]="model.questionDetails"
-                                                             [responseDetails]="recipientSubmissionFormModel.responseDetails"
-                                                             (responseDetailsChange)="triggerRecipientSubmissionFormChange(i, 'responseDetails', $event)"
-                                                             [isDisabled]="isFormsDisabled"></tm-constsum-recipients-question-edit-answer-form>
-            </div>
-
-            <div id="comment-section" *ngIf="allowedToHaveParticipantComment" class="col-12 margin-bottom-20px margin-top-10px indent">
-              <div *ngIf="recipientSubmissionFormModel.commentByGiver && recipientSubmissionFormModel.commentByGiver.originalComment else newComment">
-                <tm-comment-row [mode]="CommentRowMode.EDIT" [isVisibilityOptionEnabled]="false"
-                                [model]="recipientSubmissionFormModel.commentByGiver"
-                                (modelChange)="triggerRecipientSubmissionFormChange(i, 'commentByGiver', $event)"
-=======
-                                                      [recipient]="getRecipientName(recipientSubmissionFormModel.recipientIdentifier)"
-            ></tm-contribution-question-edit-answer-form>
-            <tm-text-question-edit-answer-form *ngIf="model.questionType === FeedbackQuestionType.TEXT" [questionDetails]="model.questionDetails"
-                                              [responseDetails]="recipientSubmissionFormModel.responseDetails"
-                                              (responseDetailsChange)="triggerRecipientSubmissionFormChange(i, 'responseDetails', $event)"
-                                              [isDisabled]="isFormsDisabled"
-                                              [recipient]="getRecipientName(recipientSubmissionFormModel.recipientIdentifier)"
-            ></tm-text-question-edit-answer-form>
-            <tm-rank-options-question-edit-answer-form *ngIf="model.questionType === FeedbackQuestionType.RANK_OPTIONS" [questionDetails]="model.questionDetails"
-                                                      [responseDetails]="recipientSubmissionFormModel.responseDetails"
-                                                      (responseDetailsChange)="triggerRecipientSubmissionFormChange(i, 'responseDetails', $event)"
-                                                      [isDisabled]="isFormsDisabled"
-                                                      [recipient]="getRecipientName(recipientSubmissionFormModel.recipientIdentifier)"
-            ></tm-rank-options-question-edit-answer-form>
-            <tm-rank-recipients-question-edit-answer-form *ngIf="model.questionType === FeedbackQuestionType.RANK_RECIPIENTS" [questionDetails]="model.questionDetails"
-                                                          [responseDetails]="recipientSubmissionFormModel.responseDetails"
-                                                          (responseDetailsChange)="triggerRecipientSubmissionFormChange(i, 'responseDetails', $event)"
-                                                          [isDisabled]="isFormsDisabled" [numOfRecipients]="model.recipientSubmissionForms.length"
-                                                          [recipient]="getRecipientName(recipientSubmissionFormModel.recipientIdentifier)"
-            ></tm-rank-recipients-question-edit-answer-form>
-            <tm-num-scale-question-edit-answer-form *ngIf="model.questionType === FeedbackQuestionType.NUMSCALE" [questionDetails]="model.questionDetails"
-                                                    [responseDetails]="recipientSubmissionFormModel.responseDetails"
-                                                    (responseDetailsChange)="triggerRecipientSubmissionFormChange(i, 'responseDetails', $event)"
-                                                    [isDisabled]="isFormsDisabled"
-                                                    [recipient]="getRecipientName(recipientSubmissionFormModel.recipientIdentifier)"
-            ></tm-num-scale-question-edit-answer-form>
-            <tm-mcq-question-edit-answer-form *ngIf="model.questionType === FeedbackQuestionType.MCQ" [questionDetails]="model.questionDetails"
+                                                        [recipient]="getRecipientName(recipientSubmissionFormModel.recipientIdentifier)"
+                ></tm-num-scale-question-edit-answer-form>
+                <tm-mcq-question-edit-answer-form *ngIf="model.questionType === FeedbackQuestionType.MCQ" [questionDetails]="model.questionDetails"
+                                                        [responseDetails]="recipientSubmissionFormModel.responseDetails"
+                                                        (responseDetailsChange)="triggerRecipientSubmissionFormChange(i, 'responseDetails', $event)"
+                                                        [isDisabled]="isFormsDisabled"
+                                                        [id]="model.feedbackQuestionId + recipientSubmissionFormModel.recipientIdentifier"
+                                                        (cssRefresh)=refreshCssForDropdownMCQ($event)
+                                                        [recipient]="getRecipientName(recipientSubmissionFormModel.recipientIdentifier)"
+                ></tm-mcq-question-edit-answer-form>
+                <tm-msq-question-edit-answer-form *ngIf="model.questionType === FeedbackQuestionType.MSQ" [questionDetails]="model.questionDetails"
+                                                  [responseDetails]="recipientSubmissionFormModel.responseDetails"
+                                                  (responseDetailsChange)="triggerRecipientSubmissionFormChange(i, 'responseDetails', $event)"
+                                                  [isDisabled]="isFormsDisabled"
+                                                  [recipient]="getRecipientName(recipientSubmissionFormModel.recipientIdentifier)"
+                ></tm-msq-question-edit-answer-form>
+                <tm-rubric-question-edit-answer-form *ngIf="model.questionType === FeedbackQuestionType.RUBRIC" [questionDetails]="model.questionDetails"
                                                     [responseDetails]="recipientSubmissionFormModel.responseDetails"
                                                     (responseDetailsChange)="triggerRecipientSubmissionFormChange(i, 'responseDetails', $event)"
                                                     [isDisabled]="isFormsDisabled"
                                                     [id]="model.feedbackQuestionId + recipientSubmissionFormModel.recipientIdentifier"
-                                                    (cssRefresh)=refreshCssForDropdownMCQ($event)
-                                                    [recipient]="getRecipientName(recipientSubmissionFormModel.recipientIdentifier)"
-            ></tm-mcq-question-edit-answer-form>
-            <tm-msq-question-edit-answer-form *ngIf="model.questionType === FeedbackQuestionType.MSQ" [questionDetails]="model.questionDetails"
-                                              [responseDetails]="recipientSubmissionFormModel.responseDetails"
-                                              (responseDetailsChange)="triggerRecipientSubmissionFormChange(i, 'responseDetails', $event)"
-                                              [isDisabled]="isFormsDisabled"
-                                              [recipient]="getRecipientName(recipientSubmissionFormModel.recipientIdentifier)"
-            ></tm-msq-question-edit-answer-form>
-            <tm-rubric-question-edit-answer-form *ngIf="model.questionType === FeedbackQuestionType.RUBRIC" [questionDetails]="model.questionDetails"
-                                                [responseDetails]="recipientSubmissionFormModel.responseDetails"
-                                                (responseDetailsChange)="triggerRecipientSubmissionFormChange(i, 'responseDetails', $event)"
-                                                [isDisabled]="isFormsDisabled"
-                                                [id]="model.feedbackQuestionId + recipientSubmissionFormModel.recipientIdentifier"
-                                                [recipient]="getRecipientName(recipientSubmissionFormModel.recipientIdentifier)">
-            </tm-rubric-question-edit-answer-form>
-            <tm-constsum-options-question-edit-answer-form *ngIf="model.questionType === FeedbackQuestionType.CONSTSUM_OPTIONS" [questionDetails]="model.questionDetails"
-                                                          [responseDetails]="recipientSubmissionFormModel.responseDetails"
-                                                          (responseDetailsChange)="triggerRecipientSubmissionFormChange(i, 'responseDetails', $event)"
-                                                          [isDisabled]="isFormsDisabled"
-                                                          [recipient]="getRecipientName(recipientSubmissionFormModel.recipientIdentifier)">
-            </tm-constsum-options-question-edit-answer-form>
-            <tm-constsum-recipients-question-edit-answer-form *ngIf="model.questionType === FeedbackQuestionType.CONSTSUM_RECIPIENTS" [questionDetails]="model.questionDetails"
-                                                          [responseDetails]="recipientSubmissionFormModel.responseDetails"
-                                                          (responseDetailsChange)="triggerRecipientSubmissionFormChange(i, 'responseDetails', $event)"
-                                                          [isDisabled]="isFormsDisabled"
-                                                          [recipient]="getRecipientName(recipientSubmissionFormModel.recipientIdentifier)">
-            </tm-constsum-recipients-question-edit-answer-form>
-          </div>
-
-          <div id="comment-section-qn-{{ model.questionNumber }}-idx-{{ i }}" *ngIf="allowedToHaveParticipantComment" class="col-12 margin-bottom-20px margin-top-10px indent">
-            <div *ngIf="recipientSubmissionFormModel.commentByGiver && recipientSubmissionFormModel.commentByGiver.originalComment else newComment">
-              <tm-comment-row [mode]="CommentRowMode.EDIT" [isVisibilityOptionEnabled]="false"
-                              [model]="recipientSubmissionFormModel.commentByGiver"
-                              (modelChange)="triggerRecipientSubmissionFormChange(i, 'commentByGiver', $event)"
-                              [isFeedbackParticipantComment]="true"
-                              [questionShowResponsesTo]="model.showResponsesTo"
-                              [shouldHideSavingButton]="true"
-                              (deleteCommentEvent)="triggerDeleteCommentEvent(i)"
-                              (closeEditingEvent)="discardEditedParticipantComment(i)"
-                              [isDisabled]="isFormsDisabled || isFeedbackResponseDetailsEmpty(recipientSubmissionFormModel.responseDetails)"></tm-comment-row>
-              <div class="alert alert-warning margin-top-10px" role="alert" *ngIf="isFeedbackResponseDetailsEmpty(recipientSubmissionFormModel.responseDetails)">
-                You must provide a valid response in order to give a comment or your comment will not be saved!
-              </div>
-            </div>
-            <ng-template #newComment>
-              <div style="display: inline-block;" [ngbTooltip]="isFeedbackResponseDetailsEmpty(recipientSubmissionFormModel.responseDetails) ? 'Give a valid response in order to comment' : ''">
-                <button *ngIf="!recipientSubmissionFormModel.commentByGiver" class="btn-add-comment btn btn-light btn-sm"
-                        (click)="addNewParticipantCommentToResponse(i)"
-                        [disabled]="isFormsDisabled || isFeedbackResponseDetailsEmpty(recipientSubmissionFormModel.responseDetails)">
-                  <i class="fas fa-comment"></i> [Optional] Comment on your response
-                </button>
-              </div>
-              <div *ngIf="recipientSubmissionFormModel.commentByGiver">
-                <tm-comment-row [mode]="CommentRowMode.ADD" [isVisibilityOptionEnabled]="false"
->>>>>>> d705024a
-                                [isFeedbackParticipantComment]="true"
-                                [questionShowResponsesTo]="model.showResponsesTo"
-                                [shouldHideSavingButton]="true"
-                                (deleteCommentEvent)="triggerDeleteCommentEvent(i)"
-                                (closeEditingEvent)="discardEditedParticipantComment(i)"
-                                [isDisabled]="isFormsDisabled || isFeedbackResponseDetailsEmpty(recipientSubmissionFormModel.responseDetails)"></tm-comment-row>
-                <div class="alert alert-warning margin-top-10px" role="alert" *ngIf="isFeedbackResponseDetailsEmpty(recipientSubmissionFormModel.responseDetails)">
-                  You must provide a valid response in order to give a comment or your comment will not be saved!
-                </div>
-              </div>
-              <ng-template #newComment>
-                <div style="display: inline-block;" [ngbTooltip]="isFeedbackResponseDetailsEmpty(recipientSubmissionFormModel.responseDetails) ? 'Give a valid response in order to comment' : ''">
-                  <button id="btn-add-comment" *ngIf="!recipientSubmissionFormModel.commentByGiver" class="btn btn-light btn-sm"
-                          (click)="addNewParticipantCommentToResponse(i)"
-                          [disabled]="isFormsDisabled || isFeedbackResponseDetailsEmpty(recipientSubmissionFormModel.responseDetails)">
-                    <i class="fas fa-comment"></i> [Optional] Comment on your response
-                  </button>
-                </div>
-                <div *ngIf="recipientSubmissionFormModel.commentByGiver">
-                  <tm-comment-row [mode]="CommentRowMode.ADD" [isVisibilityOptionEnabled]="false"
+                                                    [recipient]="getRecipientName(recipientSubmissionFormModel.recipientIdentifier)">
+                </tm-rubric-question-edit-answer-form>
+                <tm-constsum-options-question-edit-answer-form *ngIf="model.questionType === FeedbackQuestionType.CONSTSUM_OPTIONS" [questionDetails]="model.questionDetails"
+                                                              [responseDetails]="recipientSubmissionFormModel.responseDetails"
+                                                              (responseDetailsChange)="triggerRecipientSubmissionFormChange(i, 'responseDetails', $event)"
+                                                              [isDisabled]="isFormsDisabled"
+                                                              [recipient]="getRecipientName(recipientSubmissionFormModel.recipientIdentifier)">
+                </tm-constsum-options-question-edit-answer-form>
+                <tm-constsum-recipients-question-edit-answer-form *ngIf="model.questionType === FeedbackQuestionType.CONSTSUM_RECIPIENTS" [questionDetails]="model.questionDetails"
+                                                              [responseDetails]="recipientSubmissionFormModel.responseDetails"
+                                                              (responseDetailsChange)="triggerRecipientSubmissionFormChange(i, 'responseDetails', $event)"
+                                                              [isDisabled]="isFormsDisabled"
+                                                              [recipient]="getRecipientName(recipientSubmissionFormModel.recipientIdentifier)">
+                </tm-constsum-recipients-question-edit-answer-form>
+              </div>
+
+              <div id="comment-section-qn-{{ model.questionNumber }}-idx-{{ i }}" *ngIf="allowedToHaveParticipantComment" class="col-12 margin-bottom-20px margin-top-10px indent">
+                <div *ngIf="recipientSubmissionFormModel.commentByGiver && recipientSubmissionFormModel.commentByGiver.originalComment else newComment">
+                  <tm-comment-row [mode]="CommentRowMode.EDIT" [isVisibilityOptionEnabled]="false"
+                                  [model]="recipientSubmissionFormModel.commentByGiver"
+                                  (modelChange)="triggerRecipientSubmissionFormChange(i, 'commentByGiver', $event)"
                                   [isFeedbackParticipantComment]="true"
                                   [questionShowResponsesTo]="model.showResponsesTo"
                                   [shouldHideSavingButton]="true"
-                                  [model]="recipientSubmissionFormModel.commentByGiver"
-                                  (modelChange)="triggerRecipientSubmissionFormChange(i, 'commentByGiver', $event)"
-                                  (closeEditingEvent)="cancelAddingNewParticipantComment(i)"
+                                  (deleteCommentEvent)="triggerDeleteCommentEvent(i)"
+                                  (closeEditingEvent)="discardEditedParticipantComment(i)"
                                   [isDisabled]="isFormsDisabled || isFeedbackResponseDetailsEmpty(recipientSubmissionFormModel.responseDetails)"></tm-comment-row>
                   <div class="alert alert-warning margin-top-10px" role="alert" *ngIf="isFeedbackResponseDetailsEmpty(recipientSubmissionFormModel.responseDetails)">
                     You must provide a valid response in order to give a comment or your comment will not be saved!
                   </div>
                 </div>
-              </ng-template>
+                <ng-template #newComment>
+                  <div style="display: inline-block;" [ngbTooltip]="isFeedbackResponseDetailsEmpty(recipientSubmissionFormModel.responseDetails) ? 'Give a valid response in order to comment' : ''">
+                    <button *ngIf="!recipientSubmissionFormModel.commentByGiver" class="btn-add-comment btn btn-light btn-sm"
+                            (click)="addNewParticipantCommentToResponse(i)"
+                            [disabled]="isFormsDisabled || isFeedbackResponseDetailsEmpty(recipientSubmissionFormModel.responseDetails)">
+                      <i class="fas fa-comment"></i> [Optional] Comment on your response
+                    </button>
+                  </div>
+                  <div *ngIf="recipientSubmissionFormModel.commentByGiver">
+                    <tm-comment-row [mode]="CommentRowMode.ADD" [isVisibilityOptionEnabled]="false"
+                                    [isFeedbackParticipantComment]="true"
+                                    [questionShowResponsesTo]="model.showResponsesTo"
+                                    [shouldHideSavingButton]="true"
+                                    (deleteCommentEvent)="triggerDeleteCommentEvent(i)"
+                                    (closeEditingEvent)="discardEditedParticipantComment(i)"
+                                    [isDisabled]="isFormsDisabled || isFeedbackResponseDetailsEmpty(recipientSubmissionFormModel.responseDetails)"></tm-comment-row>
+                    <div class="alert alert-warning margin-top-10px" role="alert" *ngIf="isFeedbackResponseDetailsEmpty(recipientSubmissionFormModel.responseDetails)">
+                      You must provide a valid response in order to give a comment or your comment will not be saved!
+                    </div>
+                  </div>
+                  <ng-template #newComment>
+                    <div style="display: inline-block;" [ngbTooltip]="isFeedbackResponseDetailsEmpty(recipientSubmissionFormModel.responseDetails) ? 'Give a valid response in order to comment' : ''">
+                      <button id="btn-add-comment" *ngIf="!recipientSubmissionFormModel.commentByGiver" class="btn btn-light btn-sm"
+                              (click)="addNewParticipantCommentToResponse(i)"
+                              [disabled]="isFormsDisabled || isFeedbackResponseDetailsEmpty(recipientSubmissionFormModel.responseDetails)">
+                        <i class="fas fa-comment"></i> [Optional] Comment on your response
+                      </button>
+                    </div>
+                    <div *ngIf="recipientSubmissionFormModel.commentByGiver">
+                      <tm-comment-row [mode]="CommentRowMode.ADD" [isVisibilityOptionEnabled]="false"
+                                      [isFeedbackParticipantComment]="true"
+                                      [questionShowResponsesTo]="model.showResponsesTo"
+                                      [shouldHideSavingButton]="true"
+                                      [model]="recipientSubmissionFormModel.commentByGiver"
+                                      (modelChange)="triggerRecipientSubmissionFormChange(i, 'commentByGiver', $event)"
+                                      (closeEditingEvent)="cancelAddingNewParticipantComment(i)"
+                                      [isDisabled]="isFormsDisabled || isFeedbackResponseDetailsEmpty(recipientSubmissionFormModel.responseDetails)"></tm-comment-row>
+                      <div class="alert alert-warning margin-top-10px" role="alert" *ngIf="isFeedbackResponseDetailsEmpty(recipientSubmissionFormModel.responseDetails)">
+                        You must provide a valid response in order to give a comment or your comment will not be saved!
+                      </div>
+                    </div>
+                  </ng-template>
+                </ng-template>
+              </div>
             </div>
           </ng-container>
         </div>
@@ -318,17 +239,7 @@
         <span *ngIf="model.recipientType === FeedbackParticipantType.STUDENTS_EXCLUDING_SELF">This question is for other students in this course and this course doesn't have any other student. Therefore, you will not be able to answer this question.</span>
       </div>
 
-<<<<<<< HEAD
-    <div class="row" *ngIf="model.recipientList.length > 0 && currentSelectedSessionView === allSessionViews.DEFAULT">
-      <div class="col-12 text-center">
-        <button id="btn-submit-qn-{{ model.questionNumber }}" type="submit" class="btn btn-success"
-                ngbTooltip="You can save your responses for this question at any time and come back later to continue."
-                (click)="saveFeedbackResponses()" [disabled]="isSavingResponses || isSubmissionDisabled">
-          <tm-ajax-loading *ngIf="isSavingResponses"></tm-ajax-loading>
-          <span>{{ isQuestionCountOne ? "Submit Response" : "Submit Response for Question " + model.questionNumber }}</span>
-        </button>
-=======
-      <div class="row" *ngIf="model.recipientList.length > 0">
+      <div class="row" *ngIf="model.recipientList.length > 0 && currentSelectedSessionView === allSessionViews.DEFAULT">
         <div class="col-12 text-center">
           <button id="btn-submit-qn-{{ model.questionNumber }}" type="submit" class="btn btn-success"
                   ngbTooltip="You can save your responses for this question at any time and come back later to continue."
@@ -337,7 +248,6 @@
             <span>{{ isQuestionCountOne ? "Submit Response" : "Submit Response for Question " + model.questionNumber }}</span>
           </button>
         </div>
->>>>>>> d705024a
       </div>
     </div>
   </div>
