--- conflicted
+++ resolved
@@ -50,12 +50,10 @@
 
   isLoading: boolean;
   isLoaded: boolean;
-<<<<<<< HEAD
 
   hasResponseChangedForRecipients: Map<string, boolean>;
-=======
+
   isTabExpanded: boolean;
->>>>>>> d705024a
 }
 
 /**
